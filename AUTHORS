Current Authors/Maintainers:

<<<<<<< HEAD
   David Aspinall     (all)
   Pierre Courtieu    (coq)
   Paul Steckler      (coq)
 
=======
   David Aspinall      (all)
   Pierre Courtieu     (coq)
   Clément Pit-Claudel (coq)
   Christoph Raffalli  (phox)
   Makarius Wenzel     (isar)

>>>>>>> 3fb4147a
Previous Authors:

   Christoph Raffalli (phox)
   Makarius Wenzel    (isar)
   Stefan Berghofer   (isar)
   Paul Callaghan     (plastic,lego)
   Healfdene Goguen   (coq, generic, doc)
   Thomas Kleymann    (lego, doc, generic)
   Patrick Loiseleur  (coq)
   David von Oheimb   (x-symbol)
   Dilip Sequeira     (lego)
   Graham Dutton      (web support)

These are the main "official" authors of Proof General, but many more
people have contributed, some very significantly.  We're grateful to
everyone who has!  Please see the CREDITS section in the manual for a
more complete list.<|MERGE_RESOLUTION|>--- conflicted
+++ resolved
@@ -1,18 +1,10 @@
 Current Authors/Maintainers:
 
-<<<<<<< HEAD
-   David Aspinall     (all)
-   Pierre Courtieu    (coq)
-   Paul Steckler      (coq)
- 
-=======
    David Aspinall      (all)
    Pierre Courtieu     (coq)
    Clément Pit-Claudel (coq)
-   Christoph Raffalli  (phox)
-   Makarius Wenzel     (isar)
+   Paul Steckler       (coq)
 
->>>>>>> 3fb4147a
 Previous Authors:
 
    Christoph Raffalli (phox)
