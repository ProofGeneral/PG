;;; unicode-tokens.el --- Support for control and symbol tokens

;; This file is part of Proof General.

;; Portions © Copyright 1994-2012, David Aspinall and University of Edinburgh
;; Portions © Copyright 1985-2014, Free Software Foundation, Inc
;; Portions © Copyright 2001-2006, Pierre Courtieu
;; Portions © Copyright 2010, Erik Martin-Dorel and École Normale Supérieure de Lyon
;; Portions © Copyright 2012, Hendrik Tews
;; Portions © Copyright 2017, Clément Pit-Claudel
;; Portions © Copyright 2016-2017, Massachusetts Institute of Technology

;; Proof General is free software: you can redistribute it and/or modify
;; it under the terms of the GNU General Public License as published by
;; the Free Software Foundation, version 2.

;; Proof General is distributed in the hope that it will be useful,
;; but WITHOUT ANY WARRANTY; without even the implied warranty of
;; MERCHANTABILITY or FITNESS FOR A PARTICULAR PURPOSE. See the
;; GNU General Public License for more details.

;; You should have received a copy of the GNU General Public License
;; along with Proof General. If not, see <http://www.gnu.org/licenses/>.

;;; Commentary:
;;
;; This is a replacement for X-Symbol for Proof General.
;;
;; Functions to display tokens that represent Unicode characters and
;; control code sequences for changing the layout.  Tokens are useful
;; for programs that do not understand a Unicode encoding.
;;

;; Desirable improvements/enhancements
;;
;; -- insert tokens via numeric code (extra format string), cf HTML
;; -- simplify: unify region and control settings?
;; -- simplify/optimise property handling
;; -- support multiple modes with mode-local configs at once

;;
;;; Code:
;;

(require 'cl-lib)
(require 'quail)

(eval-when-compile
  (require 'maths-menu))		; nuke compile warnings

;;
;; Customizable user options
;;

(defgroup unicode-tokens-options nil
  "User options for Unicode Tokens mode."
  :group 'faces
  :prefix "unicode-tokens-")

(defcustom unicode-tokens-add-help-echo t
  "If non-nil, add mouse hover (or minibuffer messages) to show tokens."
  :type 'boolean
  :group 'unicode-tokens-options)

(defun unicode-tokens-toggle-add-help-echo ()
  (interactive)
  (customize-set-variable 'unicode-tokens-add-help-echo
			  (not unicode-tokens-add-help-echo))
  ;; NB: approximate, should refontify all...
  (font-lock-fontify-buffer))

;;
;; Variables that should be set by client modes
;;
;; Each variable may be set directly or indirectly; see
;; `unicode-tokens-copy-configuration-variables' below.
;;

(defvar unicode-tokens-token-symbol-map nil
  "Mapping of token names to compositions.
A list, each element of which is a list

  (TOKNAME COMPOSITION FONTSYMB ...)

A composition is typically a single Unicode character string, but
can be more complex: see documentation of `compose-region'.

TOKNAMEs may be repeated.  The first one with a usable
composition according to `unicode-tokens-usable-composition',
if any.

The sequence of FONTSYMB are optional.  Each FONTSYMB is a symbol
indicating a set of additional text properties, looked up in
`unicode-tokens-fontsymb-properties'.

By default, tokens are displayed in `unicode-tokens-symbol-font-face'.")

(defvar unicode-tokens-token-format "%s"
  "Format string for formatting token a name into a token.
Will be regexp quoted for matching.  Not used for matching if
`unicode-tokens-token-variant-format-regexp' is set.
Also used to format shortcuts.")

(defvar unicode-tokens-token-variant-format-regexp nil
  "A regular expression which matches a token variant.
Will not be regexp quoted, and will be formatted with
a nested regexp that matches any token.

An example would be: \\\\(%s\\\\)\\\\(:?\\w+\\\\)

which matches plain token strings optionally followed by a colon
and variant name.  Once set, (match-string 1) should be
the name of the token whereas (match-string 0) matches
the longer text, if any.

If set, this variable is used instead of `unicode-tokens-token-format'.")

(defvar unicode-tokens-shortcut-alist nil
  "An alist of keyboard shortcuts to unicode strings.
The alist is added to the input mode for tokens.
The shortcuts are only used for input convenience; no reverse
mapping back to shortucts is performed.  Behaviour is like abbrev.")

(defvar unicode-tokens-shortcut-replacement-alist nil
  "Overrides `unicode-tokens-shortcut-alist' for `unicode-tokens-replace-shortcuts'.")


;;
;; Variables that may optionally be set in client modes
;;

(defvar unicode-tokens-control-region-format-regexp nil
  "A regexp for control regions, with up to two %s placeholders.
When fomatted with arguments START END, results in a regexp
that matches a control region.  There should be three delimited
subexpressions: (match-string 1) and (match-string 3) are hidden,
and (match-string 2) has the display control applied.")

(defvar unicode-tokens-control-char-format-regexp nil
  "A format string for control characters, possibly with a %s placeholder.
When fomatted with arguments STRING, results in a regexp
that matches a control character sequence.   There should be two
delimited subexpressions: (match-string 1) is hidden
and (match-string 2) has the display control applied.")

(defvar unicode-tokens-control-regions nil
  "A list of control regions.")

(defvar unicode-tokens-control-characters nil
  "A list of control characters.")

(defvar unicode-tokens-control-char-format nil
  "A format string for inserting a control character sequence.")

(defvar unicode-tokens-control-region-format-start nil
  "A format string for begining a control region sequence.")

(defvar unicode-tokens-control-region-format-end nil
  "A format string for ending a control region sequence.")

(defvar unicode-tokens-tokens-customizable-variables nil
  "A list of lists (NAME VAR) of variables for a customize submenu.")

;;
;; A list of the above variables
;;

(defconst unicode-tokens-configuration-variables
  '(token-symbol-map
    token-format
    token-variant-format-regexp
    shortcut-alist
    shortcut-replacement-alist
    control-region-format-regexp
    control-region-format-start
    control-region-format-end
    control-char-format-regexp
    control-char-format
    control-regions
    control-characters
    tokens-customizable-variables))

(defun unicode-tokens-config (sym)
  "Construct the symbol name `unicode-tokens-SYM'."
  (intern (concat "unicode-tokens-" (symbol-name sym))))

(defun unicode-tokens-config-var (sym)
  "Construct the symbol name `unicode-tokens-SYM-variable'."
  (intern (concat "unicode-tokens-" (symbol-name sym) "-variable")))

(dolist (sym unicode-tokens-configuration-variables)
 (lambda (sym)
   (eval `(defvar ,(unicode-tokens-config-var sym)
	   nil
	   ,(format
	     "Name of a variable used to configure %s.\nValue should be a symbol."
	     (symbol-name (unicode-tokens-config sym)))))))

(defun unicode-tokens-copy-configuration-variables ()
  "Initialise the configuration variables by copying from variable names.
Each configuration variable may be set directly or indirectly by client;
modes an indirect setting is made by this function from a variable named
<setting>-variable, e.g., `unicode-tokens-token-symbol-map'
will be initialised from `unicode-tokens-token-symbol-map-variable',
if it is bound; it should be the name of a variable."
  (dolist (sym unicode-tokens-configuration-variables)
    (let ((var (unicode-tokens-config-var sym)))
      (if (and (boundp var) (not (null (symbol-value var))))
	  (set (unicode-tokens-config sym)
	       (symbol-value (symbol-value
			      (unicode-tokens-config-var sym)))))))
  (unless unicode-tokens-shortcut-replacement-alist
    (setq unicode-tokens-shortcut-replacement-alist
	  unicode-tokens-shortcut-alist))
  (unless unicode-tokens-tokens-customizable-variables
    (setq unicode-tokens-tokens-customizable-variables
	  (list
	   (list "Token Map"
		 (symbol-value (unicode-tokens-config-var 'token-symbol-map)))
	   (list "Shortcut List"
		 (symbol-value (unicode-tokens-config-var 'shortcut-alist)))))))

;;
;; Variables set in the mode
;;

(defvar unicode-tokens-token-list nil
  "List of usable token names in order from `unicode-tokens-token-symbol-map'.")

(defvar unicode-tokens-hash-table nil
  "Hash table mapping token names (strings) to composition and properties.")

(defvar unicode-tokens-token-match-regexp nil
  "Regular expression used by font-lock to match known tokens.
The match should span the whole token; (match-string 1) should
span the token name, if that is shorter.
The value is calculated by `unicode-tokens-calculate-token-match'.")

(defvar unicode-tokens-uchar-hash-table nil
  "Hash table mapping unicode strings to symbolic token names.
This is used for an approximate reverse mapping, see `unicode-tokens-paste'.")

(defvar unicode-tokens-uchar-regexp nil
  "Regular expression matching converted tokens.
This is used for an approximate reverse mapping, see `unicode-tokens-paste'.")

;;
;; Faces
;;

(defgroup unicode-tokens-faces nil
  "The faces used in Unicode Tokens mode."
  :group 'faces)

;;
;; This is a fallback for when fontconfig is not used/available.
;;
;; NB: even with fontconfig, name aliasing has undesirable effects
;; (e.g., can end up with version of font without anti-aliasing)
;;
(defconst unicode-tokens-font-family-alternatives
  '(("STIXGeneral"
     "DejaVu Sans Mono" "DejaVuLGC Sans Mono" 
     "Lucida Grande" "Lucida Sans Unicode" "Apple Symbols")
    ("Script"
     "Lucida Calligraphy" "URW Chancery L" "Zapf Chancery")
    ("Fraktur"
     "Lucida Blackletter" "Isabella" "URW Bookman L")))

(if (boundp 'face-font-family-alternatives)
    (custom-set-default
     'face-font-family-alternatives
     (append face-font-family-alternatives
	     unicode-tokens-font-family-alternatives)))

(defface unicode-tokens-symbol-font-face
 '((t :family "STIXGeneral"))      ;; best, but needs installation/config
;  '((t :family "DejaVu Sans Mono")) ;; more reliable default on Ubuntu
  "The default font used for symbols.  Only :family and :slant attributes are used."
  :group 'unicode-tokens-faces)

;; (defface unicode-tokens-large-symbol-font-face
;;    '((t :family "STIXSizeThreeSym"))
;;    "The font used for large symbols."
;;    :group 'unicode-tokens-faces)

(defface unicode-tokens-script-font-face
  '((t :family "URW Chancery L" :slant italic))
  "Script font face."
  :group 'unicode-tokens-faces)

(defface unicode-tokens-fraktur-font-face
  '((t :family "Fraktur"))
  "Fraktur font face."
  :group 'unicode-tokens-faces)

(defface unicode-tokens-serif-font-face
  '((t :family "Times New Roman"))
  "Serif (roman) font face."
  :group 'unicode-tokens-faces)

(defface unicode-tokens-sans-font-face
  '((t :family "Sans"))
  "Sans serif font face."
  :group 'unicode-tokens-faces)

(defface unicode-tokens-highlight-face
  '((((min-colors 88) (background dark))
     (:background "yellow1" :foreground "black"))
    (((background dark)) (:background "yellow" :foreground "black"))
    (((min-colors 88)) (:background "yellow1"))
    (t (:background "yellow")))
  "Face used for highlighting in Unicode tokens."
  :group 'unicode-tokens-faces)

(defconst unicode-tokens-fonts
  '(symbol script fraktur serif sans) ; large-symbol
  "A list of the faces used for setting fonts for Unicode Tokens.")


;;
;; Standard text properties used to build fontification
;;

(defconst unicode-tokens-fontsymb-properties
  '((sub	  "Lower"	  (display (raise -0.4)))
    (sup	  "Raise"	  (display (raise 0.4)))
    (bold	  "Bold"	  (face (:weight bold)))
    (italic	  "Italic"	  (face (:slant italic)))
    (big	  "Bigger"	  (face (:height 1.5)))
    (small	  "Smaller"	  (face (:height 0.75)))
    (underline	  "Underline"	  (face (:underline t)))
    (overline	  "Overline"	  (face (:overline t)))
    ;; NB: symbols for fonts need to be as in unicode-tokens-fonts
    (script	  "Script font"   (face unicode-tokens-script-font-face))
    (frakt	  "Frakt font"    (face unicode-tokens-fraktur-font-face))
    (serif	  "Serif font"    (face unicode-tokens-serif-font-face))
    (sans	  "Sans font"     (face unicode-tokens-sans-font-face))
;    (large-symbol "Large Symbol font"
;		  (face unicode-tokens-large-symbol-font-face))
    (keyword      "Keyword face"       (face font-lock-keyword-face))
    (function	  "Function name face" (face font-lock-function-name-face))
    (type         "Type face"          (face font-lock-type-face))
    (preprocessor "Preprocessor face"  (face font-lock-preprocessor-face))
    (doc	  "Documentation face" (face font-lock-preprocessor-face))
    (builtin	  "Builtin face"       (face font-lock-builtin-face))
    (tacticals    "Tacticals face"     (face proof-tacticals-name-face)))
 "Association list mapping a symbol to a name and list of text properties.
Used in `unicode-tokens-token-symbol-map', `unicode-tokens-control-regions',
and `unicode-tokens-control-characters'.
Several symbols can be used at once, in `unicode-tokens-token-symbol-map'.")

(define-widget 'unicode-tokens-token-symbol-map 'lazy
  "Type for customize variables used to set `unicode-tokens-token-symbol-map'."
  :offset 4
  :tag "Token symbol map"
  :type
  ;; TODO: improve this so customize editing is more pleasant.
  (list 'repeat :tag "Map entries"
	(append
	 '(list :tag "Mapping"
		(string :tag "Token name")
		(sexp :tag "Composition"))
	 (list (append
		'(set :tag "Text property styles"  :inline t)
		(mapcar (lambda (fsp)
			  (list 'const :tag
				(cadr fsp) (car fsp)))
			unicode-tokens-fontsymb-properties))))))

(define-widget 'unicode-tokens-shortcut-alist 'lazy
  "Type for customize variables used to set `unicode-tokens-shortcut-alist'."
  :offset 4
  :tag "Shortcut list"
  :type '(repeat :tag "Shortcut list"
		 (cons (string :tag "Shortcut sequence")
		       (string :tag "Buffer string"))))


;;
;; Calculating font-lock-keywords
;;

(defconst unicode-tokens-font-lock-extra-managed-props
  '(composition help-echo display invisible)
  "Value for `font-lock-extra-managed-props' here.")

(defun unicode-tokens-font-lock-keywords ()
  "Calculate and return value for `font-lock-keywords'.
This function also initialises the important tables for the mode."
  ;; Credit to Stefan Monnier for much slimmer original version
  (let ((hash       (make-hash-table :test 'equal))
	(ucharhash  (make-hash-table :test 'equal))
	toks uchars)
     (dolist (x   unicode-tokens-token-symbol-map)
       (let ((tok  (car x))
	     (comp (cadr x)))
	 (when (unicode-tokens-usable-composition comp)
	   (unless (gethash tok hash)
	     (puthash tok (cdr x) hash)
	     (push tok toks)
	     (if (stringp comp) ;; reverse map only for string comps
		 (unless (or (gethash comp ucharhash)
			     ;; ignore plain chars for reverse map
			     (string-match "[a-zA-Z0-9]+" comp))
		   (push comp uchars)
		   (puthash comp tok ucharhash)))))))
     (when toks
       (setq unicode-tokens-hash-table hash)
       (setq unicode-tokens-uchar-hash-table ucharhash)
       (setq unicode-tokens-uchar-regexp (regexp-opt uchars))
       (setq unicode-tokens-token-match-regexp
	     (unicode-tokens-calculate-token-match toks))
       (setq unicode-tokens-token-list (nreverse toks))
       (cons
	`(,unicode-tokens-token-match-regexp
	  (0 (unicode-tokens-help-echo) prepend)
	  (0 (unicode-tokens-font-lock-compose-symbol 1) prepend))
	(unicode-tokens-control-font-lock-keywords)))))

(defun unicode-tokens-calculate-token-match (toks)
  "Calculate value for `unicode-tokens-token-match-regexp'."
;  (with-syntax-table (standard-syntax-table)
    ;; hairy logic based on Coq-style vs Isabelle-style configs
    (if (string= "" (format unicode-tokens-token-format ""))
	;; no special token format, parse separate words/symbols
<<<<<<< HEAD
        (let* ((tokextra (cl-remove "^\\(?:\\sw\\|\\s_\\)+$" toks :test 'string-match))
               (toksymbwrd (cl-set-difference toks tokextra))
	       ;; indentifier that are not pure words
	       (toksymb (cl-remove "^\\(?:\\sw\\)+$" toksymbwrd :test 'string-match))
	       ;; pure words
	       (tokwrd (cl-set-difference toksymbwrd toksymb))
	       (idorop
		(concat "\\(\\_<"
			(regexp-opt toksymb)
			"\\_>\\|\\(?:\\<"
=======
 	(let* ((tokextra (remove* "^\\(?:\\sw\\|\\s_\\)+$" toks :test 'string-match))
               (toksymbwrd (set-difference toks tokextra))
               ;; indentifier that are not pure words
               (toksymb (remove* "^\\(?:\\sw\\)+$" toksymbwrd :test 'string-match))
               ;; pure words
               (tokwrd (set-difference toksymbwrd toksymb))
	       (idorop
		(concat "\\(\\_<"
                        (regexp-opt toksymb)
                        "\\_>\\|\\(?:\\<"
>>>>>>> b392b77a
			(regexp-opt tokwrd)
			"\\>\\)\\|\\(?:\\B"
			(regexp-opt tokextra)
			"\\B\\)\\)")))
	  (if unicode-tokens-token-variant-format-regexp
	      (format unicode-tokens-token-variant-format-regexp
		      idorop)
	    idorop))
      ;; otherwise, assumption is that token syntax delimits tokens
      (if unicode-tokens-token-variant-format-regexp
	  (format unicode-tokens-token-variant-format-regexp
		  (regexp-opt toks))
	(regexp-opt (mapcar (lambda (tok)
			      (format unicode-tokens-token-format tok))
			    toks)))));)


(defun unicode-tokens-usable-composition (comp)
  "Return non-nil if the composition COMP seems to be usable.
The check is with `char-displayable-p'."
  (cond
   ((stringp comp)
    (cl-reduce (lambda (x y) (and x (char-displayable-p y)))
 	    comp
 	    :initial-value t))
   ((characterp comp)
    (char-displayable-p comp))
   (comp ;; assume any other non-null is OK
    t)))

(defun unicode-tokens-help-echo ()
  "Return a help-echo text property to display the contents of match string."
  (if unicode-tokens-add-help-echo
      (list 'face nil 'help-echo (match-string 0))))

(defvar unicode-tokens-show-symbols nil
  "Non-nil to reveal symbol (composed) tokens instead of compositions.")

(defun unicode-tokens-interpret-composition (comp)
  "Turn the composition string COMP into an argument for `compose-region'."
  (cond
   ((and (stringp comp) (= 1 (length comp)))
    comp)
   ((stringp comp)
    ;; change a longer string into a sequence placing glyphs left-to-right.
    (let ((chars (nreverse (string-to-list comp)))
	  (sep   '(5 . 3))
	  res)
      (while chars
	(setq res (cons (car chars) res))
	(if (setq chars (cdr chars))
	    (setq res (cons sep res))))
      res))
   (t
    comp)))

(defun unicode-tokens-font-lock-compose-symbol (match)
  "Compose a sequence of chars into a symbol.
Regexp match data number MATCH selects the token name, while match
number 1 matches the text to be replaced.
Token name from MATCH is searched for in `unicode-tokens-hash-table'.
The face property is set to the :family and :slant attriubutes taken from
`unicode-tokens-symbol-font-face'."
  (let* ((start     (match-beginning 0))
	 (end       (match-end 0))
	 (compps    (gethash (match-string match)
			   unicode-tokens-hash-table))
	 (propsyms  (cdr-safe compps))
	 (comp      (car-safe compps)))
    (if (and comp (not unicode-tokens-show-symbols))
	(compose-region start end
			(unicode-tokens-interpret-composition comp)))
    (if propsyms
	(let ((props (unicode-tokens-symbs-to-props propsyms)))
	  (while props
	    (font-lock-append-text-property start end
					    (car props) (cadr props))
	    (setq props (cddr props)))))
    (unless (or unicode-tokens-show-symbols
		(cl-intersection unicode-tokens-fonts propsyms))
      (font-lock-append-text-property
       start end 'face
       ;; just use family and slant to enhance merging with other faces
       (list :family
	     (face-attribute 'unicode-tokens-symbol-font-face :family)))
      (if (face-attribute 'unicode-tokens-symbol-font-face :slant)
	  (font-lock-append-text-property
	   start end 'face
	   (list :slant
		 (face-attribute 'unicode-tokens-symbol-font-face :slant))))
      )
    ;; [returning face property here seems to have no effect?]
    nil))

(defun unicode-tokens-prepend-text-properties-in-match (props matchno)
  (let ((start     (match-beginning matchno))
	(end       (match-end matchno)))
    (while props
      (unicode-tokens-prepend-text-property start end
					    (car props) (cadr props))
      (setq props (cddr props)))
    nil))

;; this is adapted from font-lock-prepend-text-property, which
;; currently fails to merge property values for 'face property properly.
;; e.g., it makes (:slant italic (:weight bold font-lock-string-face))
;; rather than  (:slant italic :weight bold font-lock-string-face)
;;
(defun unicode-tokens-prepend-text-property (start end prop value &optional object)
  "Prepend to one property of the text from START to END.
Arguments PROP and VALUE specify the property and value to append to the value
already in place.  The resulting property values are always lists.
Optional argument OBJECT is the string or buffer containing the text."
  (let ((val (if (listp value) value (list value))) next prev)
    (while (/= start end)
      (setq next (next-single-property-change start prop object end)
	    prev (get-text-property start prop object))
      ;; Canonicalize old forms of face property.
      (and (memq prop '(face font-lock-face))
	   (listp prev)
	   (or (keywordp (car prev))
	       (memq (car prev) '(foreground-color background-color)))
	   (setq prev (list prev)))
      (setq prev (if (listp prev) prev (list prev)))
      ;; hack to flatten erroneously nested face property lists
      (if (and (memq prop '(face font-lock-face))
	       (listp (car prev)) (null (cdr prev)))
	  (setq prev (car prev)))
      (put-text-property start next prop
			 (append prev val)
			 object)
      (setq start next))))

(defun unicode-tokens-show-symbols (&optional arg)
  "Toggle variable `unicode-tokens-show-symbols'.  With ARG, turn on iff positive."
  (interactive "P")
  (setq unicode-tokens-show-symbols
	(if (null arg) (not unicode-tokens-show-symbols)
	  (> (prefix-numeric-value arg) 0)))
  (font-lock-fontify-buffer))

(defun unicode-tokens-symbs-to-props (symbs &optional facenil)
  "Turn the property name list SYMBS into a list of text properties.
Symbols are looked up in `unicode-tokens-fontsymb-properties'.
Optional argument FACENIL means set the face property to nil, unless 'face is in the property list."
  (let (props ps)
    (dolist (s symbs)
      (setq ps (cdr-safe
		(cdr-safe (assoc s unicode-tokens-fontsymb-properties))))
      (dolist (p ps)
	(setq props (append p props))))
    (if (and facenil
	     (not (memq 'face props)))
	(setq props (append '(face nil) props)))
    props))

;;
;; Control tokens: as "characters" CTRL <stuff>
;;                 and regions     BEGINCTRL <stuff> ENDCTRL
;;

(defvar unicode-tokens-show-controls nil
  "Non-nil supresses hiding of control tokens.")

(defun unicode-tokens-show-controls (&optional arg)
  "Toggle variable `unicode-tokens-show-controls'.  With ARG, turn on iff positive."
  (interactive "P")
  (setq unicode-tokens-show-controls
	(if (null arg) (not unicode-tokens-show-controls)
	  (> (prefix-numeric-value arg) 0)))
  (when unicode-tokens-show-controls
    (remove-from-invisibility-spec 'unicode-tokens-show-controls))
  (when (not unicode-tokens-show-controls)
    (add-to-invisibility-spec 'unicode-tokens-show-controls))
  (redraw-display))

(defun unicode-tokens-control-char (name s &rest props)
  `(,(format unicode-tokens-control-char-format-regexp (regexp-quote s))
    (1 '(face nil invisible unicode-tokens-show-controls) prepend)
    ;; simpler but buggy with font-lock-prepend-text-property:
    ;; (2 ',(unicode-tokens-symbs-to-props props t) prepend)
    (2 (unicode-tokens-prepend-text-properties-in-match
	',(unicode-tokens-symbs-to-props props t) 2) prepend)
    ))

(defun unicode-tokens-control-region (name start end &rest props)
  `(,(format unicode-tokens-control-region-format-regexp
	     (regexp-quote start) (regexp-quote end))
    (1 '(face nil invisible unicode-tokens-show-controls) prepend)
    ;; simpler but buggy with font-lock-prepend-text-property:
    ;; (2 ',(unicode-tokens-symbs-to-props props t) prepend)
    (2 (unicode-tokens-prepend-text-properties-in-match
	',(unicode-tokens-symbs-to-props props t) 2) prepend)
    (3 '(face nil invisible unicode-tokens-show-controls) prepend)
    ))

(defun unicode-tokens-control-font-lock-keywords ()
  (append
   (mapcar (lambda (args) (apply 'unicode-tokens-control-char args))
	   unicode-tokens-control-characters)
   (mapcar (lambda (args) (apply 'unicode-tokens-control-region args))
	   unicode-tokens-control-regions)))

;;
;; Shortcuts for typing, using quail
;;

(defvar unicode-tokens-use-shortcuts t
  "Non-nil means use `unicode-tokens-shortcut-alist' if set.")

(defun unicode-tokens-use-shortcuts (&optional arg)
  "Toggle variable `unicode-tokens-use-shortcuts'.  With ARG, turn on iff positive."
  (interactive "P")
  (setq unicode-tokens-use-shortcuts
	(if (null arg) (not unicode-tokens-use-shortcuts)
	  (> (prefix-numeric-value arg) 0)))
  (if unicode-tokens-use-shortcuts
    (set-input-method "Unicode tokens")
    (set-input-method nil)))

(quail-define-package
 "Unicode tokens" "UTF-8" "u" t
 "Input method for tokens or unicode characters, application specific short-cuts"
 nil t nil nil nil nil nil ; max shortest, could try t
 nil nil nil t)

(defun unicode-tokens-map-ordering (s1 s2)
  "Ordering on (car S1, car S2): order longer strings first."
  (>= (length (car s1)) (length (car s2))))

; core dump caused when quail active, but not by quail.
;(defun unicode-tokens-shortcut-will-crash-emacs (ustring)
;  "Work around a nasty Emacs bug that causes a core dump."
;  (> 1 (length ustring)))

(defun unicode-tokens-quail-define-rules ()
  "Define the token and shortcut input rules.
Calculated from `unicode-tokens-token-name-alist' and
`unicode-tokens-shortcut-alist'."
  (let ((unicode-tokens-quail-define-rules
	 (list 'quail-define-rules)))
    (let ((ulist (cl-copy-list unicode-tokens-shortcut-alist))
	  ustring shortcut)
      (setq ulist (sort ulist 'unicode-tokens-map-ordering))
      (while ulist
	(setq shortcut (caar ulist))
	(setq ustring (cdar ulist))
	(nconc unicode-tokens-quail-define-rules
	       (list (list shortcut
			   (vector ustring))))
	(setq ulist (cdr ulist))))
    (eval unicode-tokens-quail-define-rules)))


;;
;; User-level functions
;;

(defun unicode-tokens-insert-token (tok)
  "Insert symbolic token named TOK, giving a message."
  (interactive (list (completing-read
		      "Insert token: "
		      unicode-tokens-hash-table)))
  (let ((ins (format unicode-tokens-token-format tok)))
    (insert ins)
    (message "Inserted %s" ins)))

(defun unicode-tokens-annotate-region (name)
  "Annotate region with region markup tokens for scheme NAME.
Available annotations chosen from `unicode-tokens-control-regions'."
  (interactive (let ((completion-ignore-case t))
		 (list (completing-read
			"Annotate region with: "
			unicode-tokens-control-regions nil
			'requirematch))))
  (cl-assert (assoc name unicode-tokens-control-regions))
  (let* ((entry (assoc name unicode-tokens-control-regions))
	 (beg   (region-beginning))
	 (end   (region-end))
	 (begtok
	  (format unicode-tokens-control-region-format-start (nth 1 entry)))
	 (endtok
	  (format unicode-tokens-control-region-format-end (nth 2 entry))))
    (when (> beg end)
	(setq beg end)
	(setq end (region-beginning)))
    (goto-char beg)
    (insert begtok)
    (goto-char (+ end (- (point) beg)))
    (insert endtok)))

(defun unicode-tokens-insert-control (name)
  "Insert a control symbol sequence.  NAME is from `unicode-tokens-control-characters'."
  (interactive (list (completing-read
		      "Insert control symbol: "
		      unicode-tokens-control-characters
		      nil 'requirematch)))
  (cl-assert (assoc name unicode-tokens-control-characters))
  (insert (format unicode-tokens-control-char-format
		  (cadr (assoc name unicode-tokens-control-characters)))))

(defun unicode-tokens-insert-uchar-as-token (char)
  "Insert CHAR as a symbolic token, if possible."
  (let ((tok (gethash char unicode-tokens-uchar-hash-table)))
    (when tok
      (unicode-tokens-insert-token tok))))

(defun unicode-tokens-delete-token-near-point ()
  "Delete the token near point; try first before point, then after."
  (interactive)
  (if (or
       (re-search-backward unicode-tokens-token-match-regexp
			   (save-excursion
			     (beginning-of-line) (point)) t)
       (re-search-forward unicode-tokens-token-match-regexp
			   (save-excursion
			     (end-of-line) (point)) t))
      (kill-region (match-beginning 0) (match-end 0))))

(defun unicode-tokens-delete-backward-char (&optional arg)
  "Delete the last ARG visually presented characters.
This accounts for tokens having a single character presentation
but multiple characters in the underlying buffer."
  (interactive "p")
  (if arg
      (while (> arg 0)
	(unicode-tokens-delete-backward-1)
	(setq arg (1- arg)))
    (unicode-tokens-delete-backward-1)))

(defun unicode-tokens-delete-char (&optional arg)
  "Delete the next ARG visually presented characters.
This accounts for tokens having a single character presentation
but multiple characters in the underlying buffer."
  (interactive "p")
  (if arg
      (while (> arg 0)
	(unicode-tokens-delete-1)
	(setq arg (1- arg)))
    (unicode-tokens-delete-1)))

(defun unicode-tokens-delete-backward-1 ()
  "Delete the last visually presented character.
This accounts for tokens having a single character presentation
but multiple characters in the underlying buffer."
  (let (tokst tokend)
    (save-match-data
      (save-excursion
	(setq tokst
	      (re-search-backward unicode-tokens-token-match-regexp
				  (save-excursion
				    (beginning-of-line) (point)) t))
	(setq tokend (match-end 0))))
    ;(message "End is: %d and point is: %d" tokend (point))
    (if (and tokst (= (point) tokend))
	(delete-region tokst tokend)
      (delete-char -1))))

(defun unicode-tokens-delete-1 ()
  "Delete the following visually presented character.
This accounts for tokens having a single character presentation
but multiple characters in the underlying buffer."
  (let (tokend)
    (save-match-data
      (save-excursion
	(if (looking-at unicode-tokens-token-match-regexp)
	    (setq tokend (match-end 0)))))
    (if tokend
	(delete-region (point) tokend)
      (delete-char 1))))


;; TODO: behaviour with unknown tokens not good.  Should
;; use separate regexp for matching tokens known or not known.
(defun unicode-tokens-prev-token ()
  "Return the token before point, matching with `unicode-tokens-token-match-regexp'."
  (let ((match (re-search-backward unicode-tokens-token-match-regexp
				    (save-excursion
				      (beginning-of-line 0) (point)) t)))
    (if match
	(match-string 1))))

(defun unicode-tokens-rotate-token-forward (&optional n)
  "Rotate the token before point by N steps in the table."
  (interactive "p")
  (if (> (point) (point-min))
      (save-match-data
	(let ((pos    (point))
	      (token  (unicode-tokens-prev-token)))
	  (when (not token)
	    (goto-char (point))
	    (error "Cannot find token before point"))
	  (when token
	    (let* ((tokennumber
		    (cl-search (list token) unicode-tokens-token-list :test 'equal))
		   (numtoks
		    (hash-table-count unicode-tokens-hash-table))
		   (newtok
		    (if tokennumber
			(nth (mod (+ tokennumber (or n 1)) numtoks)
			     unicode-tokens-token-list))))
	      (when newtok
		(delete-region (match-beginning 0) (match-end 0))
		(insert (format unicode-tokens-token-format newtok)))
	      (when (not newtok)
		;; FIXME: currently impossible case
		(message "Token not in tables: %s" token))))))))


(defun unicode-tokens-rotate-token-backward (&optional n)
  "Rotate the token before point, by -N steps in the token list."
  (interactive "p")
  (unicode-tokens-rotate-token-forward (if n (- n) -1)))

(defun unicode-tokens-replace-shortcut-match (&rest ignore)
  "Subroutine for `unicode-tokens-replace-shortcuts'."
  (let* ((match (match-string-no-properties 0))
	 (repl  (if match
		    (cdr-safe
		     (assoc match unicode-tokens-shortcut-replacement-alist)))))
    (if repl (regexp-quote repl))))

;; handy for legacy Isabelle files, probably not useful in general.
(defun unicode-tokens-replace-shortcuts ()
  "Query-replace shortcuts in the buffer with compositions they expand to.
Starts from point."
  (interactive)
  (let ((shortcut-regexp
	 (regexp-opt (mapcar 'car unicode-tokens-shortcut-replacement-alist))))
    ;; override the display of the regexp because it's huge!
    ;; (doesn't help with C-h: need way to programmatically show string)
    (cl-flet ((query-replace-descr (str) 
				(if (eq str shortcut-regexp) "shortcut" str)))
      (perform-replace shortcut-regexp
		       (cons 'unicode-tokens-replace-shortcut-match nil)
		       t t nil))))

(defun unicode-tokens-replace-unicode-match (&rest ignore)
  "Subroutine for `unicode-tokens-replace-unicode'."
  (let* ((useq	(match-string-no-properties 0))
	 (token (gethash useq unicode-tokens-uchar-hash-table)))
    (if token (regexp-quote
	       (format unicode-tokens-token-format token)))))

(defun unicode-tokens-replace-unicode ()
  "Query-replace unicode sequences in the buffer with tokens having same appearance.
Starts from point."
  (interactive)
  (let ((uchar-regexp unicode-tokens-uchar-regexp))
    ;; override the display of the regexp because it's huge!
    ;; (doesn't help with C-h: need way to programmatically show string)
    (cl-flet ((query-replace-descr (str) (if (eq str uchar-regexp)
					  "unicode presentation" str)))
      (perform-replace uchar-regexp
		       (cons 'unicode-tokens-replace-unicode-match nil)
       t t nil))))

;;
;; Token and shortcut tables
;;

(defun unicode-tokens-copy-token (tokname)
  "Copy the token TOKNAME into the kill ring."
  (interactive "s")
  (kill-new
   (format unicode-tokens-token-format tokname)
   (eq last-command 'unicode-tokens-copy-token)))

(define-button-type 'unicode-tokens-list
  'help-echo "mouse-2, RET: copy this character"
  'face nil
  'action #'(lambda (button)
	      (unicode-tokens-copy-token (button-get button 'unicode-token))))

(defun unicode-tokens-list-tokens ()
  "Show a buffer of all tokens."
  (interactive)
  (with-output-to-temp-buffer "*Unicode Tokens List*"
    (with-current-buffer standard-output
      (make-local-variable 'unicode-tokens-show-symbols)
      (setq unicode-tokens-show-symbols nil)
      (unicode-tokens-mode)
      (setq tab-width 7)
      (insert "Hover to see token.  Mouse-2 or RET to copy into kill ring.\n")
      (let ((count 10)
	    (toks unicode-tokens-token-list)
	    tok)
	;; display in originally given order
	(while (or (/= 1 (mod count 10)) toks)
	  (unless (null toks)
	    (setq tok (car toks)))
	  (if (/= 0 (mod count 10))
	      (insert "\t")
	    (insert "\n")
	    (unless (null toks)
	      (insert (format "%4d. " (/ count 10))))
	    (if (= 0 (mod count 20))
		(overlay-put (make-overlay
			      (save-excursion
				(forward-line -1) (point))
			      (point))
			     'face
			     'header-line))
	    (insert " "))
	  (cl-incf count)
	  (if (null toks)
	      (insert " ")
	    (insert-text-button
	     (format unicode-tokens-token-format tok)
	     :type 'unicode-tokens-list
	     'unicode-token tok)
	    (setq toks (cdr toks))))))))

(defun unicode-tokens-list-shortcuts ()
  "Show a buffer of all the shortcuts available."
  (interactive)
  (with-output-to-temp-buffer "*Unicode Tokens Shortcuts*"
    (with-current-buffer standard-output
      (make-local-variable 'unicode-tokens-show-symbols)
      (setq unicode-tokens-show-symbols nil)
      (unicode-tokens-mode)
      (let (grey start)
	(dolist (short unicode-tokens-shortcut-alist)
	  (setq start (point))
	  (insert "Typing  " (car short) "\tinserts \t"
		  (cdr short) "\n")
	  (if (setq grey (not grey))
	      (overlay-put (make-overlay start (point))
			   'face
			   'header-line)))))))

(defalias 'unicode-tokens-list-unicode-chars 'unicode-chars-list-chars)

(defun unicode-tokens-encode-in-temp-buffer (str fn)
  "Call FN on encoded version of STR."
  (with-temp-buffer
    (insert str)
    (goto-char (point-min))
    (while (re-search-forward unicode-tokens-token-match-regexp nil t)
      ;; TODO: interpret more exotic compositions here
      (let* ((tstart    (match-beginning 0))
	     (tend      (match-end 0))
	     (comp      (car-safe
			 (gethash (match-string 1)
				  unicode-tokens-hash-table))))
	(when comp
	  (delete-region tstart tend)
	  ;; TODO: improve this: interpret vector, strip tabs
	  (insert comp)))) ;; gross approximation to compose-region
    (funcall fn (point-min) (point-max))))

(defun unicode-tokens-encode (beg end)
  "Return a unicode encoded version of the presentation in region BEG..END."
  (unicode-tokens-encode-in-temp-buffer
   (buffer-substring-no-properties beg end) 'buffer-substring))

;;;###autoload
(defun unicode-tokens-encode-str (str)
  "Return a unicode encoded version presentation of STR."
  (unicode-tokens-encode-in-temp-buffer str 'buffer-substring))

(defun unicode-tokens-copy (beg end)
  "Copy presentation of region between BEG and END.
This is an approximation; it makes assumptions about the behaviour
of symbol compositions, and will lose layout information."
  (interactive "r")
  ;; cf kill-ring-save, uncode-tokens-font-lock-compose-symbol
  (unicode-tokens-encode-in-temp-buffer
   (buffer-substring-no-properties beg end) 'copy-region-as-kill))

(defun unicode-tokens-paste ()
  "Paste text from clipboard, converting Unicode to tokens where possible."
  (interactive)
  (let ((start (point)) end)
    ;; da: notice bug in Emacs 23 snapshot (at least) on Ubuntu 9.04
    ;; that gives wrong default to x-select-enable-clipboard
    ;; need: (setq x-select-enable-clipboard t)
    (clipboard-yank)
    (setq end (point-marker))
    (while (re-search-backward unicode-tokens-uchar-regexp start t)
      (let* ((useq	(match-string 0))
	     (token     (gethash useq unicode-tokens-uchar-hash-table))
	     (pos	(point)))
	(when token
	  (replace-match (format unicode-tokens-token-format token) t t)
	  (goto-char pos))))
    (goto-char end)
    (set-marker end nil)))

(defvar unicode-tokens-highlight-unicode nil
  "Non-nil to highlight Unicode characters.")

(defconst unicode-tokens-unicode-highlight-patterns
  '(("[^\000-\177]" (0 'unicode-tokens-highlight-face t)))
  "Font lock patterns for highlighting Unicode tokens.")

(defun unicode-tokens-highlight-unicode ()
  "Hilight Unicode characters in the buffer.
Toggles highlighting of Unicode characters used in the
buffer beyond the legacy 8-bit character set codes.  This is
useful to manually determine if a buffer contains Unicode or
tokenised symbols."
  (interactive)
  (setq unicode-tokens-highlight-unicode
	(not unicode-tokens-highlight-unicode))
  (unicode-tokens-highlight-unicode-setkeywords)
  (font-lock-fontify-buffer))

(defun unicode-tokens-highlight-unicode-setkeywords ()
  "Adjust font lock keywords according to variable `unicode-tokens-highlight-unicode'."
  (if unicode-tokens-highlight-unicode
    (font-lock-add-keywords
     nil unicode-tokens-unicode-highlight-patterns)
    (font-lock-remove-keywords
     nil unicode-tokens-unicode-highlight-patterns)))

;;
;; Minor mode
;;

(defun unicode-tokens-initialise ()
  "Perform initialisation for Unicode Tokens minor mode.
This function calculates `font-lock-keywords' and other configuration
variables."
  (interactive)
  (unicode-tokens-copy-configuration-variables)
  (let ((flks (unicode-tokens-font-lock-keywords)))
    (put 'unicode-tokens-font-lock-keywords major-mode flks)
    (unicode-tokens-quail-define-rules)
    (unicode-tokens-define-menu)
    flks))

;; not as expected
;; (defun unicode-tokens-restart ()
;;   (interactive)
;;   (unicode-tokens-mode 0)
;;   (put 'unicode-tokens-font-lock-keywords major-mode nil)
;;   (setq font-lock-set-defaults nil)
;;   (unicode-tokens-mode 1))

(defvar unicode-tokens-mode-map (make-sparse-keymap)
  "Key map used for Unicode Tokens mode.")

(defvar unicode-tokens-display-table
  (let ((disptab (make-display-table)))
    (set-display-table-slot disptab 'selective-display
			    (vector ?\ #x0022ef ?\ ))
    disptab)
  "Display table for Unicode Tokens mode.  Alters ellipsis character.")

(define-minor-mode unicode-tokens-mode
  "Toggle Tokens mode for current buffer.
With optional argument ARG, turn Tokens mode on if ARG is
positive, otherwise turn it off.

In Unicode Tokens mode (Utoks appears in the modeline), a
sequence of characters in the buffer (a token) may be presented
instead as a Unicode character. The underlying buffer contents is
not changed, only what is presented on the display.  Other tokens
may be used to control layout, for example, enabling sub/super
scripts, bold and italic fonts, etc.  Keyboard shortcut sequences
for entering tokens quickly can be defined.

Tokens mode needs configuration with a set of tokens, their
presentation forms, and keyboard shortcuts.  See documentation in
`unicode-tokens.el' for more information.

Commands available are:

\\{unicode-tokens-mode-map}"
  :keymap unicode-tokens-mode-map
  :init-value nil
  :lighter " Utoks"
  :group 'unicode-tokens
  (let ((flks (get 'unicode-tokens-font-lock-keywords major-mode)))
    (when unicode-tokens-mode
      (unless flks
	(setq flks (unicode-tokens-initialise)))
      ;; make sure buffer can display 16 bit chars
      (if (and
	   (fboundp 'set-buffer-multibyte)
	   (not (buffer-base-buffer)))
	  (set-buffer-multibyte t))

      (make-local-variable 'font-lock-extra-managed-props)

      (when (not unicode-tokens-show-controls)
	(add-to-invisibility-spec 'unicode-tokens-show-controls))

      (make-local-variable 'unicode-tokens-highlight-unicode)

      ;; a convention:
      ;; - set default for font-lock-extra-managed-props
      ;;   as property on major mode symbol (ordinarily nil).
      (font-lock-add-keywords nil flks)

      (setq font-lock-extra-managed-props
	    (get 'font-lock-extra-managed-props major-mode))
      (mapc
       (lambda (p) (add-to-list 'font-lock-extra-managed-props p))
       unicode-tokens-font-lock-extra-managed-props)

      (unicode-tokens-highlight-unicode-setkeywords)

      (font-lock-fontify-buffer)

      ;; experimental: this may be rude for non-nil standard tables
      (setq buffer-display-table unicode-tokens-display-table)

      (if unicode-tokens-use-shortcuts
	  (set-input-method "Unicode tokens"))

      ;; adjust maths menu to insert tokens
      (set (make-local-variable 'maths-menu-filter-predicate)
	   (lambda (uchar) (gethash (char-to-string uchar)
				    unicode-tokens-uchar-hash-table)))
      (set (make-local-variable 'maths-menu-tokenise-insert)
	   (lambda (uchar)
	     (unicode-tokens-insert-token
	      (gethash (char-to-string uchar)
		       unicode-tokens-uchar-hash-table)))))

    (when (not unicode-tokens-mode)

      (remove-from-invisibility-spec 'unicode-tokens-show-controls)

      (when flks
	(font-lock-unfontify-buffer)
	(setq font-lock-extra-managed-props
	      (get 'font-lock-extra-managed-props major-mode))
	(setq font-lock-set-defaults nil) ; force font-lock-set-defaults to reinit
	(font-lock-fontify-buffer)
	(set-input-method nil))

      ;; experimental: this may be rude for non-nil standard tables
      (setq buffer-display-table nil)

      ;; Remove hooks from maths menu
      (kill-local-variable 'maths-menu-filter-predicate)
      (kill-local-variable 'maths-menu-tokenise-insert))))


;;
;; Font selection
;;

(when (fboundp 'ns-respond-to-change-font)
  ;; A nasty hack to ns-win.el for Mac OS X support

  ;; Tricky because we get a callback on font changes, but not when
  ;; the window is closed.  How do we know when user is finished?

  (when (not (fboundp 'old-ns-respond-to-change-font))
    (fset 'old-ns-respond-to-change-font
	  (symbol-function 'ns-respond-to-change-font)))

  (when (not (fboundp 'old-ns-popup-font-panel))
    (fset 'old-ns-popup-font-panel
	  (symbol-function 'ns-popup-font-panel)))

  (defvar unicode-tokens-respond-to-change-font nil)

  (defun ns-respond-to-change-font (&rest args)
    (interactive)
    (cond
     (unicode-tokens-respond-to-change-font
	(unicode-tokens-set-font-var-aux
	 unicode-tokens-respond-to-change-font
	 (with-no-warnings
	   ns-input-font)))
     (t
      (apply 'old-ns-respond-to-change-font args))))

  (defun ns-popup-font-panel (&rest args)
    (setq unicode-tokens-respond-to-change-font nil)
    (with-no-warnings
      (apply 'old-ns-popup-font-panel args)))

  (defun unicode-tokens-popup-font-panel (fontvar)
    (setq unicode-tokens-respond-to-change-font fontvar)
    (with-no-warnings
      (old-ns-popup-font-panel)))
)

;; parameterised version of function from menu-bar.el (Emacs 23.1)
;; this now copes with Emacs 23.1, Emacs 22, Mac OS X Emacs 23.1.
(defun unicode-tokens-set-font-var (fontvar)
  "Interactively select a font for FONTVAR."
  (interactive)
  (let (font spec)
    (if (fboundp 'ns-popup-font-panel)
	(with-no-warnings
	  (unicode-tokens-popup-font-panel fontvar))
      (cond
       ((fboundp 'x-select-font)
	(setq font (x-select-font)))
       ((fboundp 'mouse-select-font)
	(setq font (mouse-select-font)))
       (t
	(setq font (unicode-tokens-mouse-set-font))))
      (unicode-tokens-set-font-var-aux fontvar font))))

(defun unicode-tokens-set-font-var-aux (fontvar font)
  "A subroutine of `unicode-tokens-set-font-var'."
  (when font
    ;; Trac #311 - sometimes (on Linux/xft) :font doesn't work but
    ;; :family does.
    (condition-case nil
	(set-face-attribute fontvar (selected-frame)
			    ;; da: don't try to reset these for token fonts.
			    ;; :weight 'normal :slant 'normal
			    :width 'normal
			    :font font)
      (error
       (set-face-attribute fontvar (selected-frame)
			   :width 'normal
			   :family font)))
    (let ((font-object (face-attribute fontvar :font))
	  spec)

 	(set-face-attribute fontvar t :font font-object)
        (setq spec (list (list t (face-attr-construct fontvar))))
	(put fontvar 'customized-face spec)
	(custom-push-theme 'theme-face fontvar 'user 'set spec)
	(put fontvar 'face-modified nil))
    ;; da: add this to make sure fonts set by font lock are altered
    (dolist (f (frame-list))
      (and (display-graphic-p f)
	   (dolist (w (window-list f))
	     (with-current-buffer (window-buffer w)
	       (when font-lock-mode (font-lock-fontify-buffer))))))))

;; based on mouse-set-font from mouse.el in Emacs 22.2.1
(defun unicode-tokens-mouse-set-font ()
  "Select an Emacs font from a list of known good fonts and fontsets."
  (unless (display-multi-font-p)
    (error "Cannot change fonts on this display"))
  (car-safe ; just choose first
	    ; (original cycles through trying set-default-font
   (x-popup-menu
    (if (listp last-nonmenu-event)
       last-nonmenu-event
     (list '(0 0) (selected-window)))
   ;; Append list of fontsets currently defined.
   (append x-fixed-font-alist (list (generate-fontset-menu))))))

(defsubst unicode-tokens-face-font-sym (fontsym)
  "Return the symbol unicode-tokens-FONTSYM-font-face."
  (intern (concat "unicode-tokens-" (symbol-name fontsym) "-font-face")))

(defun unicode-tokens-set-font-restart (fontsym)
  "Open a dialog to set the font for FONTSYM, and reinitialise."
  (let ((facevar (unicode-tokens-face-font-sym fontsym)))
    (unicode-tokens-set-font-var facevar)
    (unicode-tokens-initialise)
    (font-lock-fontify-buffer)))

;;
;; interface to custom
;;

(defun unicode-tokens-save-fonts ()
  "Save the customized font variables."
  ;; save all customized faces (tricky to do less)
  (interactive)
  (apply 'unicode-tokens-custom-save-faces
   (mapcar 'unicode-tokens-face-font-sym
	   unicode-tokens-fonts)))

(defun unicode-tokens-custom-save-faces (&rest faces)
  "Save custom faces FACES."
  (dolist (symbol faces)
    (let ((face (get symbol 'customized-face)))
      ;; See customize-save-customized; adjust properties so
      ;; that custom-save-all will save the face.
      (when face
	(put symbol 'saved-face face)
	(custom-push-theme 'theme-value symbol 'user 'set face)
	(put symbol 'customized-face nil))))
  (custom-save-all))


;;
;; Key bindings
;;

(define-key unicode-tokens-mode-map
  [remap delete-backward-char]
  'unicode-tokens-delete-backward-char)
(define-key unicode-tokens-mode-map
  [remap delete-char]
  'unicode-tokens-delete-char)

;; support delete selection mode
(put 'unicode-tokens-delete-backward-char 'delete-selection 'supersede)
(put 'unicode-tokens-delete-char 'delete-selection 'supersede)

(defvar unicode-tokens-quail-translation-keymap
  (let ((quail-current-package
	 (assoc "Unicode tokens"
		quail-package-alist)))
    (quail-translation-keymap)))

;; FIXME: does this work?
(define-key unicode-tokens-quail-translation-keymap
     [remap quail-delete-last-char]
     'unicode-tokens-quail-delete-last-char)

(defun unicode-tokens-quail-delete-last-char ()
  (interactive)
  (if unicode-tokens-mode
      (if (= (length quail-current-key) 1)
	  (progn
	    (quail-abort-translation)
	    (unicode-tokens-delete-backward-char))
	(quail-delete-last-char))
    (quail-delete-last-char)))

;    (setq quail-current-key (substring quail-current-key 0 -1))
;    (quail-delete-region)
 ;   (quail-update-translation (quail-translate-key))))


(define-key unicode-tokens-mode-map [(control ?,)]
  'unicode-tokens-rotate-token-backward)
(define-key unicode-tokens-mode-map [(control ?.)]
  'unicode-tokens-rotate-token-forward)
(define-key unicode-tokens-mode-map
  [(control c) (control t) (control t)] 'unicode-tokens-insert-token)
(define-key unicode-tokens-mode-map
  [(control c) (control backspace)]
  'unicode-tokens-delete-token-near-point)
(define-key unicode-tokens-mode-map
  [(control c) (control t) (control r)] 'unicode-tokens-annotate-region)
(define-key unicode-tokens-mode-map
  [(control c) (control t) (control e)] 'unicode-tokens-insert-control)
(define-key unicode-tokens-mode-map
  [(control c) (control t) (control z)] 'unicode-tokens-show-symbols)
(define-key unicode-tokens-mode-map
  [(control c) (control t) (control t)] 'unicode-tokens-show-controls)


;;
;; Menu
;;

(defun unicode-tokens-customize-submenu ()
  (mapcar (lambda (cv)
	    (vector (car cv)
		    `(lambda () (interactive)
		       (customize-variable (quote ,(cadr cv))))))
	  unicode-tokens-tokens-customizable-variables))

(defun unicode-tokens-define-menu ()
  "Define Tokens menu."
  (easy-menu-define unicode-tokens-menu unicode-tokens-mode-map
   "Tokens menu"
    (cons "Tokens"
     (list
      ["Insert Token..." unicode-tokens-insert-token]
      ["Next Token"      unicode-tokens-rotate-token-forward]
      ["Prev Token"      unicode-tokens-rotate-token-backward]
      ["Delete Token"    unicode-tokens-delete-token-near-point]
       (cons "Format Char"
	     (mapcar
	     (lambda (fmt)
	       (vector (car fmt)
		       `(lambda () (interactive)
			  (funcall 'unicode-tokens-insert-control ',(car fmt)))
		       :help (concat "Format next item as "
				     (downcase (car fmt)))))
	     unicode-tokens-control-characters))
       (cons "Format Region"
	    (mapcar
	     (lambda (fmt)
	       (vector (car fmt)
		       `(lambda () (interactive)
			 (funcall 'unicode-tokens-annotate-region ',(car fmt)))
		       :help (concat "Format region as "
				     (downcase (car fmt)))
		       :active 'mark-active))
	     unicode-tokens-control-regions))
       "---"
      ["List Tokens"     unicode-tokens-list-tokens]
      ["List Shortcuts"  unicode-tokens-list-shortcuts]
      ["List Unicode Characters"  unicode-tokens-list-unicode-chars]
      "---"
      ["Copy As Unicode" unicode-tokens-copy
       :active 'mark-active
       :help "Copy presentation form of text from buffer, converting tokens to Unicode"]
      ["Paste From Unicode" unicode-tokens-paste
       :active (and kill-ring (not buffer-read-only))
       :help
       "Paste from clipboard, converting Unicode to tokens where possible"]
      ["Replace Shortcuts" unicode-tokens-replace-shortcuts
       :help "Query-replace shortcut sequences with compositions they stand for, starting from point"]
      ["Replace Unicode" unicode-tokens-replace-unicode
       :help "Query-replace Unicode characters with tokens where possible, starting from point"]
       "---"
      ["Reveal Control Tokens" unicode-tokens-show-controls
       :style toggle
       :selected unicode-tokens-show-controls
       :active (or
		unicode-tokens-control-region-format-regexp
		unicode-tokens-control-char-format-regexp)
       :help "Prevent hiding of control tokens"]
      ["Reveal Symbol Tokens" unicode-tokens-show-symbols
       :style toggle
       :selected unicode-tokens-show-symbols
       :help "Show tokens for symbols"]
      ["Highlight Real Unicode Chars" unicode-tokens-highlight-unicode
       :style toggle
       :selected unicode-tokens-highlight-unicode
       :help "Hightlight non-8bit characters in buffer which are saved as Unicode"]
      ["Enable Shortcuts" unicode-tokens-use-shortcuts
       :style toggle
       :selected unicode-tokens-use-shortcuts
       :active unicode-tokens-shortcut-alist
       :help "Use short cuts for typing tokens"]
      ["Add Token Hovers" unicode-tokens-toggle-add-help-echo
       :style toggle
       :selected unicode-tokens-add-help-echo
       :help "Use hover popups (or minibuffer messages) to show underlying tokens"]
      "---"
      (cons "Customize"
	    (unicode-tokens-customize-submenu))
      (cons "Set Font"
       (append
	(mapcar
	 (lambda (var)
	   (vector
	    (upcase-initials (symbol-name var))
	    `(lambda () (interactive)
		(funcall 'unicode-tokens-set-font-restart ',var))
	     :help (concat "Set the " (symbol-name var) " font")))
	 unicode-tokens-fonts)
	 (list "----"
	["Save Fonts" unicode-tokens-save-fonts
	 :help "Save the customized font choices"]
	["Make Fontsets"
	 (lambda () (interactive) (require 'pg-fontsets))
	 :active (not (featurep 'pg-fontsets))
	 :help "Define fontsets (for Options->Set fontsets)"
	 :visible (< emacs-major-version 23) ; not useful on 23,
	 ;; at least when font menu provided.  Drawback: this
	 ;; is done too late: displayable tokens have already been
	 ;; chosen now, before fontsets generated.
	 ;; Never mind: non-issue with platform fonts menu.
	 ])))))))



(provide 'unicode-tokens)

;;; unicode-tokens.el ends here<|MERGE_RESOLUTION|>--- conflicted
+++ resolved
@@ -424,8 +424,7 @@
     ;; hairy logic based on Coq-style vs Isabelle-style configs
     (if (string= "" (format unicode-tokens-token-format ""))
 	;; no special token format, parse separate words/symbols
-<<<<<<< HEAD
-        (let* ((tokextra (cl-remove "^\\(?:\\sw\\|\\s_\\)+$" toks :test 'string-match))
+       (let* ((tokextra (cl-remove "^\\(?:\\sw\\|\\s_\\)+$" toks :test 'string-match))
                (toksymbwrd (cl-set-difference toks tokextra))
 	       ;; indentifier that are not pure words
 	       (toksymb (cl-remove "^\\(?:\\sw\\)+$" toksymbwrd :test 'string-match))
@@ -435,18 +434,6 @@
 		(concat "\\(\\_<"
 			(regexp-opt toksymb)
 			"\\_>\\|\\(?:\\<"
-=======
- 	(let* ((tokextra (remove* "^\\(?:\\sw\\|\\s_\\)+$" toks :test 'string-match))
-               (toksymbwrd (set-difference toks tokextra))
-               ;; indentifier that are not pure words
-               (toksymb (remove* "^\\(?:\\sw\\)+$" toksymbwrd :test 'string-match))
-               ;; pure words
-               (tokwrd (set-difference toksymbwrd toksymb))
-	       (idorop
-		(concat "\\(\\_<"
-                        (regexp-opt toksymb)
-                        "\\_>\\|\\(?:\\<"
->>>>>>> b392b77a
 			(regexp-opt tokwrd)
 			"\\>\\)\\|\\(?:\\B"
 			(regexp-opt tokextra)
