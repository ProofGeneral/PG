--- conflicted
+++ resolved
@@ -25,15 +25,11 @@
 (defalias 'span-end 'overlay-end)
 (defalias 'span-set-property 'overlay-put)
 (defalias 'span-property 'overlay-get)
-<<<<<<< HEAD
 (defalias 'span-properties 'overlay-properties)
-(defalias 'span-make 'make-overlay)
-=======
 (defun span-make (&rest args)
   (let ((span (apply #'make-overlay args)))
     (span-set-property span 'pg-span t)
     span))
->>>>>>> 64ca55b1
 (defalias 'span-detach 'delete-overlay)
 (defalias 'span-set-endpoints 'move-overlay)
 (defalias 'span-buffer 'overlay-buffer)
@@ -98,9 +94,7 @@
   "Return some SPAN at point PT with property PROP."
   (car-safe (spans-at-point-prop pt prop)))
 
-<<<<<<< HEAD
-;; TODO : 'type becomes 'pg-type after merger
-(defsubst span-at-with-type (pt type)
+(defun span-at-with-type (pt type)
   "Return some SPAN at point PT with its type property set to TYPE."
   (let* ((all-typed-spans (spans-at-point-prop pt 'type))
 	 (type-typed-spans
@@ -109,28 +103,21 @@
 	   all-typed-spans)))
     (car-safe type-typed-spans)))
 
-(defsubst span-delete (span)
-=======
 (defun span-delete (span)
->>>>>>> 64ca55b1
   "Run the 'span-delete-actions and delete SPAN."
   (mapc (lambda (predelfn) (funcall predelfn))
 	(span-property span 'span-delete-actions))
   (delete-overlay span))
 
-<<<<<<< HEAD
-(defsubst span-mark-delete (span)
+(defun span-mark-delete (span)
   "Mark span for potential deletion."
   (span-set-property span 'marked-for-deletion t))
 
-(defsubst span-unmark-delete (span)
+(defun span-unmark-delete (span)
   "Unmark span for deletion."
   (span-set-property span 'marked-for-deletion nil)) ; TODO is this the right way?
 
-(defsubst span-add-delete-action (span action)
-=======
 (defun span-add-delete-action (span action)
->>>>>>> 64ca55b1
   "Add ACTION to the list of functions called when SPAN is deleted."
   (span-set-property span 'span-delete-actions
 		     (cons action (span-property span 'span-delete-actions))))
@@ -248,15 +235,11 @@
   "Delete all spans between START and END with property PROP set."
   (span-mapc-spans 'span-delete start end prop))
 
-<<<<<<< HEAD
-(defsubst span-mark-delete-spans (start end prop)
+(defun span-mark-delete-spans (start end prop)
   "Mark all spans between START and END with property PROP set for deletion."
   (span-mapc-spans 'span-mark-delete start end prop))
 
-(defsubst span-property-safe (span name)
-=======
 (defun span-property-safe (span name)
->>>>>>> 64ca55b1
   "Like span-property, but return nil if SPAN is nil."
   (and span (span-property span name)))
 
@@ -276,14 +259,9 @@
 
 (defun span-make-self-removing-span (beg end &rest props)
   "Add a self-removing span from BEG to END with properties PROPS.
-<<<<<<< HEAD
 The span will remove itself after a timeout of 
 `span-self-removing-timeout' seconds."
-  (let ((ol (make-overlay beg end)))
-=======
-The span will remove itself after a timeout of 2 seconds."
   (let ((ol (span-make beg end)))
->>>>>>> 64ca55b1
     (while props
       (overlay-put ol (car props) (cadr props))
       (setq props (cddr props)))
