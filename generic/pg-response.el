--- conflicted
+++ resolved
@@ -150,32 +150,6 @@
   (delete-other-windows)
   (switch-to-buffer b1)
   (let ((pol (proof-guess-3win-display-policy policy)))
-<<<<<<< HEAD
-    (save-selected-window
-      (cond
-       ((eq pol 'hybrid)
-	(split-window-horizontally)
-	(other-window 1)
-	(switch-to-buffer b2)
-	(proof-safe-split-window-vertically) ; enlarge vertically if necessary
-	(other-window 1)
-	(switch-to-buffer b3))
-       ((eq pol 'vertical)
-	(split-window-vertically)
-	(other-window 1)
-	(switch-to-buffer b2)
-	(proof-safe-split-window-vertically) ; enlarge vertically if necessary
-	(other-window 1)
-	(switch-to-buffer b3))
-       ((eq pol 'horizontal)
-	(split-window-horizontally) ; horizontally again
-	(other-window 1)
-	(switch-to-buffer b2)
-	(enlarge-window (/ (frame-width) 6) t) ; take 2/3 of width before splitting again
-	(split-window-horizontally) ; horizontally again
-	(other-window 1)
-	(switch-to-buffer b3))))))
-=======
   (save-selected-window
     (cond
      ((eq pol 'hybrid)
@@ -206,10 +180,6 @@
       (other-window 1)
       (switch-to-buffer b3)
       (set-window-dedicated-p (selected-window) proof-three-window-enable))))))
-
-
-
->>>>>>> af30e1ef
 
 (defun proof-display-three-b (&optional policy)
   "Layout three buffers in a single frame.  Only do this if buffers exist."
