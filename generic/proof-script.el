--- conflicted
+++ resolved
@@ -1854,20 +1854,11 @@
     ;; (proof-server-interrupt-process)
     (message "proof-retract-before-change beg: %s end: %s" beg end)
     (save-excursion
-<<<<<<< HEAD
-      (save-restriction ;; see Trac#403
-	(widen)
-	(goto-char beg)
-	(proof-retract-until-point)))))
-=======
       (save-match-data ;; see PG#41
-        (save-restriction ;; see Trac#403
-          (widen)
-          (goto-char beg)
-          (proof-retract-until-point)
-          (proof-shell-wait))))))
-
->>>>>>> 71be0c69
+	(save-restriction ;; see Trac#403
+	  (widen)
+	  (goto-char beg)
+	  (proof-retract-until-point))))))
 
 ;;;;;;;;;;;;;;;;;;;;;;;;;;;;;;;;;;;;;;;;;;;;;;;;;;;;;;;;;;;;;;;;;
 ;;
