--- conflicted
+++ resolved
@@ -1284,17 +1284,9 @@
 
       ;; Fire up the prover (or check it's going the right way).
       (condition-case-unless-debug err
-<<<<<<< HEAD
           (proof-ready-prover queuemode)
         (error (setq proof-script-buffer nil)
                (signal (car err) (cdr err))))
-
-      ;; Initialise regions
-=======
-          (proof-shell-ready-prover queuemode)
-        (error (setq proof-script-buffer nil)
-               (signal (car err) (cdr err))))
->>>>>>> 7ed8ad9d
 
       ;; Initialise regions
       (if (proof-locked-region-empty-p) ; leave alone if non-empty
