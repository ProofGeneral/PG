--- conflicted
+++ resolved
@@ -198,18 +198,6 @@
   :set 'proof-set-value
   :group 'proof-user-options)
 
-<<<<<<< HEAD
-(defpgcustom mmm-enable nil
-  "*Whether to use MMM Mode in Proof General for this assistant.
-MMM Mode allows multiple modes to be used in the same buffer.
-If you activate this variable, whether or not you really get MMM
-support depends on whether your proof assistant supports it."
-  :type 'boolean
-  :set 'proof-set-value
-  :group 'proof-user-options)
-
-=======
->>>>>>> b392b77a
 (provide 'pg-custom)
 
 ;;; pg-custom.el ends here