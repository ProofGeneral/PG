;;; proof-site.el --- Loading stubs for Proof General  -*- lexical-binding:t -*-

;; This file is part of Proof General.

;; Portions © Copyright 1994-2012  David Aspinall and University of Edinburgh
;; Portions © Copyright 2003-2021  Free Software Foundation, Inc.
;; Portions © Copyright 2001-2017  Pierre Courtieu
;; Portions © Copyright 2010, 2016  Erik Martin-Dorel
;; Portions © Copyright 2011-2013, 2016-2017  Hendrik Tews
;; Portions © Copyright 2015-2017  Clément Pit-Claudel

;; Author:      David Aspinall <David.Aspinall@ed.ac.uk>

;; SPDX-License-Identifier: GPL-3.0-or-later

;;; Commentary:
;;
;; Loading stubs and configuration for site and choice of provers.
;;
;; NB: Normally users do not need to edit this file.  Developers/installers
;; may want to adjust proof-assistant-table-default below.
;;
;; The environment variables PROOFGENERAL_HOME and PROOFGENERAL_ASSISTANTS
;; can be set to affect load behaviour; see info documentation.
;;

;;;;;;;;;;;;;;;;;;;;;;;;;;;;;;;;;;;;;;;;;;;;;;;;;;;;;;;;;;;;;;;;;
;;
;; Master table of supported proof assistants.
;;

;;; Code:

;; Entries in proof-assistant-table-default are lists of the form
;;
;;   (SYMBOL NAME FILE-EXTENSION [AUTOMODE-REGEXP] [IGNORED-EXTENSIONS-LIST])
;;
;; FILE-EXTENSION is without dot ".". AUTOMODE-REGEXP is put into
;; auto-mode-alist, if it is not present, a regexp will be made up from
;; FILE-EXTENSION. IGNORED-EXTENSIONS-LIST, if present, is appended to
;; completion-ignored-extensions. See proof-assistant-table for more info.
;;
(defconst proof-assistant-table-default
    '(
      ;; Main instances of PG.

<<<<<<< HEAD
      (qrhl "qRHL" "qrhl")
      
      (isar "Isabelle" "thy")
=======
>>>>>>> a61a1d8e
      (coq "Coq" "v" nil (".vo" ".glob"))
      (easycrypt "EasyCrypt" "ec" "\\.eca?\\'")
      (phox "PhoX" "phx" nil (".phi" ".pho"))

      ;; Cut-and-paste management only

      (pgshell	 "PG-Shell" "pgsh")
      (pgocaml	 "PG-OCaml" "pgml")
      (pghaskell "PG-Haskell" "pghci")

      ;; Incomplete/obsolete:

      ;; (demoisa "Isabelle Demo" "ML")  ; obsolete
      )
    "Default value for `proof-assistant-table', which see.")

;;;;;;;;;;;;;;;;;;;;;;;;;;;;;;;;;;;;;;;;;;;;;;;;;;;;;;;;;;;;;;;;;
;;
;; PG version
;;

(eval-and-compile
  ;; WARNING: do not edit next line (constant is edited in Makefile.devel)
  (defconst proof-general-version "Proof General Version 4.5-git."
    "Version string identifying Proof General release."))

(defconst proof-general-short-version
  (eval-when-compile
    (progn
      (string-match "Version \\([^ ]+\\)\\." proof-general-version)
      (match-string 1 proof-general-version))))

(defconst proof-general-version-year "2016")

;;;;;;;;;;;;;;;;;;;;;;;;;;;;;;;;;;;;;;;;;;;;;;;;;;;;;;;;;;;;;;;;;
;;
;; Top-level customization groups
;;

(defgroup proof-general nil
  "Customization of Proof General."
  :group 'applications
  :prefix "proof-")

(defgroup proof-general-internals nil
  "Customization of Proof General internals for proof assistant configuration."
  :group 'applications
  :group 'proof-general
  :prefix "proof-")


;;;;;;;;;;;;;;;;;;;;;;;;;;;;;;;;;;;;;;;;;;;;;;;;;;;;;;;;;;;;;;;;;
;;
;; Directories. Set at load time so compiled files can be relocated.
;; Load path must be extended manually during compilation.
;;

(defconst proof-home-directory
  (let ((curfile
	 (or
	  (and load-in-progress load-file-name)
	  buffer-file-name)))
    (if curfile
        (file-name-directory (directory-file-name
                              (file-name-directory curfile)))
      (let ((s (getenv "PROOFGENERAL_HOME")))
	(if s (file-name-as-directory s)))))
  "Directory where Proof General is installed.
Based on where the file `proof-site.el' was loaded from.
Falls back to consulting the environment variable `PROOFGENERAL_HOME' if
proof-site.el couldn't know where it was executed from.")

(defcustom proof-images-directory
  (expand-file-name "images/" proof-home-directory)
    "Where Proof General image files are installed.  Ends with slash."
  :type 'directory
  :group 'proof-general-internals)

(defcustom proof-info-directory
  (expand-file-name "doc/" proof-home-directory)
  "Where Proof General Info files are installed.  Ends with slash."
  :type 'directory
  :group 'proof-general-internals)


;;;;;;;;;;;;;;;;;;;;;;;;;;;;;;;;;;;;;;;;;;;;;;;;;;;;;;;;;;;;;;;;;
;;
;; load path. Have one function that adds elements to load-path.
;; Distributions having specific requirements (such as using
;; debian-pkg-add-load-path-item on Debian) only need to change
;; this function.
;;

(defun proof-add-to-load-path (dir)
  "Add DIR to `load-path' if not contained already."
  (add-to-list 'load-path dir))

(proof-add-to-load-path (expand-file-name "generic/" proof-home-directory))
(proof-add-to-load-path (expand-file-name "lib/" proof-home-directory))


;; Declare some global variables and autoloads

;; FIXME: Many of the autoloaded functions in there are internal to PG, and
;; are useless until PG is loaded, so they shouldn't be defined just because
;; proof-site is loaded!
(require 'proof-autoloads)

(defvar Info-dir-contents)

;; Add the info directory to the Info path
(if (file-exists-p proof-info-directory) ; for safety
    (if (and (boundp 'Info-directory-list) Info-directory-list)
	;; Info is already initialized.  Update its variables.
	(progn
	  (add-to-list 'Info-directory-list proof-info-directory)
	  (setq Info-dir-contents nil))
      ;; Info is not yet initialized.  Change its default.
      (add-to-list 'Info-default-directory-list proof-info-directory)))

(defcustom proof-assistant-table
  (apply
   #'append
   (mapcar
    ;; Discard entries whose directories have been removed.
    (lambda (dne)
      (let ((atts (file-attributes (expand-file-name (symbol-name (car dne))
					             proof-home-directory))))
	(if (and atts (eq 't (car atts)))
	    (list dne)
	  nil)))
    proof-assistant-table-default))
  "Proof General's table of supported proof assistants.
This is copied from `proof-assistant-table-default' at load time,
removing any entries that do not have a corresponding directory
under `proof-home-directory'.

Each entry is a list of the form

  (SYMBOL NAME FILE-EXTENSION [AUTOMODE-REGEXP] [IGNORED-EXTENSIONS-LIST])

The NAME is a string, naming the proof assistant.
The SYMBOL is used to form the name of the mode for the
assistant, `SYMBOL-mode', run when files with AUTOMODE-REGEXP
\(or with extension FILE-EXTENSION) are visited.  If present,
IGNORED-EXTENSIONS-LIST is a list of file-name extensions to be
ignored when doing file-name completion (IGNORED-EXTENSIONS-LIST
is added to `completion-ignored-extensions').

SYMBOL is also used to form the name of the directory and elisp
file for the mode, which will be

    PROOF-HOME-DIRECTORY/SYMBOL/SYMBOL.el

where PROOF-HOME-DIRECTORY is the value of the
variable `proof-home-directory'."
  ;; FIXME: make the last two elements optional in the type
  :type '(repeat (list symbol string regexp string))
  :group 'proof-general-internals)


(defcustom proof-assistants nil
  (concat
   "Choice of proof assistants to use with Proof General.
A list of symbols chosen from: "
   (mapconcat (lambda (astnt)
		(concat "`" (symbol-name (car astnt)) "'"))
	      proof-assistant-table
	      " ")
".\nIf nil, the default will be ALL available proof assistants.

Each proof assistant defines its own instance of Proof General,
providing session control, script management, etc.  Proof General
will be started automatically for the assistants chosen here.
To avoid accidently invoking a proof assistant you don't have,
only select the proof assistants you (or your site) may need.

You can select which proof assistants you want by setting this
variable before `proof-site.el' is loaded, or by setting
the environment variable `PROOFGENERAL_ASSISTANTS' to the
symbols you want, for example \"coq easycrypt\".  Or you can
edit the file `proof-site.el' itself.

Note: to change proof assistant, you must start a new Emacs session.")
  :type (cons 'set
	      (mapcar (lambda (astnt)
			(list 'const ':tag (nth 1 astnt) (nth 0 astnt)))
		      proof-assistant-table))
  :group 'proof-general)

(defvar proof-general-configured-provers
  (or (mapcar #'intern (split-string
                        (or (getenv "PROOFGENERAL_ASSISTANTS") "")))
      proof-assistants
      (mapcar #'car proof-assistant-table))
  "A list of the configured proof assistants.
Set on startup to contents of environment variable PROOFGENERAL_ASSISTANTS,
the Lisp variable `proof-assistants', or the contents of `proof-assistant-table'.")

;; Add auto-loads and load-path elements to support the
;; proof assistants selected, and define stub major mode functions
(let ((assistants proof-general-configured-provers))
  (while assistants
    (let*
	((assistant (car assistants))	; compiler bogus warning here
	 (tableentry
	  (or (assoc assistant
		     proof-assistant-table)
	      (error "Symbol %s is not in proof-assistant-table (in proof-site)"
		     (symbol-name assistant))))
	 (assistant-name (nth 1 tableentry))
	 (regexp	 (or (nth 3 tableentry)
			     (concat (regexp-quote ".")
				     (regexp-quote (nth 2 tableentry))
				     "\\'")))
	 (sname		 (symbol-name assistant))
	 ;; NB: File name for each prover is the same as its symbol name!
	 (elisp-file   sname)
	 ;; NB: Mode name for each prover is <symbol name>-mode!
	 (proofgen-mode  (intern (concat sname "-mode")))
	 ;; NB: Customization group for each prover is its l.c.'d name!

	 ;; Stub to initialize and load specific code.
	 (mode-stub
	  ;; FIXME: Make it a closure with (:documentation EXP)
          ;; once we don't need compatibility with Emacs<25.
	  `(lambda ()
	     ,(concat
	       "Major mode for editing scripts for proof assistant "
	       assistant-name
	       ".\nThis is a stub which loads the real function.")
	     (interactive)
	     ;; Stop loading if proof-assistant is already set:
	     ;; cannot work for more than one prover.
	     (cond
	      ((and (boundp 'proof-assistant)
		    (not (string-equal proof-assistant "")))
	       (or (string-equal proof-assistant ,assistant-name)
		   ;; If Proof General was partially loaded last time
		   ;; and mode function wasn't redefined, be silent.
		   (message
		    (concat
		     ,assistant-name
		     " Proof General error: Proof General already in use for "
		     proof-assistant))))
	      (t
	       ;; prepare variables and load path
	       (proof-ready-for-assistant (quote ,assistant) ,assistant-name)
	       ;; load the real mode and invoke it.
	       (load-library ,elisp-file)
	       (,proofgen-mode))))))

	(add-to-list 'auto-mode-alist (cons regexp proofgen-mode))

        (unless (fboundp proofgen-mode)
	  (fset proofgen-mode mode-stub))

	(dolist (ext (nth 4 tableentry))
	  (add-to-list 'completion-ignored-extensions ext))

	(setq assistants (cdr assistants)))))

;;
;; Easy entry points
;;

(defun proof-chose-prover (prompt)
  (completing-read prompt
		   (mapcar #'symbol-name
			   proof-general-configured-provers)))

(defun proofgeneral (prover)
  "Start proof general for prover PROVER."
  (interactive
   (list (proof-chose-prover "Start Proof General for theorem prover: ")))
  (proof-ready-for-assistant (intern prover)
			     (nth 1 (assoc (intern prover)
					   proof-assistant-table-default)))
  (require (intern prover)))

(defun proof-visit-example-file (prover)
  "Visit a standardly named example file for prover PROVER."
  (interactive
   (list (proof-chose-prover "Visit example file for prover: ")))
  (find-file (expand-file-name
	      (concat prover "/example."
		      (nth 2 (assoc (intern prover)
		                    proof-assistant-table-default)))
	      proof-home-directory)))




(provide 'proof-site)

;;; proof-site.el ends here<|MERGE_RESOLUTION|>--- conflicted
+++ resolved
@@ -44,15 +44,10 @@
     '(
       ;; Main instances of PG.
 
-<<<<<<< HEAD
-      (qrhl "qRHL" "qrhl")
-      
-      (isar "Isabelle" "thy")
-=======
->>>>>>> a61a1d8e
       (coq "Coq" "v" nil (".vo" ".glob"))
       (easycrypt "EasyCrypt" "ec" "\\.eca?\\'")
       (phox "PhoX" "phx" nil (".phi" ".pho"))
+      (qrhl "qRHL" "qrhl")
 
       ;; Cut-and-paste management only
 
