--- conflicted
+++ resolved
@@ -36,23 +36,7 @@
 (defconst proof-assistant-table-default
     '(
       ;; Main instances of PG.
-
-<<<<<<< HEAD
       ;; only Coq these days
-=======
-      (isar "Isabelle" "thy")
-      (coq "Coq" "v" nil (".vo" ".glob"))
-      (phox "PhoX" "phx")
-      (easycrypt "EasyCrypt" "ec" ".*\\.eca?")
-
-      ;; Obscure instances or conflict with other Emacs modes.
-
-      ;; (lego "LEGO" "l")
-      ;; (ccc    "CASL Consistency Checker" "ccc")
-
-      ;; (hol-light "HOL Light" "ml") ; [for testing]
->>>>>>> 5bb74282
-
       (coq "Coq" "v" nil (".vo" ".glob"))
 
       )
