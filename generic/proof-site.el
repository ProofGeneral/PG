--- conflicted
+++ resolved
@@ -51,11 +51,8 @@
 
 (eval-and-compile
   ;; WARNING: do not edit next line (constant is edited in Makefile.devel)
-<<<<<<< HEAD
+
   (defconst proof-general-version "Proof General Version 5.0pre."
-=======
-  (defconst proof-general-version "Proof General Version 4.4.1~pre."
->>>>>>> 5d7c77ae
     "Version string identifying Proof General release."))
 
 (defconst proof-general-short-version
