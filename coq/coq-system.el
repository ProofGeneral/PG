--- conflicted
+++ resolved
@@ -265,31 +265,6 @@
 See `coq-load-path' for the possible forms of ENTRY and to which
 options they are translated.  Use a non-nil PRE-V85 flag to
 request compatibility handling of flags."
-<<<<<<< HEAD
-  (pcase entry
-    ((and (pred stringp) dir)
-     (list "-Q" (expand-file-name dir) "\"\""))
-    (`(ocamlimport ,dir)
-     (list "-I" (expand-file-name dir)))
-    (`(recnoimport ,dir ,alias)
-     (list "-Q" (expand-file-name dir) alias))
-    ((or `(rec ,dir ,alias) `(,dir ,alias))
-     (list "-R" (expand-file-name dir) alias))))
-
-(defun coq-include-options (load-path &optional current-directory)
-=======
-  (if pre-v85
-      ;; FIXME Which base directory do we expand against? Should the entries of
-      ;; load-path just always be absolute?
-      ;; NOTE we don't handle 'recnoimport in 8.4, and we don't handle 'nonrec
-      ;; in 8.5.
-      (pcase entry
-        ((or (and (pred stringp) dir) `(ocamlimport ,dir))
-         (list "-I" (expand-file-name dir)))
-        (`(nonrec ,dir ,alias)
-         (list "-I" (expand-file-name dir) "-as" alias))
-        ((or `(rec ,dir ,alias) `(,dir ,alias))
-         (list "-R" (expand-file-name dir) alias)))
     (pcase entry
       ((and (pred stringp) dir)
        (list "-Q" (expand-file-name dir) ""))
@@ -298,10 +273,9 @@
       (`(recnoimport ,dir ,alias)
        (list "-Q" (expand-file-name dir) alias))
       ((or `(rec ,dir ,alias) `(,dir ,alias))
-       (list "-R" (expand-file-name dir) alias)))))
+       (list "-R" (expand-file-name dir) alias))))
 
 (defun coq-include-options (load-path &optional current-directory pre-v85)
->>>>>>> 24858fa6
   "Build the base list of include options for coqc, coqdep and coqtop.
 The options list includes all entries from argument LOAD-PATH
 \(which should be `coq-load-path' of the buffer that invoked the
