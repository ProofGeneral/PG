;; coq-system.el --- common part of compilation feature
;; Copyright (C) 2015 LFCS Edinburgh.
;; Authors: Hendrik Tews, Pierre Courtieu
;; License:     GPL (GNU GENERAL PUBLIC LICENSE)
;; Maintainer: Pierre.Courtieu<Pierre.Courtieu@cnam.fr>
;;

;;; Commentary:
;;
;; This file holds constants, options and some general functions for
;; setting coq command arguments. Some code is dedicated as a light
;; support for older versions of coq.
;;

(require 'proof)

(eval-when-compile
  (require 'proof-compat)
  (proof-ready-for-assistant 'coq))

(cl-eval-when (compile)
	      (defvar coq-prog-args nil)
	      (defvar coq-debug nil))

(defcustom coq-prog-env nil
  "List of environment settings d to pass to Coq process.
On Windows you might need something like:
  (setq coq-prog-env '(\"HOME=C:\\Program Files\\Coq\\\"))"
  :group 'coq)

(defcustom coq-prog-name
<<<<<<< HEAD
  (proof-locate-executable "coqtop" t '("C:/Program Files/Coq/bin")) ; TODO change path to just coqtop
=======
  (if (executable-find "coqtop") "coqtop"
    (proof-locate-executable "coqtop" t '("C:/Program Files/Coq/bin")))
>>>>>>> 7aafefd2
  "*Name of program to run as Coq. See `proof-prog-name', set from this.
On Windows with latest Coq package you might need something like:
   C:/Program Files/Coq/bin/coqtop.opt.exe
instead of just \"coqtop\".
This must be a single program name with no arguments; see `coq-prog-args'
to manually adjust the arguments to the Coq process.
See also `coq-prog-env' to adjust the environment."
  :type 'string
  :group 'coq)

(defcustom coq-dependency-analyzer
  (proof-locate-executable "coqdep" t '("C:/Program Files/Coq/bin"))
  "Command to invoke coqdep."
  :type 'string
  :group 'coq)

(defcustom coq-compiler
  (proof-locate-executable "coqc" t '("C:/Program Files/Coq/bin"))
  "Command to invoke the coq compiler."
  :type 'string
  :group 'coq)

(defun get-coq-library-directory ()
  (let ((c (substring (shell-command-to-string (concat coq-prog-name " -where")) 0 -1 )))
    (if (string-match "not found" c)
        "/usr/local/lib/coq"
      c)))

(defconst coq-library-directory (get-coq-library-directory) ;; FIXME Should be refreshed more often
  "The coq library directory, as reported by \"coqtop -where\".")

(defcustom coq-allow-async-proofs t
  "Whether to allow coqtop to run asynchronous proofs using worker 
processes."
  :type 'boolean
  :group 'coq)

(defcustom coq-use-header-line t
  "Use mouse-clickable header line"
  :type 'boolean
  :group 'coq)

(defcustom coq-async-lazy nil
  "Use lazy mode for Coq asynchronous processing"
  :type 'boolean
  :group 'coq)

(defcustom coq-num-async-workers 4
  "Number of worker processes in async mode, nil for default"
  :type 'integer
  :group 'coq)

(defcustom coq-num-async-par-workers 4
  "Number of worker processes when using Ltac :par, nil for default"
  :type 'integer
  :group 'coq)

(defcustom coq-tags (concat coq-library-directory "/theories/TAGS")
  "The default TAGS table for the Coq library."
  :type 'string
  :group 'coq)

(defcustom coq-pinned-version nil 
  "Which version of Coq you are using.
There should be no need to set this value unless you use the trunk from
the Coq github repository. For Coq versions with decent version numbers
Proof General detects the version automatically and adjusts itself. This
variable should contain nil or a version string."
  :type 'string
  :group 'coq)

(defvar coq-autodetected-version nil
  "Version of Coq, as autodetected by `coq-autodetect-version'.")

;;; error symbols

;; coq-unclassifiable-version
;;
;; This error is signaled with one data item -- the bad version string

(put 'coq-unclassifiable-version 'error-conditions
     '(error coq-unclassifiable-version))

(put 'coq-unclassifiable-version 'error-message
     "Proof General cannot classify your Coq version")


;;; version detection code

(defun coq-version (&optional may-recompute)
  "Return the precomputed version of the current Coq toolchain.
With MAY-RECOMPUTE, try auto-detecting it if it isn't available."
  (or coq-pinned-version
      coq-autodetected-version
      (when may-recompute
        (coq-autodetect-version))))

(defun coq-show-version ()
  "Show the version of Coq currently in use.
If it doesn't look right, try `coq-autodetect-version'."
  (interactive)
  (let ((version (coq-version nil)))
    (if version
        (message "Using Coq v%s" coq-autodetected-version)
      (message "Coq version unknown at this time. Use `coq-autodetect-version' to autodetect."))))

(defun coq-autodetect-version (&optional interactive-p)
  "Detect and record the version of Coq currently in use.
Interactively (with INTERACTIVE-P), show that number."
  (interactive '(t))
  (setq coq-autodetected-version nil)
  (with-temp-buffer
    ;; Use `shell-command' via `find-file-name-handler' instead of
    ;; `process-line': when the buffer is running TRAMP, PG uses
    ;; `start-file-process', loading the binary from the remote server.
    (let* ((coq-command (shell-quote-argument (or coq-prog-name "coqtop")))
           (shell-command-str (format "%s -v" coq-command))
           (fh (find-file-name-handler default-directory 'shell-command))
           (retv (if fh (funcall fh 'shell-command shell-command-str (current-buffer))
                   (shell-command shell-command-str (current-buffer)))))
      (when (equal 0 retv)
        ;; Fail silently (in that case we'll just assume Coq 8.5)
        (goto-char (point-min))
        (when (re-search-forward "version \\([^ ]+\\)" nil t)
          (setq coq-autodetected-version (match-string 1))))))
  (when interactive-p
    (coq-show-version))
  coq-autodetected-version)

(defun coq--version< (v1 v2)
  "Compare Coq versions V1 and V2."
  ;; -snapshot is only supported by Emacs 24.5, not 24.3
  (let ((version-regexp-alist `(("^[-_+ ]?snapshot$" . -4)
                                ("^pl$" . 0)
                                ,@version-regexp-alist)))
    (version< v1 v2)))

(defcustom coq-pre-v85 nil
  "Deprecated.
Use `coq-pinned-version' if you want to bypass the
version detection that Proof General does automatically."
  :type 'boolean
  :group 'coq)

(defun coq--pre-v85 ()
  "Return non-nil if the auto-detected version of Coq is < 8.5.
Returns nil if the version can't be detected."
  (let ((coq-version-to-use (or (coq-version t) "8.5")))
    (condition-case err
	(coq--version< coq-version-to-use "8.5snapshot")
      (error
       (cond
	((equal (substring (cadr err) 0 15) "Invalid version")
	 (signal 'coq-unclassifiable-version  coq-version-to-use))
	(t (signal (car err) (cdr err))))))))

(defcustom coq-use-makefile nil
  "Whether to look for a Makefile to attempt to guess the command line.
Set to t if you want this feature, but note that it is deprecated."
  :type 'string
  :group 'coq)

(defcustom coq-www-home-page "http://coq.inria.fr/"
  "Coq home page URL."
  :type 'string
  :group 'coq)

;;; utility functions for variables

(defun coq-load-path-safep (path)
  "Check if PATH is a safe value for `coq-load-path'."
  (and
   (listp path)
   (cl-every
    (lambda (entry)
      (or (stringp entry)
          (and (listp entry)
               (eq (car entry) 'rec)
               (cl-every 'stringp (cdr entry))
               (equal (length entry) 3))
          (and (listp entry)
               (eq (car entry) 'nonrec)
               (cl-every 'stringp (cdr entry))
               (equal (length entry) 3))
          (and (listp entry)
               (eq (car entry) 'recnoimport)
               (cl-every 'stringp (cdr entry))
               (equal (length entry) 3))
          (and (listp entry)
               (eq (car entry) 'ocamlimport)
               (cl-every 'stringp (cdr entry))
               (equal (length entry) 2))
          (and (listp entry)
               (cl-every 'stringp entry)
               (equal (length entry) 2))))
    path)))

(defcustom coq-load-path nil
  "Non-standard coq library load path.
This list specifies the LoadPath extension for coqdep, coqc and
coqtop. Usually, the elements of this list are strings (for
\"-I\") or lists of two strings (for \"-R\" dir path and
\"-Q\" dir path).

The possible forms of elements of this list correspond to the 4
forms of include options (`-I' `-Q' and `-R'). An element can be

  - A list of the form `(\\='ocamlimport dir)', specifying (in 8.5) a
    directory to be added to ocaml path (`-I').
  - A list of the form `(\\='rec dir path)' (where dir and path are
    strings) specifying a directory to be recursively mapped to the
    logical path `path' (`-R dir path').
  - A list of the form `(\\='recnoimport dir path)' (where dir and
    path are strings) specifying a directory to be recursively
    mapped to the logical path `path' (`-Q dir path'), but not
    imported (modules accessible for import with qualified names
    only).  Note that -Q dir \"\" has a special, nonrecursive meaning.
  - A list of the form (8.4 only) `(\\='nonrec dir path)', specifying a
    directory to be mapped to the logical path 'path' ('-I dir -as path').

For convenience the symbol `rec' can be omitted and entries of
the form `(dir path)' are interpreted as `(rec dir path)'.

A plain string maps to -Q ... \"\" in 8.5, and -I ... in 8.4.

Under normal circumstances this list does not need to
contain the coq standard library or \".\" for the current
directory."
  :type '(repeat (choice (string :tag "simple directory without path (-Q \"\") in 8.5")
                         (list :tag
                               "recursive directory with path (-R ... ...)"
                               (const rec)
                               (string :tag "directory")
                               (string :tag "log path"))
                         (list :tag
                               "recursive directory without recursive import with path (-Q ... ...)"
                               (const recnoimport)
                               (string :tag "directory")
                               (string :tag "log path"))
                         (list :tag
                               "compatibility for of -I (-I ... -as ... in coq<=8.4)"
                               (const nonrec)
                               (string :tag "directory")
                               (string :tag "log path"))
                         (list :tag
                               "ocaml path (-I ...)"
                               (const ocamlimport)
                               (string :tag "directory")
                               (string :tag "log path"))))
  :safe 'coq-load-path-safep
  :group 'coq-auto-compile)

(make-variable-buffer-local 'coq-load-path)

(defun coq-option-of-load-path-entry (entry)
  "Translate a single ENTRY from `coq-load-path' into options.
See `coq-load-path' for the possible forms of ENTRY and to which
options they are translated.  Use a non-nil PRE-V85 flag to
request compatibility handling of flags."
    (pcase entry
      ((and (pred stringp) dir)
       (list "-Q" (expand-file-name dir) ""))
      (`(ocamlimport ,dir)
       (list "-I" (expand-file-name dir)))
      (`(recnoimport ,dir ,alias)
       (list "-Q" (expand-file-name dir) alias))
      ((or `(rec ,dir ,alias) `(,dir ,alias))
       (list "-R" (expand-file-name dir) alias))))

(defun coq-include-options (load-path &optional current-directory pre-v85)
  "Build the base list of include options for coqc, coqdep and coqtop.
The options list includes all entries from argument LOAD-PATH
\(which should be `coq-load-path' of the buffer that invoked the
compilation) prefixed with suitable options. The resulting list is fresh 
for every call, callers can append more arguments with `nconc'.

CURRENT-DIRECTORY should be an absolute directory name."
  (unless (coq-load-path-safep load-path)
    (error "Invalid value in coq-load-path"))
  (cl-loop for entry in load-path
           append (coq-option-of-load-path-entry entry)))

(defun coq--options-test-roundtrip-1 (coq-project parsed)
  "Run a sanity check on COQ-PROJECT's PARSED options."
  (let* ((concatenated (apply #'append parsed))
         (extracted (coq--extract-load-path parsed nil))
         (roundtrip (coq-include-options extracted nil)))
    (princ (format "[%s]: " coq-project))
    (if (equal concatenated roundtrip)
        (princ "OK\n")
      (princ (format "Failed.\n:: Original:  %S\n:: LoadPath: %S\n:: Roundtrip: %S\n"
                     concatenated extracted roundtrip)))))

(defun coq--options-test-roundtrip (coq-project)
  "Run a sanity check on COQ-PROJECT."
  (let ((parsed (coq--read-options-from-project-file coq-project)))
    (coq--options-test-roundtrip-1 coq-project parsed)))

(defun coq--options-test-roundtrips ()
  "Run sanity tests on coq-project parsing code.
More precisely, check that parsing and reprinting the include
options of a few coq-project files does the right thing."
  (with-output-to-temp-buffer "*tests*"
    (coq--options-test-roundtrip "-Q /test Test")
    (coq--options-test-roundtrip "-Q /test \"\"")
    (coq--options-test-roundtrip "-R /test Test")
    (coq--options-test-roundtrip "-I /test")))

(defun coq-coqdep-prog-args (load-path &optional current-directory)
  "Build a list of options for coqdep.
LOAD-PATH, CURRENT-DIRECTORY: see `coq-include-options'."
  (coq-include-options load-path current-directory))

(defun coq-coqc-prog-args (load-path &optional current-directory)
  "Build a list of options for coqc.
LOAD-PATH, CURRENT-DIRECTORY: see `coq-include-options'."
  ;; coqtop always adds the current directory to the LoadPath, so don't
  ;; include it in the -Q options.
  (append coq-prog-args
	  (coq-coqdep-prog-args coq-load-path current-directory)))

(defvar coq-coqtop-server-flags
					; TODO allow ports for main-channel
					; TODO add control-channel ports
  '("-ideslave" "-main-channel" "stdfds"))

(defvar coq-coqtop-async-flags
  (let ((proof-workers-flags
	 (and coq-num-async-workers
	      `("-async-proofs-j" ,(number-to-string coq-num-async-workers))))
	(par-workers-flags
	 (and coq-num-async-par-workers
	      `("-async-proofs-tac-j" ,(number-to-string coq-num-async-par-workers)))))
    (append '("-async-proofs" "on")
	    proof-workers-flags
	    par-workers-flags)))

(defvar coq-coqtop-no-async-flags
  '("-async-proofs" "off"))

(defvar coq-coqtop-async-lazy-flags
  '("-async-proofs" "lazy"))

;;XXXXXXXXXXXXXX
;; coq-coqtop-prog-args is the user-set list of arguments to pass to
;; Coq process, see 'defpacustom prog-args' in pg-custom.el for
;; documentation.

(defun coq-coqtop-prog-args (load-path &optional current-directory)
  ;; coqtop always adds the current directory to the LoadPath, so don't                                                                                                
  ;; include it in the -Q options. This is not true for coqdep.                                                                                                        
  "Build a list of options for coqc. 
   LOAD-PATH, CURRENT-DIRECTORY: see `coq-coqc-prog-args'."
  (let* ((coqc-args (coq-coqc-prog-args load-path current-directory))
	 (async-args (if coq-allow-async-proofs
			 coq-coqtop-async-flags
		       coq-coqtop-no-async-flags))
	 (ide-args coq-coqtop-server-flags)
	 (async-lazy-args (when (and coq-allow-async-proofs
				     coq-async-lazy)
			    coq-coqtop-async-lazy-flags)))
    (append async-args ide-args async-lazy-args coqc-args)))

(defun coq-prog-args ()
  "Recompute `coq-load-path' before calling `coq-coqtop-prog-args'."
  (coq-load-project-file)
  (coq-autodetect-version)
  (if (coq--pre-v85)
      (progn
	(message-box "Proof General requires Coq v8.5 or later.\nDetected Coq version %s" coq-autodetected-version)
	nil)
    (coq-coqtop-prog-args coq-load-path)))

(defcustom coq-use-project-file t
  "If t, when opening a coq file read the dominating _CoqProject.
If t, when a coq file is opened, Proof General will look for a
project file (see `coq-project-filename') somewhere in the
current directory or its parent directories.  If there is one,
its contents are read and used to determine the arguments that
must be given to coqtop.  In particular it sets the load
path (including the -R lib options) (see `coq-load-path')."
  :type 'boolean
  :safe 'booleanp
  :group 'coq)

(defcustom coq-project-filename "_CoqProject"
  "The name of coq project file.
The coq project file of a coq developpement (Cf Coq documentation
on \"makefile generation\") should contain the arguments given to
coq_makefile. In particular it contains the -I and -R
options (preferably one per line). If `coq-use-coqproject' is
t (default) the content of this file will be used by proofgeneral
to infer the `coq-load-path' and the `coq-prog-args' variables
that set the coqtop invocation by proofgeneral. This is now the
recommended way of configuring the coqtop invocation. Local file
variables may still be used to override the coq project file's
configuration. .dir-locals.el files also work and override
project file settings."
  :type 'string
  :safe 'stringp
  :group 'coq)

(defun coq-find-project-file ()
  "Return '(buf alreadyopen) where buf is the buffer visiting coq project file.
alreadyopen is t if buffer already existed."
  (when buffer-file-name
    (let* ((projectfiledir (locate-dominating-file buffer-file-name coq-project-filename)))
      (when projectfiledir
	(let* ((projectfile (expand-file-name coq-project-filename projectfiledir))
	       ;; we store this intermediate result to know if we have to kill
	       ;; the coq project buffer at the end
	       (projectbufferalreadyopen (find-buffer-visiting projectfile))
	       (projectbuffer (or projectbufferalreadyopen
				  (find-file-noselect projectfile t t))))
	  (list projectbuffer projectbufferalreadyopen))))))

(defconst coq--project-file-separator "[\r\n[:space:]]+")

(defconst coq--makefile-switch-arities
  '(("-R" . 2)
    ("-Q" . 2)
    ("-I" . 1)
    ("-arg" . 1)
    ("-opt" . 0)
    ("-byte" . 0)))

(defun coq--read-one-option-from-project-file (switch arity raw-args)
  "Cons SWITCH with ARITY arguments from RAW-ARGS.
If ARITY is nil, return SWITCH."
  (if arity
      (let ((arguments
	     (condition-case-unless-debug nil
		 (cl-subseq raw-args 0 arity)
	       (warn "Invalid _CoqProject: not enough arguments for %S" switch))))
	(cons switch arguments))
    switch))

(defun coq--read-options-from-project-file (contents)
  "Read options from CONTENTS of _CoqProject.
Returns a mixed list of option-value pairs and strings."
  (let ((raw-args (split-string-and-unquote contents coq--project-file-separator))
	(options nil))
    (while raw-args
      (let* ((switch (pop raw-args))
	     (arity (cdr (assoc switch coq--makefile-switch-arities))))
	(push (coq--read-one-option-from-project-file switch arity raw-args) options)
	(setq raw-args (nthcdr (or arity 0) raw-args))))
    options))

(defun coq--extract-prog-args (options)
  "Extract coqtop arguments from _CoqProject options OPTIONS.
OPTIONS is a list or conses (switch . argument) and strings.
Note that the semantics of the -arg flags in coq project files
are weird: -arg \"a b\" means pass a and b, separately, to
coqtop."
  (let ((args nil))
    (dolist (opt options)
      (pcase opt
        ((or "-byte" "-op")
         (push opt args))
        (`("-arg" ,concatenated-args)
         (setq args
               (append (split-string-and-unquote (cadr opt) coq--project-file-separator)
                       args)))))
    args))

(defun coq--extract-load-path-1 (option base-directory)
  "Convert one _CoqProject OPTION, relative to BASE-DIRECTORY."
  (pcase option
    (`("-I" ,path)
     (list 'ocamlimport (expand-file-name path base-directory)))
    (`("-R" ,path ,alias)
     (list 'rec (expand-file-name path base-directory) alias))
    (`("-Q" ,path ,alias)
     (list 'recnoimport (expand-file-name path base-directory) alias))))

(defun coq--extract-load-path (options base-directory)
  "Extract loadpath from _CoqProject options OPTIONS.
OPTIONS is a list or conses (switch . arguments) and strings.
Paths are taken relative to BASE-DIRECTORY."
  (cl-loop for opt in options
	   for extracted = (coq--extract-load-path-1 opt base-directory)
	   when extracted collect extracted))

;; optional args allow to implement the precedence of dir/file local vars
(defun coq-load-project-file-with-avoid (&optional avoidargs avoidpath)
  "Set `coq-prog-args' and `coq-load-path' from _CoqProject.
If AVOIDARGS or AVOIDPATH is set, do not set the corresponding
variable."
  (pcase-let* ((`(,proj-file-buf ,no-kill) (coq-find-project-file)))
    (if (not proj-file-buf)
	(message "Coq project file not detected.")
      (let* ((contents (with-current-buffer proj-file-buf (buffer-string)))
	     (options (coq--read-options-from-project-file contents))
	     (proj-file-name (buffer-file-name proj-file-buf))
	     (proj-file-dir (file-name-directory proj-file-name)))
	(unless avoidargs (setq coq-prog-args (coq--extract-prog-args options)))
	(unless avoidpath (setq coq-load-path (coq--extract-load-path options proj-file-dir)))
	(let ((msg
	       (cond
		((and avoidpath avoidargs) "Coqtop args and load path")
		(avoidpath "Coqtop load path")
		(avoidargs "Coqtop args")
		(t ""))))
	  (message
	   "Coq project file detected: %s%s." proj-file-name
	   (if (or avoidpath avoidargs)
	       (concat "\n(" msg " overridden by dir/file local values)")
	     "")))
	(when coq-debug
	  (message "coq-prog-args: %S" coq-prog-args)
	  (message "coq-load-path: %S" coq-load-path))
	(unless no-kill (kill-buffer proj-file-buf))))))

(defun coq-load-project-file ()
  "Set `coq-prog-args' and `coq-load-path' according to _CoqProject file.
Obeys `coq-use-project-file'.  Note that if a variable is already
set by dir/file local variables, this function will not override
its value.
See `coq-project-filename' to change the name of the
project file, and `coq-use-project-file' to disable this
feature."
  (when coq-use-project-file
    ;; Let us reread dir/file local vars, in case the user mmodified them
    (let* ((oldargs (assoc 'coq-prog-args file-local-variables-alist))
	   (oldpath (assoc 'coq-load-path file-local-variables-alist)))
      (coq-load-project-file-with-avoid oldargs oldpath))))


(defun coq-load-project-file-rehack ()
  "Reread file/dir local vars and call `coq-load-project-file'.
Does nothing if `coq-use-project-file' is nil."
  (when coq-use-project-file
    ;; Let us reread dir/file local vars, in case the user mmodified them
    (hack-local-variables)
    ;; Useless since coq-load-project-file is in hack-local-variables-hook:
    ;;(coq-load-project-file)
    ))


;; Since coq-project-filename can be set via .dir-locals.el or file variable,
;; we need to call coq-load-coq-project-file only *after* local variables are
;; set. But coq-mode-hook is called BEFORE local variables are read. Therefore
;; coq-load-coq-project-file is added to hack-local-variables-hook instead. To
;; avoid adding for other modes , the setting is performed inside
;; coq-mode-hook. This is described in www.emacswiki.org/emacs/LocalVariables

;; TODO: also read COQBIN somewhere?
;; Note: this does not need to be at a particular place in the hook, but we
;; need to make this hook local.
;; hack-local-variables-hook seems to hack local and dir local vars.
(add-hook 'coq-mode-hook
	  '(lambda ()
	     (add-hook 'hack-local-variables-hook
		       'coq-load-project-file
		       nil t)))

;; smie's parenthesis blinking is too slow, let us have the default one back
(add-hook 'coq-mode-hook
	  '(lambda ()
	     (when (and (fboundp 'show-paren--default)
			(boundp 'show-paren-data-function))
	       (setq show-paren-data-function 'show-paren--default))))

(add-hook 'coq-mode-hook 'coq-header-line-init)

;; code for Emacs' next-error functionality

(defun coq-next-error-init ()
  (setq next-error-function 'coq-next-error))

;; character position of current error
(defvar coq-error-cursor nil)

;; might use this when clicking on error, for example
(defun coq-error-set-cursor (loc)
  (setq coq-error-cursor loc))

;; this function is installed as the buffer-local variable `next-error` in Coq mode
(defun coq-next-error (num-moves reset)
  (when reset
    (setq coq-error-cursor 1))
  (when (not (= num-moves 0))
    (let* ((all-spans (spans-all))
	   (error-spans (cl-remove-if-not (lambda (sp) (eq (span-property sp 'type) 'pg-error))
					  all-spans))
	   (error-locs (mapcar (lambda (sp) (span-start sp)) error-spans))
	   (sorted-locs (sort error-locs '<))
	   (locs-vector (apply 'vector sorted-locs))
	   (locs-len (length locs-vector))
	   (vec-index 0))
      (if (= locs-len 0)
	  (message "No Coq error to find")
	;; on first call, jump to first error
	(when coq-error-cursor
	  ;; find loc s.t. current pos <= loc
	  ;; linear search, number of errors should be small
	  (while (and (< vec-index locs-len)
		      (> coq-error-cursor (aref locs-vector vec-index)))
	    (cl-incf vec-index))
	  ;; make the moves
	  (setq vec-index (+ vec-index num-moves))
	  ;; wrap 
	  (setq vec-index (mod vec-index locs-len)))
	(setq coq-error-cursor (aref locs-vector vec-index))
	(goto-char coq-error-cursor)))))

(add-hook 'coq-mode-hook 'coq-next-error-init)

;; end of next-error code

(defun coq-toggle-use-project-file ()
  (interactive)
  (setq coq-use-project-file (not coq-use-project-file))
  (when coq-use-project-file (coq-load-project-file-rehack))
  ;; FIXME What should we do when disabling project file? since
  ;; local variables override project file anyway, reading them
  ;; again is useless. Let us do nothing.
  ;;(setq coq-load-path nil)
  ;;(setq coq-prog-args nil)
  )


(provide 'coq-system)



;;;;;;;;;;;;;;;;;;;;;;;;;;;;;;;;;;;;;;;;;;;;
;;    To guess the command line options   ;;
;;;;;;;;;;;;;;;;;;;;;;;;;;;;;;;;;;;;;;;;;;;;
;; OBSOLETE, should take _CoqProject into account.
(defun coq-guess-command-line (filename)
  "Guess the right command line options to compile FILENAME using `make -n'.
This function is obsolete, the recommended way of setting the
coqtop options is to use a _Coqproject file as described in coq
documentation. ProofGeneral reads this file and sets compilation
options according to its contents. See `coq-project-filename'. Per file configuration may
then be set using local file variables."
  (if (local-variable-p 'coq-prog-name (current-buffer))
      coq-prog-name
    (let* ((dir (or (file-name-directory filename) "."))
	   (makedir
	    (cond
	     ((file-exists-p (concat dir "Makefile")) ".")
	     ;; ((file-exists-p (concat dir "../Makefile")) "..")
	     ;; ((file-exists-p (concat dir "../../Makefile")) "../..")
	     (t nil))))
      (if (and coq-use-makefile makedir)
	  (let*
	      ;;TODO, add dir name when makefile is in .. or ../..
	      ;;
	      ;; da: FIXME: this code causes problems if the make
	      ;; command fails.  It should not be used by default
	      ;; and should be made more robust.
	      ;;
	      ((compiled-file (concat (substring
				       filename 0
				       (string-match ".v$" filename)) ".vo"))
	       (command (shell-command-to-string
			 (concat  "cd " dir ";"
				  "make -n -W " filename " " compiled-file
				  "| sed s/coqc/coqtop/"))))
	    (message command)
	    (setq coq-prog-args nil)
	    (substring command 0 (string-match " [^ ]*$" command)))
	coq-prog-name))))

;;; coq-system.el ends here<|MERGE_RESOLUTION|>--- conflicted
+++ resolved
@@ -29,12 +29,9 @@
   :group 'coq)
 
 (defcustom coq-prog-name
-<<<<<<< HEAD
-  (proof-locate-executable "coqtop" t '("C:/Program Files/Coq/bin")) ; TODO change path to just coqtop
-=======
   (if (executable-find "coqtop") "coqtop"
     (proof-locate-executable "coqtop" t '("C:/Program Files/Coq/bin")))
->>>>>>> 7aafefd2
+
   "*Name of program to run as Coq. See `proof-prog-name', set from this.
 On Windows with latest Coq package you might need something like:
    C:/Program Files/Coq/bin/coqtop.opt.exe
