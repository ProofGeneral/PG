;; coq-par-compile.el --- parallel compilation of required modules
;; Copyright (C) 1994-2012 LFCS Edinburgh.
;; Authors: Hendrik Tews
;; License:     GPL (GNU GENERAL PUBLIC LICENSE)
;; Maintainer: Hendrik Tews <hendrik@askra.de>
;;
;; $Id$
;;
;;; Commentary:
;;
;; This file implements compilation of required modules. The
;; compilation is done in parallel in the background (in contrast to
;; what you find in coq-seq-compile.el).
;;
;;
;;; TODO
;;
;; - fix -I current-dir argument for coqc invocations
;; - add option coq-par-keep-compilation-going
;; - check what happens if coq-par-coq-arguments gets a bad load path
;; - on error, try to put location info into the error message
;;
;; Note that all argument computations inherit `coq-autodetected-version': when
;; changing compilers, all compilation jobs must be terminated.  This is
;; consistent with the fact that the _CoqProject file is not reparsed.

(eval-when-compile
  (require 'proof-compat))

(cl-eval-when (compile)
  (defvar queueitems nil)       ; dynamic scope in p-s-extend-queue-hook
  (defvar coq-compile-before-require nil)       ; defpacustom
  (defvar coq-compile-parallel-in-background nil) ; defpacustom
  (defvar coq-confirm-external-compilation nil)); defpacustom

(require 'coq-compile-common)

;;;;;;;;;;;;;;;;;;;;;;;;;;;;;;;;;;;;;;;;;;;;;;;;;;;;;;;;;;;;;;;;;;;;;;;;;
;;
;; Multiple file handling -- parallel compilation of required modules
;;

;; This file implements parallel background compilation. It makes sure
;; that only a certain number (`coq-max-background-compilation-jobs')
;; of coqdep anc coqc processes are running in the background.
;;
;; In this file, compilation jobs are uninterned lisp symbols that
;; store all important information in their property list. New
;; compilation jobs are created when Require commands are parsed and
;; when the output of coqdep is processed. If there is space, new jobs
;; are directly launched. Otherwise, they are put into a queue
;; (`coq-par-compilation-queue') to be launched when some other
;; process terminates.
;;
;; Dependencies between files are reflected with suitable links. They
;; are established when the coqdep output is processed. A job with
;; dependencies waits for the dependencies to finish before it
;; continues with coqc.
;; 
;; It is pretty clear how to process these compilation jobs. The
;; problems are:
;;
;; 1- where to put the Require command and the items that follow it
;; 2- make sure ancestors are properly locked
;; 3- error reporting
;; 4- using -quick and the handling of .vo/.vio prerequisites
;;
;; For 1- where to put the Require command and the items that follow it:
;;
;; The Require command and the items that follow cannot stay in
;; proof-action-list, as otherwise they would be sent to the prover
;; long before the compilation finishes. I therefore cut
;; proof-action-list into pieces and leave only the items before the
;; first Require on proof-action-list. The others are put into the
;; 'queueitems property of the top level compilation job. When this
;; job finishes, it puts the items back into proof-action-list and
;; lets Proof General process them as usual.
;;
;; When one Require command lists several modules or if there are
;; several Require commands, every required module gets its own
;; top-level compilation job and the queue items are stored with the
;; last module from each Require command. All these top-level
;; compilation jobs have so-called queue-depencency links between
;; them. These links ensure that a top-level module puts its items
;; back into proof-action-list only if all top-level jobs of those
;; modules that are required before it are finished.
;;
;; A problem occurs with "Require a. Require a.", where two different
;; action list pieces must be stored with the job for a. The solution
;; here is to clone the original job when it is needed more than one
;; time. This cloning is done in general and not only for top-level
;; jobs. So also when a.v and b.v both depend on c.v, the second
;; dependency link is managed by a clone of the job for c.v. Every
;; real job has dependency links to all its clones. All clones wait
;; until the original job has finished. (In retrospect it seems a
;; design without clone jobs might have been cleaner.)
;;
;; For 2- make sure ancestors are properly locked:
;;
;; The problem is "Require b. Require a.", where b depends on a. Here,
;; file a.v will be locked when the dependency b -> a is not known yet
;; to Proof General. Nevertheless, a.v must be associated with the
;; first Require command. Otherwise, a.v would be wrongly unlocked,
;; when only "Require a." is retracted.
;;
;; The problem is solved with the 'coq-locked-ancestors property of
;; spans that contain Require commands. Ancestors in the
;; 'coq-locked-ancestors property are unlocked when this span is
;; retracted. As locking is done eagerly (as soon as coqdep runs first
;; on the file), I only have to make sure the right files appear in
;; 'coq-locked-ancestors.
;;
;; Ancestors accumulate in compilation jobs when the compilation walks
;; upwards the dependency tree. In the end, every top-level job
;; contains a list of all its direct and indirect ancestors in its
;; 'ancestors property. Because of eager locking, all its ancestors
;; are already locked, when a top-level job is about to be retired.
;; Every job records in his 'locked propery whether the file
;; corresponding to this job has been registered in some
;; 'coq-locked-ancestors property already.
;;
;; For 3- error reporting:
;;
;; Depending on `coq-compile-keep-going' compilation can continue
;; after an error or stop immediately. For stopping immediately,
;; processing is aborted with a signal that eventually leads to
;; `coq-par-emergency-cleanup', which kills all compilation jobs,
;; retracts the queue region and resets all internal data.
;;
;; For `coq-compile-keep-going', the failing job and all dependants
;; are marked as 'failed. Queue dependants are marked with
;; 'queue-failed. These marked jobs continue with their normal state
;; transition, but omit certain steps (eg., running coqc). The first
;; tricky part is how to unlock ancestors. When marking jobs as
;; failed, their ancestors (and thereby also the files for the jobs
;; themselves) are unlocked, unless they are still participating in an
;; ongoing compilation. If a coqc compilation finishes and all
;; dependants are marked as failed, ancestors are also unlocked in the
;; same way. If a top-level job is marked as 'queue-failed, its
;; ancestors are unlocked when this job finishes coqc compilation.
;;
;; The second tricky part is how to delete the queue region. For that
;; the last top-level job is delayed until proof-action-list is empty.
;; Then the whole queue is deleted.
;;
;; For 4- using -quick and the handling of .vo/.vio prerequisites
;;
;; Coq accepts both .vo and .vio files for importing modules
;; regardless of it is running with -quick or not. However, it is
;; unclear which file is loaded when both, .vo and .vio, of a
;; dependency are present. Therefore I delete a .vio file when I
;; decide to rebuild a .vo file and vica versa. coqdep delivers
;; dependencies for both, .vio and .vo files. These dependencies are
;; identical for .vio and vo (last checked for coq trunk in October
;; 2016). For deciding whether prerequisites must be recompiled the
;; full path returned form coqdep is relevant. Because it seems odd to
;; store a full path without a .vo or .vio suffix I decided to always
;; store the .vo object file name in the 'vo-file property of
;; compilation jobs. Only when all dependencies are ready, in
;; `coq-par-job-needs-compilation' I decide whether to build a .vio or
;; .vo file and if already present .vo or .vio files must be deleted.
;; Only at that point the relevant property 'required-obj-file is set.
;;
;; 
;; Properties of compilation jobs
;;
;;   'name            - some unique string, only used for debugging
;;   'queueitems      - holds items from proof-action-list on
;;                      top-level jobs
;;   'vo-file         - the .vo file for the module that this job has
;;                      to make up-to-date. This slot is filled when the
;;                      job is created and independent of whether a .vio
;;                      or .vo file must be made up-to-date.
;;   'required-obj-file - contains the .vio or .vo to be produced or nil
;;                        if that has not yet been decided. Does also contain
;;                        nil if no file needs to be rebuild at all.
;;   'obj-mod-time    - modification time of 'required-obj-file, stored
;;                      here, to avoid double stat calls;
;;                      contains 'obj-does-not-exist in case that file is absent
;;   'use-quick       - t if `coq-par-job-needs-compilation' decided to use
;;                      -quick
;;   'type            - the type of the job, either 'clone or 'file
;;                      for real compilation jobs
;;   'state           - the state of the job, see below
;;   'coqc-dependants - list of parent jobs that depend on this job
;;                      when this job finishes it propagates the
;;                      necessary information to it's parent jobs and
;;                      decreases their 'coqc-dependency-count
;;   'coqc-dependency-count - number of unfinished child jobs
;;                            increased for every subjob spawned
;;                            during coqdep output processing
;;                            This job waits with coqc until this
;;                            count reaches 0 again
;;   'youngest-coqc-dependency - slot to accumulate the most recent
;;                               modification time of some ancestor
;;                               value might be an Emacs time or
;;                               'just-compiled
;;   'queue-dependant - next top-level job, only present in top-level jobs 
;;   'queue-dependant-waiting - t if this is a top-level job that has
;;                              to wait until previous top-level jobs
;;                              finish. In this waiting time, modules
;;                              are compiled, but queue items are only
;;                              put back into proof-action-list when
;;                              this property becomes nil
;;   'src-file        - the .v file name
;;   'load-path       - value of coq-load-path, propagated to all
;;                      dependencies 
;;   'ancestors       - list of ancestor jobs, for real compilation jobs
;;                      this list includes the job itself; may contain
;;                      duplicates
;;   'lock-state      - nil for clone jobs, 'unlocked if the file
;;                      corresponding to job is not locked, 'locked if that
;;                      file has been locked, 'asserted if it has been
;;                      registered in some span in the 'coq-locked-ancestors
;;                      property already
;;   'require-span    - present precisely for top-level jobs only, there it
;;                      contains the span that must finally store the
;;                      ancestors
;;   'vio2vo-needed   - t if a subsequent vio2vo process is required to
;;                      build the .vo file. Otherwiese nil.
;;   'failed          - t if coqdep or coqc for the job or one dependee failed.
;;   'queue-failed    - t if some direct or indirect queue dependee is
;;                      marked 'failed
;;   'visited         - used in the dependency cycle detection to mark
;;                      visited jobs
;;
;; 
;; State transition of real compilation jobs
;;
;;     'enqueued-coqdep -> 'waiting-dep -> 'enqueued-coqc
;;                      -> 'waiting-queue -> 'ready
;;
;;   'enqueued-coqdep - coqdep is running or the job enqueued, waiting
;;                      for a slot to start coqdep
;;   'waiting-dep     - the job is waiting for all Coq dependencies to
;;                      finish
;;   'enqueued-coqc   - coqc is running, or the job is enqueued,
;;                      waiting for a slot to start coqc
;;   'waiting-queue   - coqc is finished and the job is waiting until
;;                      all top-level queue dependencies finish (if
;;                      there are any)
;;   'ready           - ready, the .vo file might be missing though
;;
;;
;; State transition for clone jobs
;; 
;;     'waiting-dep -> 'waiting-queue -> 'ready
;;
;;   'waiting-dep   - the clone is waiting until the real job finishes
;;   'waiting-queue - the job is waiting until all top-level queue
;;                    dependencies finish
;;   'ready         - ready
;;
;;
;; 
;; Properties of processes
;;
;; A lot of the necessary actions are started from inside a process
;; sentinel. The property list of processes stores the necessary
;; information for that in the following properties.
;;
;;   'coq-compilation-job       - the compilation job that started
;;                                this process
;;   'coq-process-continuation  - the continuation to be called when
;;                                the process finishes. Either
;;                                coq-par-process-coqdep-result or
;;                                coq-par-coqc-continuation 
;;   'coq-process-output        - the output of the process
;;   'coq-process-command       - the command for error reporting
;;                                (as string list) 
;;   'coq-par-process-killed    - t if this process has been killed
;;   'coq-process-rm            - if not nil, a file to be deleted when
;;                                the process is killed
;;
;;
;; To print the states of the compilation jobs for debugging, eval
;; 
;; (let ((clones))
;;   (maphash (lambda (k v)
;; 	     (message "%s type %s for %s state %s dep of %s queue dep of %s"
;; 		      (get v 'name)
;; 		      (get v 'type)
;; 		      (get v 'src-file)
;; 		      (get v 'state)
;; 		      (mapcar (lambda (p) (get p 'name)) 
;; 			      (get v 'coqc-dependants))
;; 		      (get v 'queue-dependant))
;; 	     (mapc (lambda (p) (when (eq (get p 'type) 'clone)
;; 				 (push p clones)))
;; 		   (get v 'coqc-dependants)))
;; 	   coq--compilation-object-hash)
;;   (mapc (lambda (v)
;; 	  (message "%s type %s for %s state %s dep of %s queue dep of %s"
;; 		   (get v 'name)
;; 		   (get v 'type)
;; 		   (get v 'src-file)
;; 		   (get v 'state)
;; 		   (mapcar (lambda (p) (get p 'name)) 
;; 			   (get v 'coqc-dependants))
;; 		   (get v 'queue-dependant)))
;; 	clones))

;;; Variables

(defvar coq--current-background-jobs 0
  "Number of currently running background jobs.")

(defvar coq--compilation-object-hash nil
  "Hash for storing the compilation jobs.
This hash only stores real compilation jobs and no clones. They
are stored in order to avoid double compilation. The jobs stored
in here are uninterned symbols that carry all important
information in their property list. See the documentation in the
source file \"coq-par-compile.el\". The hash always maps .vo file
names to compilation jobs, regardless of ``-quick''.")

(defvar coq--last-compilation-job nil
  "Pointer to the last top-level compilation job.
Used to link top-level jobs with queue dependencies.")

(defvar coq--compile-vio2vo-in-progress nil
  "Set to t iff vio2vo is running in background.")

(defvar coq--compile-vio2vo-delay-timer nil
  "Holds the timer for the vio2vo delay.")

(defvar coq--compile-vio2vo-start-id 0
  "Integer counter to detect races for `coq-par-require-processed'.
Assume compilation for the last top-level ``Require'' command
finishes but executing the ``Require'' takes so long that the
user can assert a next ``Require'' and that the second
compilation finishes before the first ``Require'' has been
processed. In this case there are two `coq-par-require-processed'
callbacks active, of which the first one must be ignored. For
each new callback this counter is incremented and when there is a
difference the call to `coq-par-require-processed' is ignored.")

(defvar coq--par-next-id 1
  "Increased for every job and process, to get unique job names.
The names are only used for debugging.")

(defvar coq--par-delayed-last-job nil
  "Inform the cycle detection that there is a delayed top-level job.
If t, there is a delayed top-level job (for which the compilation failed).")


;;; utility functions

(defun split-list-at-predicate (l pred)
  "Split L into several lists at points where PRED is t.
Splits L into several lists, such that
- their concatenation equals the original L
- every element for which PRED returns t starts a new list
- except for the first list, PRED is t for every car of every result list
- the first result list contains the first elements of L for which PRED is nil
L is modified in place and the list structure in L is reused for
the result."
  (let ((result (list l))
	previous
	(current l))
    (while current
      (when (funcall pred (car current))
	(if previous
	    (progn
	      (setcdr previous nil)
	      (push current result))
	  ;; handle case where pred is t for the car of the original l
	  (setq result (list l nil))))
      (setq previous current)
      (setq current (cdr current)))
    (nreverse result)))

(defun coq-par-time-less (time-1 time-2)
  "Compare extended times.
The arguments can be an emacs time (a list of 2 or 3 integers,
see `file-attributes') or the symbol 'just-compiled, where the
latter greater then everything else."
  (cond
   ((eq time-2 'just-compiled) t)
   ((eq time-1 'just-compiled) nil)
   (t (time-less-p time-1 time-2))))

(defun coq-par-init-compilation-hash ()
  "(Re-)Initialize `coq--compilation-object-hash'."
  (setq coq--compilation-object-hash (make-hash-table :test 'equal)))

;;; generic queues
;; Standard implementation with two lists.

(defun coq-par-new-queue ()
  "Create a new empty queue."
  (cons nil nil))

(defun coq-par-enqueue (queue x)
  "Insert x in queue QUEUE."
  (push x (car queue)))

(defun coq-par-dequeue (queue)
  "Dequeue the next item from QUEUE."
  (let ((res (pop (cdr queue))))
    (unless res
      (setcdr queue (nreverse (car queue)))
      (setcar queue nil)
      (setq res (pop (cdr queue))))
    res))


;;; job queue

(defvar coq-par-compilation-queue (coq-par-new-queue)
  "Queue of compilation jobs that wait for a free core to get started.
Use `coq-par-job-enqueue' and `coq-par-job-dequeue' to access the
queue.")

(defun coq-par-job-enqueue (job)
  "Insert job in the queue of waiting compilation jobs."
  (coq-par-enqueue coq-par-compilation-queue job)
  (when coq--debug-auto-compilation
    (message "%s: enqueue job in waiting queue" (get job 'name))))

(defun coq-par-job-dequeue ()
  "Dequeue the next job from the compilation queue."
  (let ((res (coq-par-dequeue coq-par-compilation-queue)))
    (when coq--debug-auto-compilation
      (if res
	  (message "%s: dequeue" (get res 'name))
	(message "compilation queue empty")))
    res))


;;; vio2vo queue

(defvar coq-par-vio2vo-queue (coq-par-new-queue)
  "Queue of jobs that need a vio2vo process.
Use `coq-par-vio2vo-enqueue' and `coq-par-vio2vo-dequeue' to
access the queue.")

(defun coq-par-vio2vo-enqueue (job)
  "Insert JOB in the queue for vio2vo processing."
  (coq-par-enqueue coq-par-vio2vo-queue job)
  (when coq--debug-auto-compilation
    (message "%s: enqueue job in vio2vo queue" (get job 'name))))

(defun coq-par-vio2vo-dequeue ()
  "Dequeue the next job from the vio2vo queue."
  (let ((res (coq-par-dequeue coq-par-vio2vo-queue)))
    (when coq--debug-auto-compilation
      (if res
	  (message "%s: vio2vo dequeue" (get res 'name))
	(message "vio2vo queue empty")))
    res))


;;; error symbols

;; coq-compile-error-coqdep
;;
;; This error is signaled with one data item -- the file name

(put 'coq-compile-error-coqdep 'error-conditions
     '(error coq-compile-error coq-compile-error-coqdep))
(put 'coq-compile-error-coqdep 'error-message
     "Coq compilation error: coqdep fails in")

;; coq-compile-error-coqc
;;
;; This error is signaled with one data item -- the file name

(put 'coq-compile-error-coqc 'error-conditions
     '(error coq-compile-error coq-compile-error-coqc))
(put 'coq-compile-error-coqc 'error-message
     "Coq compilation error: coqc fails in")

;; coq-compile-error-command-start
;;
;; This error is signaled with two data items --
;; a list consisting of the command and the system error message,
;; the command itself is a string list of the command name and the options

(put 'coq-compile-error-command-start 'error-conditions
     '(error coq-compile-error coq-compile-error-command-start))
(put 'coq-compile-error-command-start 'error-message
     "Coq compilation error:")

;; coq-compile-error-circular-dep
;;
;; This error is signaled with one data item -- an indication about
;; the circularity, which is the error message to be appended to the
;; contents of 'error-message.

(put 'coq-compile-error-circular-dep 'error-conditions
     '(error coq-compile-error coq-compile-error-circular-dep))
(put 'coq-compile-error-circular-dep 'error-message
     "Coq compilation error: Circular dependency")

;; coq-compile-error-rm
;;
;; Signaled when we have to delete a .vio or .vo file for consistency and
;; that deletion fails.
;;
;; This error is signaled with one data item -- the file-error error
;; description. Its car is the error symbol `file-error' and the cdr are
;; the data items for this error. They seem to be a list of strings with
;; different parts of the error message.

(put 'coq-compile-error-rm 'error-conditions
     '(error coq-compile-error coq-compile-error-rm))
(put 'coq-compile-error-rm 'error-message
     "Cannot remove outdated file.")


;;; find circular dependencies in non-ready compilation jobs

(defun coq-par-find-dependency-circle-for-job (job path)
  "Find a dependency cycle in the dependency subtree of JOB.
Do a depth-first-search to find the cycle. JOB is the current
node and PATH the stack of visited nodes."
  (let (cycle (p path))
    ;; path is reversed. A potential cycle goes from the beginning of
    ;; path to the first occurence of job.
    (while p
      (when (eq (car p) job)
	(setcdr p nil)
	(setq cycle path))
      (setq p (cdr p)))
    (if cycle
	cycle
      (setq path (cons job path))
      (setq p (get job 'coqc-dependants))
      (while (and p (not cycle))
	(when (eq (get (car p) 'state) 'waiting-dep)
	  (setq cycle (coq-par-find-dependency-circle-for-job (car p) path)))
	(setq p (cdr p)))
      (put job 'visited t)
      cycle)))

(defun coq-par-find-dependency-circle ()
  "Find a dependency cycle in compilation jobs of state 'waiting-dep.
If no circle is found return nil, otherwise the list of files
belonging to the circle."
  (let (cycle result)
    (maphash (lambda (key job) (put job 'visited nil))
	     coq--compilation-object-hash)
    (maphash
     (lambda (key job)
       (when (and (not cycle) (not (get job 'visited))
		  (eq (get job 'state) 'waiting-dep))
	 (setq cycle (coq-par-find-dependency-circle-for-job job nil))))
     coq--compilation-object-hash)
    (dolist (j cycle)
      (when (eq (get j 'type) 'file)
	(push (get j 'src-file) result)))
    (nreverse result)))


;;; map coq module names to files, using synchronously running coqdep

(defun coq-par-coqdep-arguments (lib-src-file coq-load-path)
  "Compute the command line arguments for invoking coqdep on LIB-SRC-FILE.
Argument COQ-LOAD-PATH must be `coq-load-path' from the buffer
that triggered the compilation, in order to provide correct
load-path options to coqdep."
  (nconc (coq-coqdep-prog-args coq-load-path (file-name-directory lib-src-file))
         (list lib-src-file)))

(defun coq-par-coqc-arguments (lib-src-file coq-load-path)
  "Compute the command line arguments for invoking coqc on LIB-SRC-FILE.
Argument COQ-LOAD-PATH must be `coq-load-path' from the buffer
that triggered the compilation, in order to provide correct
load-path options to coqdep."
  (nconc (coq-coqc-prog-args coq-load-path (file-name-directory lib-src-file))
         (list lib-src-file)))

(defun coq-par-analyse-coq-dep-exit (status output command)
  "Analyse output OUTPUT of coqdep command COMMAND with exit status STATUS.
Returns the list of .vo dependencies if there is no error. Otherwise,
writes an error message into `coq-compile-response-buffer', makes
this buffer visible and returns a string.

This function does always return .vo dependencies, regardless of the
value of `coq-compile-quick'. If necessary, the conversion into .vio
files must be done elsewhere."
  ;; (when coq--debug-auto-compilation
  ;;   (message "analyse coqdep output \"%s\"" output))
  (if (or
       (not (eq status 0))
       (string-match coq-coqdep-error-regexp output))
      (progn
	;; display the error
	(coq-compile-display-error (mapconcat 'identity command " ") output t)
	"unsatisfied dependencies")
    ;; In 8.5, coqdep produces two lines. Match with .* here to
    ;; extract only a part of the first line.
    ;; We could match against (concat "^[^:]*" obj-file "[^:]*: \\(.*\\)")
    ;; to select the right line for either .vo or .vio dependencies.
    ;; However, we want to accept a .vo prerequisite for a .vio target
    ;; if it is recent enough. Therefore we actually need module dependencies
    ;; instead of file dependencies and we derive them from the .vo line.
    (when (string-match "\\`[^:]*: \\(.*\\)" output)
      (cl-remove-if-not
       (lambda (f) (string-match-p "\\.vo\\'" f))
       (split-string (match-string 1 output))))))

(defun coq-par-get-library-dependencies (lib-src-file coq-load-path
						      &optional command-intro)
  "Compute dependencies of LIB-SRC-FILE.
Invoke \"coqdep\" on LIB-SRC-FILE and parse the output to
compute the compiled coq library object files on which
LIB-SRC-FILE depends. The return value is either a string or a
list. If it is a string then an error occurred and the string is
the core of the error message. If the return value is a list no
error occurred and the returned list is the (possibly empty) list
of file names LIB-SRC-FILE depends on.

Argument COQ-LOAD-PATH must be `coq-load-path' from the buffer
that triggered the compilation, in order to provide correct
load-path options to coqdep.

If an error occurs this funtion displays
`coq-compile-response-buffer' with the complete command and its
output. The optional argument COMMAND-INTRO is only used in the
error case. It is prepended to the displayed command.

LIB-SRC-FILE should be an absolute file name. If it is, the
dependencies are absolute too and the simplified treatment of
`coq-load-path-include-current' in `coq-include-options' won't
break.

This function always computes the .vo file names. Conversion into .vio,
depending on `coq-compile-quick', must be done elsewhere."
  (let* ((coqdep-arguments
	  (coq-par-coqdep-arguments lib-src-file coq-load-path))
	 (this-command (cons coq-dependency-analyzer coqdep-arguments))
	 (full-command (if command-intro
			   (cons command-intro this-command)
			 this-command))
	 coqdep-status coqdep-output)
    (when coq--debug-auto-compilation
      (message "Run synchronously: %s"
	       (mapconcat 'identity full-command " ")))
    ;; (when coq--debug-auto-compilation
    ;;     (message "CPGLD: call coqdep arg list: %s" coqdep-arguments))
    (with-temp-buffer
      (setq coqdep-status
            (apply 'call-process
                   coq-dependency-analyzer nil (current-buffer) nil
                   coqdep-arguments))
      (setq coqdep-output (buffer-string)))
    ;; (when coq--debug-auto-compilation
    ;;     (message "CPGLD: coqdep status %s, output on %s: %s"
    ;;              coqdep-status lib-src-file coqdep-output))
    (coq-par-analyse-coq-dep-exit coqdep-status coqdep-output full-command)))

(defun coq-par-map-module-id-to-vo-file (module-id coq-load-path &optional from)
  "Map MODULE-ID to the appropriate coq object (.vo) file.
The mapping depends of course on `coq-load-path'. The current
implementation invokes coqdep with a one-line require command.
This is probably slower but much simpler than modelling coq file
loading inside ProofGeneral. Argument SPAN is only used for error
handling. It provides the location information of MODULE-ID for a
decent error message. Argument COQ-LOAD-PATH must be
`coq-load-path' from the buffer that triggered the compilation,
in order to provide correct load-path options to coqdep.

This function always computes the .vo file name. Conversion into .vio,
depending on `coq-compile-quick', must be done elsewhere.

A peculiar consequence of the current implementation is that this
function returns () if MODULE-ID comes from the standard library."
  (let ((temp-require-file (make-temp-file "ProofGeneral-coq" nil ".v"))
        (coq-string (concat (if from (concat "From " from " ") "")
                            "Require " module-id "."))
        result)
    (unwind-protect
        (progn
          (with-temp-file temp-require-file
            (insert coq-string))
          (setq result
                (coq-par-get-library-dependencies
                 temp-require-file
		 coq-load-path
                 (concat "echo \"" coq-string "\" > " temp-require-file ";"))))
      (delete-file temp-require-file))
    (when coq--debug-auto-compilation
	(message "coq-par-get-library-dependencies delivered \"%s\"" result))
    (if (stringp result)
        ;; Error handling: coq-par-get-library-dependencies was not able to
        ;; translate module-id into a file name. We insert now a faked error
        ;; message into coq-compile-response-buffer to make next-error happy.
        (let ((error-message
               (format "Cannot find library %s in loadpath" module-id))
              (inhibit-read-only t))
          ;; Writing a message into coq-compile-response-buffer for next-error
          ;; does currently not work. We do have exact position information
          ;; about the span, but we don't know how much white space there is
          ;; between the start of the span and the start of the command string.
          ;; Check that coq-compile-response-buffer is a valid buffer!
          ;; (with-current-buffer coq-compile-response-buffer
          ;;   (insert
          ;;    (format "File \"%s\", line %d\n%s.\n"
          ;;            (buffer-file-name (span-buffer span))
          ;;            (with-current-buffer (span-buffer span)
          ;;              (line-number-at-pos (span-start span)))
          ;;            error-message)))
          ;; (coq-seq-display-compile-response-buffer)
          (error error-message)))
    (cl-assert (<= (length result) 1)
	    nil "Internal error in coq-seq-map-module-id-to-obj-file")
    (car-safe result)))


;;; manage background jobs

(defun coq-par-kill-all-processes ()
  "Kill all background coqc, coqdep or vio2vo compilation processes."
  ;; need to first mark processes as killed, because delete process
  ;; starts running sentinels in the order processes terminated, so
  ;; after the first delete-process we see sentinentels of non-killed
  ;; processes running
  (let ((kill-needed))
    (mapc
     (lambda (process)
       (when (process-get process 'coq-compilation-job)
	 (process-put process 'coq-par-process-killed t)
	 (setq kill-needed t)))
     (process-list))
    (when kill-needed
      (message "Kill all Coq background compilation processes"))
    (mapc
     (lambda (process)
       (when (process-get process 'coq-compilation-job)
	 (process-put process 'coq-par-process-killed t)
	 (delete-process process)
	 (when coq--debug-auto-compilation
	   (message "%s %s: kill it"
		    (get (process-get process 'coq-compilation-job) 'name)
		    (process-name process)))))
     (process-list))
    (setq coq--current-background-jobs 0)))

(defun coq-par-unlock-all-ancestors-on-error ()
  "Unlock ancestors which are not in an asserted span.
Used for unlocking ancestors on compilation errors."
  (when coq--compilation-object-hash
    (maphash
     (lambda (key job)
       (when (eq (get job 'lock-state) 'locked)
         (coq-unlock-ancestor (get job 'src-file))
	 (put job 'lock-state 'unlocked)))
     coq--compilation-object-hash)))

(defun coq-par-emergency-cleanup ()
  "Emergency cleanup for parallel background compilation.
Kills all processes, unlocks ancestors, clears the queue region
and resets the internal state."
  (when coq--debug-auto-compilation
    (message "emergency cleanup"))
  (coq-par-kill-all-processes)
  (setq coq-par-compilation-queue (coq-par-new-queue))
  (setq coq--last-compilation-job nil)
  (setq coq-par-vio2vo-queue (coq-par-new-queue))
  (setq coq--compile-vio2vo-in-progress nil)
  (when coq--compile-vio2vo-delay-timer
    (cancel-timer coq--compile-vio2vo-delay-timer))
  (coq-par-unlock-ancestors-on-error)
  (proof-detach-queue)
  (setq proof-second-action-list-active nil)
  (coq-par-init-compilation-hash))

(defun coq-par-process-filter (process output)
  "Store output from coq background compilation."
  (process-put process 'coq-process-output
	       (concat (process-get process 'coq-process-output) output)))

(defun coq-par-start-process (command arguments continuation job file-rm)
  "Start asynchronous compilation job for COMMAND.
This function starts COMMAND with arguments ARGUMENTS for
compilation job JOB, making sure that CONTINUATION runs when the
process finishes successfully. FILE-RM, if not nil, denotes a
file to be deleted when the process is killed."
  (let ((process-connection-type nil)	; use pipes
	(process-name (format "pro-%s" coq--par-next-id))
	process)
    (with-current-buffer (or proof-script-buffer (current-buffer))
      (when coq--debug-auto-compilation
	(message "%s %s: start %s %s in %s"
		 (get job 'name) process-name
		 command (mapconcat 'identity arguments " ")
		 default-directory))
      (condition-case err
	  ;; If the command is wrong, start-process aborts with an
	  ;; error. However, in Emacs 23.4.1. it will leave a process
	  ;; behind, which is in a very strange state: running with no
	  ;; pid. Emacs 24.2 fixes this.
	  (setq process (apply 'start-process process-name
			       nil	; no process buffer
			       command arguments))
	(error
	 (signal 'coq-compile-error-command-start
		 (list (cons command arguments) (nth 2 err)))))
      (set-process-filter process 'coq-par-process-filter)
      (set-process-sentinel process 'coq-par-process-sentinel)
      (set-process-query-on-exit-flag process nil)
      (setq coq--par-next-id (1+ coq--par-next-id))
      (setq coq--current-background-jobs (1+ coq--current-background-jobs))
      (process-put process 'coq-compilation-job job)
      (process-put process 'coq-process-continuation continuation)
      (process-put process 'coq-process-command (cons command arguments))
      (process-put process 'coq-process-output "")
      (process-put process 'coq-process-rm file-rm))))

(defun coq-par-process-sentinel (process event)
  "Sentinel for all background processes.
Runs when process PROCESS terminated because of EVENT. It
determines the exit status and calls the continuation function
that has been registered with that process. Normal compilation
errors are reported with an error message."
  (condition-case err
      (if (process-get process 'coq-par-process-killed)
	  (progn
	    (when coq--debug-auto-compilation
	      (message "%s %s: skip sentinel, process killed, %s"
		       (get (process-get process 'coq-compilation-job) 'name)
		       (process-name process)
		       (if (process-get process 'coq-process-rm)
			   (format "rm %s"
				   (process-get process 'coq-process-rm))
			 "no file removal")))
	    (if (process-get process 'coq-process-rm)
		(ignore-errors
		  (delete-file (process-get process 'coq-process-rm))))
	    (when (eq (process-get process 'coq-process-continuation)
		      'coq-par-vio2vo-continuation)
	      (when coq--debug-auto-compilation
		(message "%s: reenqueue for vio2vo"
			 (get (process-get process 'coq-compilation-job) 'name)))
	      (coq-par-vio2vo-enqueue
	       (process-get process 'coq-compilation-job))))
	(let (exit-status)
	  (when coq--debug-auto-compilation
	    (message "%s %s: process status changed to %s"
		     (get (process-get process 'coq-compilation-job) 'name)
		     (process-name process)
		     event))
	  (cond
	   ((eq (process-status process) 'exit)
	    (setq exit-status (process-exit-status process)))
	   (t (setq exit-status "abnormal termination")))
	  (setq coq--current-background-jobs
		(max 0 (1- coq--current-background-jobs)))
	  (funcall (process-get process 'coq-process-continuation)
		   process exit-status)
	  (coq-par-start-jobs-until-full)
	  (when (and coq--compile-vio2vo-in-progress
		     (eq coq--current-background-jobs 0))
	    (setq coq--compile-vio2vo-in-progress nil)
	    (message "vio2vo compilation finished"))
	  (when (and
		 (not coq--par-delayed-last-job)
		 (eq coq--current-background-jobs 0)
		 coq--last-compilation-job)
	    (let ((cycle (coq-par-find-dependency-circle)))
	      (if cycle
		  (signal 'coq-compile-error-circular-dep
			  (mapconcat 'identity cycle " -> "))
		(error "deadlock in parallel compilation"))))))
    (coq-compile-error-command-start
     (coq-par-emergency-cleanup)
     (message "%s \"%s\" in \"%s\""
	      (get (car err) 'error-message)
	      (nth 2 err) (mapconcat 'identity (cadr err) " ")))
    (coq-compile-error
     (coq-par-emergency-cleanup)
     (message "%s %s" (get (car err) 'error-message) (cdr err)))
    (error
     (message "error in sentinel of process %s, error %s"
	      (process-name process) err)
     (coq-par-emergency-cleanup)
     (signal (car err) (cdr err)))))


;;; vio2vo compilation

(defun coq-par-run-vio2vo-queue ()
  "Start delayed vio2vo compilation."
  (cl-assert (not coq--last-compilation-job)
	  nil "normal compilation and vio2vo in parallel 3")
  (setq coq--compile-vio2vo-in-progress t)
  (setq coq--compile-vio2vo-delay-timer nil)
  (when coq--debug-auto-compilation
    (message "Start vio2vo processing for %d jobs"
	     (+ (length (car coq-par-vio2vo-queue))
		(length (cdr coq-par-vio2vo-queue)))))
  (coq-par-start-jobs-until-full))

<<<<<<< HEAD
(defun coq-par-require-processed (span)
<<<<<<< HEAD
  "Callback for `proof-action-list' to start vio2vo compilation.
This callback is inserted with a dummy item after the last
require command to start vio2vo compilation after
`coq-compile-vio2vo-delay' seconds."
  (cl-assert (not coq--last-compilation-job)
	  nil "normal compilation and vio2vo in parallel 1")
  (setq coq--compile-vio2vo-delay-timer
	(run-at-time coq-compile-vio2vo-delay nil 'coq-par-run-vio2vo-queue)))
=======
=======
(defun coq-par-require-processed (race-counter)
>>>>>>> 43e54c59
  "Callback for `proof-action-list' to signal completion of the last require.
This function ensures that vio2vo compilation starts after
`coq-compile-vio2vo-delay' seconds after the last module has been
loaded into Coq. When background compilation is successful, this
callback is inserted with a dummy item into proof-action-list
somewhere after the last require command."
  ;; When the user asserts new stuff while the (previously) last
  ;; require command is being processed, `coq--last-compilation-job'
  ;; might get non-nil. In this case there is a new last compilation
  ;; job that will eventually trigger vio2vo compilation.
  (unless (or coq--last-compilation-job
	      (not (eq race-counter coq--compile-vio2vo-start-id)))
    (setq coq--compile-vio2vo-delay-timer
	  (run-at-time coq-compile-vio2vo-delay nil
		       'coq-par-run-vio2vo-queue))))

(defun coq-par-callback-queue-item (callback)
  ;; A proof-action-list item has the form of
  ;;            (SPAN COMMANDS ACTION [DISPLAYFLAGS])
  ;; If COMMANDS is nil, the item is processed as comment and not sent
  ;; to the proof assistant, only the callback is called, see
  ;; proof-shell.el.
  (list nil nil callback))
>>>>>>> 687e008bc80ca6f66ca8920296c2e8dab889c752


;;; background job tasks

(defun coq-par-job-coqc-finished (job)
  "t if JOB has state 'waiting-queue or 'ready."
  (or (eq (get job 'state) 'waiting-queue)
      (eq (get job 'state) 'ready)))

(defun coq-par-job-is-ready (job)
  "t if compilation job JOB is ready."
  (eq (get job 'state) 'ready))

(defun coq-par-dependencies-ready (job)
  "t if all dependencies of compilation job JOB are ready."
  (eq (get job 'coqc-dependency-count) 0))

(defun coq-par-add-coqc-dependency (dependee dependant)
  "Add normal Coq dependency from child job DEPENDEE to parent job DEPENDANT."
  (put dependant 'coqc-dependency-count
       (1+ (get dependant 'coqc-dependency-count)))
  (push dependant (get dependee 'coqc-dependants))
  (when coq--debug-auto-compilation
    (message "%s -> %s: add coqc dependency"
	     (get dependee 'name) (get dependant 'name))))

(defun coq-par-add-queue-dependency (dependee dependant)
  "Add queue dependency from child job DEPENDEE to parent job DEPENDANT."
  (cl-assert (and (not (get dependant 'queue-dependant-waiting))
	       (not (get dependee 'queue-dependant)))
	  nil "queue dependency cannot be added")
  (put dependant 'queue-dependant-waiting t)
  (put dependee 'queue-dependant dependant)
  (when coq--debug-auto-compilation
    (message "%s -> %s: add queue dependency"
	     (get dependee 'name) (get dependant 'name))))

(defun coq-par-job-needs-compilation (job)
  "Determine whether job needs to get compiled and do some side effects.
This function contains most of the logic nesseary to support
quick compilation according to `coq-compile-quick'. Taking
`coq-compile-quick' into account, it determines if a compilation
is necessary. The property 'required-obj-file is set either to
the file that we need to produce or to the up-to-date object
file. If compilation is needed, property 'use-quick is set when
-quick will be used. If no compilation is needed, property
'obj-mod-time remembers the time stamp of 'required-obj-file.
Indepent of whether compilation is required, .vo or .vio files
that are in the way are deleted. Note that the coq documentation
does not contain a statement, about what file is loaded, if both
a .vo and a .vio file are present. To be on the safe side, I
therefore delete a file if it might be in the way. Sets the
'vio2vo property on job if necessary."
  (let* ((vo-file (get job 'vo-file))
	 (vio-file (coq-library-vio-of-vo-file vo-file))
	 (vo-obj-time (nth 5 (file-attributes vo-file)))
	 (vio-obj-time (nth 5 (file-attributes vio-file)))
	 (dep-time (get job 'youngest-coqc-dependency))
	 (src-time (nth 5 (file-attributes (get job 'src-file))))
	 file-to-delete max-obj-time vio-is-newer
	 other-file other-obj-time result)
    (when coq--debug-auto-compilation
      (message
       (concat "%s: compare mod times: vo mod %s, vio mod %s, src mod %s, "
	       "youngest dep %s; vo < src : %s, vio < src : %s, "
	       "vo < dep : %s, vio < dep : %s")
       (get job 'name)
       (if vo-obj-time (current-time-string vo-obj-time) "-")
       (if vio-obj-time (current-time-string vio-obj-time) "-")
       (if src-time (current-time-string src-time) "-")
       (if (eq dep-time 'just-compiled) "just compiled"
	 (current-time-string dep-time))
       (if vo-obj-time (time-less-p vo-obj-time src-time) "-")
       (if vio-obj-time (time-less-p vio-obj-time src-time) "-")
       (if vo-obj-time (coq-par-time-less vo-obj-time dep-time) "-")
       (if vio-obj-time (coq-par-time-less vio-obj-time dep-time) "-")))
    ;; Compute first the max of vo-obj-time and vio-obj-time and remember
    ;; which of both is newer. This is only meaningful if at least one of
    ;; the .vo or .vio file exists.
    (cond
     ((and vio-obj-time vo-obj-time
	   (time-less-or-equal vo-obj-time vio-obj-time))
      (setq max-obj-time vio-obj-time)
      (setq vio-is-newer t))
     ((and vio-obj-time vo-obj-time)
      (setq max-obj-time vo-obj-time))
     (vio-obj-time
      (setq max-obj-time vio-obj-time)
      (setq vio-is-newer t))
     (t
      (setq max-obj-time vo-obj-time)))
    ;; Decide if and what to compile.
    (if (or (eq dep-time 'just-compiled) ; a dep has been just compiled
	    (and (not vo-obj-time) (not vio-obj-time)) ; no obj exists
	    ;; src younger than any obj?
	    (time-less-or-equal max-obj-time src-time)
	    ;; dep younger than any obj?
	    (time-less-or-equal max-obj-time dep-time))
	;; compilation is definitely needed
	(progn
	  (setq result t)
	  (if (coq-compile-prefer-quick)
	      (progn
		(put job 'required-obj-file vio-file)
		(put job 'use-quick t)
		(when vo-obj-time
		  (setq file-to-delete vo-file))
		(when (eq coq-compile-quick 'quick-and-vio2vo)
		  (put job 'vio2vo-needed t)))
	    (put job 'required-obj-file vo-file)
	    (when vio-obj-time
	      (setq file-to-delete vio-file)))
	  (when coq--debug-auto-compilation
	    (message
	     (concat "%s: definitely need to compile to %s; delete %s")
	     (get job 'name)
	     (get job 'required-obj-file)
	     (if file-to-delete file-to-delete "noting"))))
      ;; Either the .vio or the .vo file exists and one of .vio or .vo is
      ;; younger than the source and the youngest dependency. Might not
      ;; need to compile.
      (if (eq coq-compile-quick 'ensure-vo)
	  (progn
	    (put job 'required-obj-file vo-file)
	    (if (or (not vio-is-newer) ; vo is newest
		    (and vo-obj-time   ; vo is older than vio
			               ; but still newer than src or dep
			 (time-less-p src-time vo-obj-time)
			 (time-less-p dep-time vo-obj-time)))
		;; .vo is newer than src and youngest dep - don't compile
		(progn
		  (put job 'obj-mod-time vo-obj-time)
		  ;; delete vio if it is outdated or newer than vo
		  (when (and vio-obj-time
			     (or vio-is-newer
				 (time-less-or-equal vio-obj-time src-time)
				 (time-less-or-equal vio-obj-time dep-time)))
		    (setq file-to-delete vio-file))
		  (when coq--debug-auto-compilation
		    (message "%s: vo up-to-date 1; delete %s"
			     (get job 'name)
			     (if file-to-delete file-to-delete "noting"))))
	      ;; .vo outdated - need to compile
	      (setq result t)
	      ;; delete vio if it is outdated
	      (when (and vio-obj-time
			 (or (time-less-or-equal vio-obj-time src-time)
			     (time-less-or-equal vio-obj-time dep-time)))
		(setq file-to-delete vio-file))
	      (when coq--debug-auto-compilation
		(message "%s: need to compile to vo; delete %s"
			 (get job 'name)
			 (if file-to-delete file-to-delete "noting")))))
	;; There is an up-to-date .vio or .vo file and the user does not
	;; insist on either .vio or .vo - no need to compile.
	;; Ensure to delete outdated .vio or .vo files.
	;; First store the other obj file in other-file and other-obj-time.
	(if vio-is-newer
	    (setq other-file vo-file
		  other-obj-time vo-obj-time)
	  (setq other-file vio-file
		other-obj-time vio-obj-time))
	(if (and other-obj-time
		 (time-less-p src-time other-obj-time)
		 ;; dep-time is neither nil nor 'just-compiled here
		 (time-less-p dep-time other-obj-time))
	    ;; Both the .vio and .vo exist and are up-to-date. Coq
	    ;; loads the younger one but we continue with the older
	    ;; one to avoid recompilation for the case where a vio2vo
	    ;; process took a long time for a dependency.
	    (progn
	      (put job 'required-obj-file other-file)
	      (put job 'obj-mod-time other-obj-time)
	      (when coq--debug-auto-compilation
		(message (concat "%s: .vio and .vo up-to-date, "
				 "continue with the older %s")
			 (get job 'name)
			 (if vio-is-newer ".vio" ".vo"))))
	  ;; The other obj file does not exist or is outdated.
	  ;; Delete the outdated if it exists.
	  (when other-obj-time
	    (setq file-to-delete other-file))
	  (if vio-is-newer
	      (progn
		(put job 'required-obj-file vio-file)
		(put job 'obj-mod-time vio-obj-time)
		(when (eq coq-compile-quick 'quick-and-vio2vo)
		  (put job 'vio2vo-needed t))
		(when coq--debug-auto-compilation
		  (message "%s: vio up-to-date; delete %s"
			   (get job 'name)
			   (if file-to-delete file-to-delete "noting"))))
	    (put job 'required-obj-file vo-file)
	    (put job 'obj-mod-time vo-obj-time)
	    (when coq--debug-auto-compilation
	      (message "%s: vo up-to-date 2; delete %s"
		       (get job 'name)
		       (if file-to-delete file-to-delete "noting")))))))
    (when file-to-delete
      (condition-case err
	  (delete-file file-to-delete)
	(file-error
	 (signal 'coq-compile-error-rm err))))
    result))

(defun coq-par-retire-top-level-job (job)
  "Register ancestors and start queue items.
This function performs the essential tasks for top-level jobs
when they transition from 'waiting-queue to 'ready:
- Registering ancestors in the span and recording this fact in
  the 'lock-state property.
- Moving queue items back to `proof-action-list' and start their
  execution.
- Insert `coq-par-require-processed' as callback if this is the
  last top-level job, such that vio2vo compilation will start
  eventually.

This function can safely be called for non-top-level jobs. This
function must not be called for failed jobs."
  (assert (not (get job 'failed))
	  nil "coq-par-retire-top-level-job precondition failed")
  (let ((span (get job 'require-span))
	(items (get job 'queueitems)))
    (when (and span coq-lock-ancestors)
      (dolist (anc-job (get job 'ancestors))
	(assert (not (eq (get anc-job 'lock-state) 'unlocked))
		nil "bad ancestor lock state")
	(when (eq (get anc-job 'lock-state) 'locked)
	  (put anc-job 'lock-state 'asserted)
	  (push (get anc-job 'src-file)
		(span-property span 'coq-locked-ancestors)))))
    (when items
      (when (and (eq coq-compile-quick 'quick-and-vio2vo)
		 (eq coq--last-compilation-job job))
	(let ((vio2vo-counter
	       (setq coq--compile-vio2vo-start-id
		     (1+ coq--compile-vio2vo-start-id))))
	  ;; Insert a notification callback for when the last require
	  ;; queue item has been processed.
	  (setq items
		(cons
		 (car items)		; this is the require
		 (cons
		  (coq-par-callback-queue-item
		   `(lambda (span) (coq-par-require-processed ,vio2vo-counter)))
		  (cdr items))))))
      (proof-add-to-queue items 'advancing)
      (when coq--debug-auto-compilation
	(message "%s: add %s items to action list"
		 (get job 'name) (length items)))
      (put job 'queueitems nil))))

(defun coq-par-kickoff-queue-maybe (job)
  "Try transition 'waiting-queue -> 'ready for job JOB.
This transition is only possible if JOB is in state
'waiting-queue and if it has no queue dependee. If this is the
case, the following actions are taken:
- for successful top-level jobs (non-nil 'require-span property), ancestors
  are registered in the 'queue-span and marked as 'asserted in their
  'lock-state property
- processing of items in 'queueitems is started (if JOB is successful)
- a possible queue dependant gets it's dependency cleared, and,
  if possible the 'waiting-queue -> 'ready transition
  is (recursively) done for the dependant
- if this job is the last top-level compilation
  job (`coq--last-compilation-job') then the last compilation job
  and `proof-second-action-list-active' are cleared and vio2vo
  processing is triggered.
- If compilation failed, the (failing) last top-level job is
  delayed until `proof-action-list' is empty, possibly by
  registering this call as a callback in an empty
  proof-action-list item. When proof-action-list is empty, the
  queue span is deleted, remaining spans are cleared and the
  `proof-shell-busy' lock is freed."
  (if (or (not (eq (get job 'state) 'waiting-queue))
	  (get job 'queue-dependant-waiting))
      (when coq--debug-auto-compilation
	(if (not (eq (get job 'state) 'waiting-queue))
	    (message "%s: no queue kickoff because in state %s"
		     (get job 'name) (get job 'state))
	  (message
	   "%s: no queue kickoff because waiting for queue dependency"
	   (get job 'name))))
    (when coq--debug-auto-compilation
      (message "%s: has itself no queue dependency" (get job 'name)))
<<<<<<< HEAD
    (when (and (get job 'require-span) coq-lock-ancestors)
      (let ((span (get job 'require-span)))
	(dolist (anc-job (get job 'ancestors))
	  (assert (not (eq (get anc-job 'lock-state) 'unlocked))
		  nil "bad ancestor lock state")
	  (when (eq (get anc-job 'lock-state) 'locked)
	    (put anc-job 'lock-state 'asserted)
	    (push (get anc-job 'src-file)
		  (span-property span 'coq-locked-ancestors))))))
    (when (get job 'queueitems)
      (let ((items (get job 'queueitems)))
	(when (and (eq coq--last-compilation-job job)
		   (eq coq-compile-quick 'quick-and-vio2vo))
	  ;; Insert the vio2vo start notification callback after the
	  ;; require item.
	  (setq items
		(cons
		 (car items)
		 (cons
		  ;; A proof-action-list item is
		  ;; (SPAN COMMANDS ACTION [DISPLAYFLAGS])
		  ;; If COMMANDS is nil, the item is processed as
		  ;; comment and not sent to the proof assistant, see
		  ;; proof-shell.el.
		  (list nil nil 'coq-par-require-processed)
		  (cdr items)))))
	(proof-add-to-queue items 'advancing)
	(when coq--debug-auto-compilation
	  (message "%s: add %s items to action list"
		   (get job 'name) (length items)))
	(put job 'queueitems nil)))
    (put job 'state 'ready)
    (when coq--debug-auto-compilation
      (message "%s: ready" (get job 'name)))
    (let ((dependant (get job 'queue-dependant)))
      (if dependant
	  (progn
	    (cl-assert (not (eq coq--last-compilation-job job))
		    nil "coq--last-compilation-job invariant error")
	    (put dependant 'queue-dependant-waiting nil)
	    (when coq--debug-auto-compilation
	      (message
	       "%s -> %s: clear queue dependency, kickoff queue at %s"
	       (get job 'name) (get dependant 'name) (get dependant 'name)))
	    (coq-par-kickoff-queue-maybe dependant)
=======
    (unless (get job 'failed)
      (coq-par-retire-top-level-job job))
    (when (and (get job 'failed) (get job 'require-span))
      (setq coq--par-delayed-last-job nil))
    (if (and (get job 'failed)
	     (eq coq--last-compilation-job job)
	     proof-action-list)
	(progn
	  (when coq--debug-auto-compilation
	    (message "%s: delay queue kickoff until action list is empty"
		     (get job 'name)))
	  (setq coq--par-delayed-last-job t)
	  (proof-add-to-queue
	   (list (coq-par-callback-queue-item
		  `(lambda (span) (coq-par-kickoff-queue-maybe ',job))))
	   'advancing))
      (put job 'state 'ready)
      (when coq--debug-auto-compilation
	(message "%s: ready" (get job 'name)))
      (let ((dependant (get job 'queue-dependant)))
	(if dependant
	    (progn
	      (assert (not (eq coq--last-compilation-job job))
		      nil "coq--last-compilation-job invariant error")
	      (put dependant 'queue-dependant-waiting nil)
	      (when coq--debug-auto-compilation
		(message
		 "%s -> %s: clear queue dependency, kickoff queue at %s"
		 (get job 'name) (get dependant 'name) (get dependant 'name)))
	      (coq-par-kickoff-queue-maybe dependant)
	      (when coq--debug-auto-compilation
		(message "%s: queue kickoff finished"
			 (get job 'name))))
	  (when (eq coq--last-compilation-job job)
	    (when (get job 'failed)
	      ;; proof-action-list is empty, see above
	      ;; variables that hold the queue span are buffer local
	      (with-current-buffer (or proof-script-buffer (current-buffer))
		(proof-script-clear-queue-spans-on-error nil))
	      (proof-release-lock)
	      (when (eq coq-compile-quick 'quick-and-vio2vo)
		(assert (not coq--compile-vio2vo-delay-timer)
			nil "vio2vo timer set before last compilation job")
		(setq coq--compile-vio2vo-delay-timer
		      (run-at-time coq-compile-vio2vo-delay nil
				   'coq-par-run-vio2vo-queue))))
	    (setq coq--last-compilation-job nil)
	    (setq proof-second-action-list-active nil)
>>>>>>> 687e008bc80ca6f66ca8920296c2e8dab889c752
	    (when coq--debug-auto-compilation
	      (message "clear last compilation job"))
	    (message "Library compilation %s"
		     (if (get job 'failed) "failed" "finished successfully")))
	  (when coq--debug-auto-compilation
	    (message "%s: no queue dependant, queue kickoff finished"
		     (get job 'name))))))))

(defun coq-par-compile-job-maybe (job)
  "Choose next action for JOB after dependencies are ready.
First JOB is put into state 'enqueued-coqc. Then it is determined
if JOB needs compilation, what file must be produced (depending
on `coq-compile-quick') and if a .vio or .vo file must be
deleted. If necessary, deletion happens immediately. If JOB needs
compilation, compilation is started or the JOB is enqueued and
JOB stays in 'enqueued-coqc for the time being. Otherwise, the
transition 'enqueued-coqc -> 'waiting-queue is done and, if
possible, also 'waiting-queue -> 'ready."
  (put job 'state 'enqueued-coqc)
  ;; Note that coq-par-job-needs-compilation sets 'required-obj-file
  ;; as a side effect and deletes .vo or .vio files that are in the way.
  ;; It also sets the 'vio2vo-needed property if needed.
  (if (and (not (get job 'failed)) (coq-par-job-needs-compilation job))
      (coq-par-start-or-enqueue job)
    (when coq--debug-auto-compilation
      (message "%s: %s, no compilation"
	       (get job 'name)
	       (if (get job 'failed) "failed" "up-to-date")))
    (when (get job 'vio2vo-needed)
      (coq-par-vio2vo-enqueue job))
    (coq-par-kickoff-coqc-dependants job (get job 'youngest-coqc-dependency))))

(defun coq-par-decrease-coqc-dependency (dependant dependee-time
						   dependee-ancestors)
  "Clear Coq dependency and update dependee information in DEPENDANT.
This function handles a Coq dependency from child dependee to
parent dependant when the dependee has finished compilation (ie.
is in state 'waiting-queue). DEPENDANT must be in state
'waiting-dep. The time of the most recent ancestor is updated, if
necessary using DEPENDEE-TIME. DEPENDEE-TIME must be an Emacs
time or 'just-compiled. The ancestors of dependee are propagated
to DEPENDANT. The dependency count of DEPENDANT is decreased and,
if it reaches 0, the next transition is triggered for DEPENDANT.
For 'file jobs this is 'waiting-dep -> 'enqueued-coqc and for
'clone jobs this 'waiting-dep -> 'waiting-queue."
  ;(message "%s: CPDCD with time %s" (get dependant 'name) dependee-time)
  (cl-assert (eq (get dependant 'state) 'waiting-dep)
	  nil "wrong state of parent dependant job")
  (when (coq-par-time-less (get dependant 'youngest-coqc-dependency)
			   dependee-time)
    (put dependant 'youngest-coqc-dependency dependee-time))
  (put dependant 'ancestors
       (append dependee-ancestors (get dependant 'ancestors)))
  (put dependant 'coqc-dependency-count
       (1- (get dependant 'coqc-dependency-count)))
  (cl-assert (<= 0 (get dependant 'coqc-dependency-count))
	  nil "dependency count below zero")
  (when coq--debug-auto-compilation
    (message "%s: coqc dependency count down to %d"
	     (get dependant 'name) (get dependant 'coqc-dependency-count)))
  (when (coq-par-dependencies-ready dependant)
    (cond
     ((eq (get dependant 'type) 'file)
      (coq-par-compile-job-maybe dependant))
     ((eq (get dependant 'type) 'clone)
      (coq-par-kickoff-coqc-dependants
       dependant
       (get dependant 'youngest-coqc-dependency))))))

(defun coq-par-kickoff-coqc-dependants (job dep-time)
  "Handle transition to state 'waiting-queue for JOB.
For 'file jobs, this function is called when compilation finished
or was not necessary to make the transition 'enqueued-coqc ->
'waiting-queue. For 'clone jobs, this function is called when its
real 'file job has completed compilation and is in state
'waiting-queue to make the transition 'waiting-dep ->
waiting-queue for JOB.

DEP-TIME is either 'just-compiled, when JOB has just finished
compilation, or the most recent modification time of all
dependencies of JOB. (If compilation for JOB failed, DEP-TIME is
meaningless but should nevertheless be a non-nil valid argument.)

This function makes the following actions.
- Clear the dependency from JOB to all its dependants, thereby
  propagating the ancestors of JOB and the maximum of DEP-TIME
  and the modification time of the .vo of JOB.
- save the maximum of DEP-TIME and .vo modification time in
  'youngest-coqc-dependency, in case we later create a clone of this job
- put JOB into state 'waiting-queue
- try to trigger the transition 'waiting-queue -> ready for JOB
- If JOB is successful but all dependants have failed, unlock all
  ancestors in case they are not participating in a still ongoing
  compilation."
  (let ((ancestors (get job 'ancestors))
	(dependant-alive nil))
    (put job 'state 'waiting-queue)
    ;; take max of dep-time and obj-mod-time
    ;; 
    ;; dep-time is either 'just-compiled or 'youngest-coqc-dependency of
    ;; the dependee, in the latter case obj-mod-time is greater than
    ;; dep-time, because otherwise we would have compiled the file. For
    ;; a clone job the max has already been taken when processing the
    ;; original file. If coqdep failed, 'obj-mod-time is not set.
    (unless (or (eq dep-time 'just-compiled) (eq (get job 'type) 'clone)
		(get job 'failed))
      (setq dep-time (get job 'obj-mod-time)))
    (put job 'youngest-coqc-dependency dep-time)
    (when coq--debug-auto-compilation
      (message "%s: kickoff %d coqc dependencies with time %s"
	       (get job 'name) (length (get job 'coqc-dependants))
	       (if (eq dep-time 'just-compiled)
		   'just-compiled
		 (current-time-string dep-time))))
    (dolist (dependant (get job 'coqc-dependants))
      (coq-par-decrease-coqc-dependency dependant dep-time ancestors)
      (unless (get dependant 'failed)
	(setq dependant-alive t)))
    (when coq--debug-auto-compilation
      (message (concat "%s: coqc kickoff finished, %s dependant alive, "
		       "maybe kickoff queue")
	       (get job 'name)
	       (if dependant-alive "some" "no")))
    (assert (or (not (get job 'failed)) (not dependant-alive))
	    nil "failed job with non-failing dependant")
    (when (or (and (not dependant-alive)
		   (not (get job 'require-span))
		   (not (get job 'failed)))
	      (and (get job 'queue-failed) (not (get job 'failed))))
      ;; job has not failed, but all dependants have 'failed set, or
      ;; top-level job marked with 'queue-failed changes to 'failed
      (when (get job 'queue-failed)
	(when coq--debug-auto-compilation
	  (message "%s: queue-failed -> failed, unlock ancestors"
		   (get job 'name)))
	(put job 'failed t))
      (coq-par-unlock-job-ancestors-on-error job))
    (coq-par-kickoff-queue-maybe job)))

(defun coq-par-start-coqdep (job)
  "Start coqdep for JOB.
Lock the source file and start the coqdep background process"
  (when (and coq-lock-ancestors
	     (eq (get job 'lock-state) 'unlocked))
    (proof-register-possibly-new-processed-file (get job 'src-file))
    (push job (get job 'ancestors))
    (put job 'lock-state 'locked))
  (coq-par-start-process
   coq-dependency-analyzer
   (coq-par-coqdep-arguments (get job 'src-file) (get job 'load-path))
   'coq-par-process-coqdep-result
   job
   nil))

(defun coq-par-start-vio2vo (job)
  "Start vio2vo background job."
  (let ((arguments (coq-include-options (get job 'load-path)))
	(module (coq-module-of-src-file (get job 'src-file)))
	(default-directory
	  (file-name-directory (file-truename (get job 'src-file)))))
    (when coq--debug-auto-compilation
      (message "%s: start vio2vo for %s"
	       (get job 'name)
	       (get job 'src-file)))
    (message "vio2vo %s" (get job 'src-file))
    (coq-par-start-process
     coq-prog-name
     (nconc arguments (list "-schedule-vio2vo" "1" module))
     'coq-par-vio2vo-continuation
     job
     (get job 'vo-file))))

(defun coq-par-start-task (job)
  "Start the background job for which JOB is waiting.
JOB was at the head of the compilation queue and now either
coqdep or coqc are started for it."
  (let ((job-state (get job 'state)))
    (cond
     ((eq job-state 'enqueued-coqdep)
      (coq-par-start-coqdep job))
     ((eq job-state 'enqueued-coqc)
      (message "Recompile %s%s"
	       (if (get job 'use-quick) "-quick " "")
	       (get job 'src-file))
      (let ((arguments
	     (coq-par-coqc-arguments (get job 'src-file) (get job 'load-path))))
	(when (get job 'use-quick)
	  (push "-quick" arguments))
	(coq-par-start-process
	 coq-compiler
	 arguments
	 'coq-par-coqc-continuation
	 job
	 (get job 'required-obj-file))))
     ((eq job-state 'ready)
      (coq-par-start-vio2vo job))
     (t (cl-assert nil nil "coq-par-start-task with invalid job")))))

(defun coq-par-start-jobs-until-full ()
  "Start background jobs until the limit is reached."
  (let ((max-jobs (if coq--compile-vio2vo-in-progress
		      coq--internal-max-vio2vo-jobs
		    coq--internal-max-jobs))
	next-job)
    (while (and (< coq--current-background-jobs max-jobs)
		(setq next-job (if coq--compile-vio2vo-in-progress
				   (coq-par-vio2vo-dequeue)
				 (coq-par-job-dequeue))))
      (coq-par-start-task next-job))))
  
(defun coq-par-start-or-enqueue (new-job)
  "Start NEW-JOB or put it into the queue of waiting jobs.
NEW-JOB goes already into the waiting queue, if the number of
background jobs is one below the limit. This is in order to leave
room for Proof General."
  (if (< (1+ coq--current-background-jobs) coq--internal-max-jobs)
      (coq-par-start-task new-job)
    (coq-par-job-enqueue new-job)))

(defun coq-par-create-library-job (module-vo-file coq-load-path queue-dep
						   require-span dependant)
  "Create a new compilation job for MODULE-OBJ-FILE.
If there is already a job for MODULE-OBJ-FILE a new clone job is
created. This function initializes all necessary properties of
the new job.

COQ-LOAD-PATH must be the load path from the source file that
originally initiated the compilation. QUEUE-DEP must be a
compilation job or nil. If non-nil, this function makes a queue
dependency from QUEUE-DEP to the new compilation job. If nil, a
newly created clone job will proceed to state ready if the
original job is ready. Argument REQUIRE-SPAN should be present
when the new job should update the ancestor list in some span.
Argument DEPENDANT tells who required MODULE-OBJ-FILE, this is
used only for the error message, in case MODULE-OBJ-FILE refers
to the current scriping buffer.

If the new job is a clone job, its state is
- 'waiting-dep if the original file job is not 'ready yet
- 'waiting-queue if the original file job is ready, but there is
  a queue dependency QUEUE-DEP (which cannot be ready yet)
- 'ready otherwise

If the new job is a 'file job its state is 'enqueued-coqdep. If
there is space, coqdep is started immediately, otherwise the new
job is put into the compilation queue.

This function returns the newly created job."
  (let* ((orig-job (gethash module-vo-file coq--compilation-object-hash))
	 (new-job (make-symbol "coq-compile-job-symbol")))
    (put new-job 'name (format "job-%d" coq--par-next-id))
    (setq coq--par-next-id (1+ coq--par-next-id))
    (put new-job 'vo-file module-vo-file)
    (put new-job 'coqc-dependency-count 0)
    (put new-job 'require-span require-span)
    ;; fields 'required-obj-file and obj-mod-time are implicitely set to nil
    (if orig-job
	;; there is already a compilation job for module-vo-file
	(progn
	  (put new-job 'type 'clone)
	  (when coq--debug-auto-compilation
	    (message "%s: create %s compilation job for %s"
		     (get new-job 'name) (get new-job 'type) module-vo-file))
	  (when queue-dep
	    (coq-par-add-queue-dependency queue-dep new-job))
	  (if (coq-par-job-coqc-finished orig-job)
	      (progn
		(if queue-dep
		    (put new-job 'state 'waiting-queue)
		  (put new-job 'state 'ready))
		(put new-job 'youngest-coqc-dependency
		     (get orig-job 'youngest-coqc-dependency))
		(put new-job 'ancestors (get orig-job 'ancestors)))
	    (coq-par-add-coqc-dependency orig-job new-job)
	    (put new-job 'state 'waiting-dep)
	    (put new-job 'youngest-coqc-dependency '(0 0))))
      ;; there is no compilation job for this file yet
      (put new-job 'type 'file)
      (put new-job 'state 'enqueued-coqdep)
      (put new-job 'src-file (coq-library-src-of-vo-file module-vo-file))
      (when (equal (get new-job 'src-file)
		   (buffer-file-name proof-script-buffer))
	(signal 'coq-compile-error-circular-dep
		(concat dependant " -> scripting buffer")))
      (put new-job 'load-path coq-load-path)
      (put new-job 'youngest-coqc-dependency '(0 0))
      (puthash module-vo-file new-job coq--compilation-object-hash)
      (when coq--debug-auto-compilation
	(message "%s: create %s compilation for %s"
		 (get new-job 'name) (get new-job 'type) module-vo-file))
      (if (member (file-truename (get new-job 'src-file))
		  proof-included-files-list)
	  (put new-job 'lock-state 'asserted)
	(put new-job 'lock-state 'unlocked))
      (when queue-dep
	(coq-par-add-queue-dependency queue-dep new-job))
      (message "Check %s" (get new-job 'src-file))
      (coq-par-start-or-enqueue new-job))
    new-job))

(defun coq-par-ongoing-compilation (job)
  "Determine if the source file for JOB needs to stay looked.
Return t if job has a direct or indirect dependant that has not
failed yet and that is in a state before 'waiting-queue. Also,
return t if JOB has a dependant that is a top-level job which has
not yet failed."
  (assert (not (eq (get job 'lock-state) 'asserted))
	  nil "coq-par-ongoing-compilation precondition failed")
  (cond
   ((get job 'failed)
    nil)
   ((or (eq (get job 'state) 'waiting-dep)
	(eq (get job 'state) 'enqueued-coqc)
	;; top-level job that has compilation finished but has not
	;; been asserted yet
	(and (eq (get job 'state) 'waiting-queue) (get job 'require-span))
	;; Note that job cannot be a top-level in state 'ready,
	;; because we started from job with 'lock-state property equal
	;; to 'locked. Top-level job in state 'ready have all
	;; dependees with 'lock-state equal to 'asserted.
	)
    t)
   ;; Note that non-top-level jobs switch to 'waiting-queue as soon as
   ;; all dependencies are ready, before they start to deal with the
   ;; ancestors. We might therefore see here non-top-level jobs in
   ;; state 'waiting-queue: they have successfully finished their
   ;; compilation and are about to go to state 'ready.
   ((or (eq (get job 'state) 'ready)
	(eq (get job 'state) 'waiting-queue))
    ;; internal ready job
    (let ((dependants (get job 'coqc-dependants))
	  (res nil)
	  dep)
      (while (and (not res) (setq dep (pop dependants)))
	(setq res (coq-par-ongoing-compilation dep)))
      res))
   (t
    (assert nil nil
	    "impossible ancestor state %s on job %s"
	    (get job 'state) (get job 'name)))))

(defun coq-par-unlock-job-ancestors-on-error (job)
  "Unlock those ancestors of JOB that need to be unlocked.
For a failing job JOB, an ancestor need to stay looked if there
is still some compilation going on for which this ancestor is a
dependee or if a top level job with JOB as ancestor has finished
it's compilation successfully. In all other cases the ancestor
must be unlocked."
  (dolist (anc-job (get job 'ancestors))
    (when (and (eq (get anc-job 'lock-state) 'locked)
	       (not (coq-par-ongoing-compilation anc-job)))
      (when coq--debug-auto-compilation
	(message "%s: %s unlock because no ongoing compilation"
		 (get anc-job 'name) (get anc-job 'src-file)))
      (coq-unlock-ancestor (get anc-job 'src-file))
      (put anc-job 'lock-state 'unlocked))))

(defun coq-par-mark-queue-failing (job)
  "Mark JOB with 'queue-failed.
Mark JOB with 'queue-failed, and, if JOB is in state
'waiting-queue, transition to 'failed and unlock ancestors as
appropriate."
  (unless (or (get job 'failed) (get job 'queue-failed))
    (put job 'queue-failed t)
    (assert (not (eq (get job 'state) 'ready))
	    nil "coq-par-mark-queue-failing impossible state")
    (when coq--debug-auto-compilation
      (message "%s: mark as queue-failed, %s"
	       (get job 'name)
	       (if (eq (get job 'state) 'waiting-queue)
		   "failed, and unlock ancestors"
		 "wait")))
    (when (eq (get job 'state) 'waiting-queue)
      (put job 'failed t)
      (coq-par-unlock-job-ancestors-on-error job))
    (when (get job 'queue-dependant)
      (coq-par-mark-queue-failing (get job 'queue-dependant)))))

(defun coq-par-mark-job-failing (job)
  "Mark all dependants of JOB as failing and unlock ancestors as appropriate.
Set the 'failed property on all direct and indirect dependants of
JOB. Along the way, unlock ancestors as determined by
`coq-par-ongoing-compilation'. Mark queue dependants with
'queue-failed."
  (unless (get job 'failed)
    (put job 'failed t)
    (when coq--debug-auto-compilation
      (message "%s: mark as failed and unlock free ancestors" (get job 'name)))
    (coq-par-unlock-job-ancestors-on-error job)
    (dolist (dependant (get job 'coqc-dependants))
      (coq-par-mark-job-failing dependant))
    (when (get job 'queue-dependant)
      (coq-par-mark-queue-failing (get job 'queue-dependant)))))

(defun coq-par-process-coqdep-result (process exit-status)
  "Coqdep continuation function: Process coqdep output.
This function analyses the coqdep output of PROCESS. In case of
error, the job is marked as failed or compilation is aborted via
a signal (depending on `coq-compile-keep-going'). If there was no
coqdep error, the following actions are taken.
- the job that started PROCESS is put into sate 'waiting-dep
- a new job is created for every dependency. If this new job is
  not immediately ready, a Coq dependency is registered from the
  new job to the current job. For dependencies that are 'ready
  already, the most recent ancestor modification time is
  propagated.
- if there are no dependencies (especially if coqdep failed) or
  all dependencies are ready already, the next transition to
  'enqueued-coqc is triggered for the current job
- otherwise the current job is left alone until somebody
  decreases its dependency count to 0

The argument EXIT-STATUS must be the exit status of PROCESS, it
is directly passed to `coq-par-analyse-coq-dep-exit'."
  (let ((job (process-get process 'coq-compilation-job))
	(dependencies-or-error
	 (coq-par-analyse-coq-dep-exit
	  exit-status
	  (process-get process 'coq-process-output)
	  (process-get process 'coq-process-command)))
	job-max-time)
    (if (stringp dependencies-or-error)
	(if coq-compile-keep-going
	    (coq-par-mark-job-failing job)
	  (signal 'coq-compile-error-coqdep (get job 'src-file)))

      ;; no coqdep error -- work on dependencies
      (when coq--debug-auto-compilation
	(message "%s: dependencies of %s are %s"
		 (get job 'name) (get job 'src-file) dependencies-or-error))
      (setq job-max-time (get job 'youngest-coqc-dependency))
      (dolist (dep-vo-file dependencies-or-error)
	(unless (coq-compile-ignore-file dep-vo-file)
	  (let* ((dep-job (coq-par-create-library-job dep-vo-file
						      (get job 'load-path)
						      nil nil
						      (get job 'src-file)))
		 (dep-time (get dep-job 'youngest-coqc-dependency)))
	    (when (coq-par-time-less job-max-time dep-time)
	      (setq job-max-time dep-time))
	    (unless (coq-par-job-coqc-finished dep-job)
	      (coq-par-add-coqc-dependency dep-job job)))))
      (put job 'youngest-coqc-dependency job-max-time))
    ;; common part for job where coqdep was successful and where
    ;; coqdep failed (when coq-compile-keep-going)
    (put job 'state 'waiting-dep)
    (if (coq-par-dependencies-ready job)
	(progn
	  (when coq--debug-auto-compilation
	    (message "%s: coqc dependencies finished" (get job 'name)))
	  (coq-par-compile-job-maybe job))
      (when coq--debug-auto-compilation
	(message "%s: wait for %d dependencies"
		 (get job 'name) (get job 'coqc-dependency-count))))))

(defun coq-par-coqc-continuation (process exit-status)
  "Coqc continuation function.
If coqc failed, signal an error or mark the job as 'failed, and
unlock ancestors as appropriate. If coqc was successful, trigger
the transition 'enqueued-coqc -> 'waiting-queue for the job
behind PROCESS."
  (let ((job (process-get process 'coq-compilation-job)))
    (if (eq exit-status 0)
	(progn
	  ;; coqc success
	  (when (get job 'vio2vo-needed)
	    (coq-par-vio2vo-enqueue job))
	  (coq-par-kickoff-coqc-dependants job 'just-compiled))
      ;; coqc error
      (coq-compile-display-error
       (mapconcat 'identity (process-get process 'coq-process-command) " ")
       (process-get process 'coq-process-output)
       t)
      (if coq-compile-keep-going
	  (progn
	    (coq-par-mark-job-failing job)
	    (coq-par-kickoff-coqc-dependants
	     job
	     (get job 'youngest-coqc-dependency)))
	(signal 'coq-compile-error-coqc
		(get (process-get process 'coq-compilation-job) 'src-file))))))

(defun coq-par-vio2vo-continuation (process exit-status)
  "vio2vo continuation function."
  (let ((job (process-get process 'coq-compilation-job)))
    (if (eq exit-status 0)
	;; success - nothing to do
	(when coq--debug-auto-compilation
	  (message "%s: vio2vo finished successfully" (get job 'name)))
      (when coq--debug-auto-compilation
	(message "%s: vio2vo failed" (get job 'name)))
      (coq-compile-display-error
       (concat
	"cd "
	(file-name-directory (file-truename (get job 'src-file)))
	"; "
	(mapconcat 'identity (process-get process 'coq-process-command) " "))
       (process-get process 'coq-process-output)
       t)
      ;; don't signal an error or abort other vio2vo processes
      )))


;;; handle Require commands when queue is extended

(defun coq-par-handle-module (module-id span &optional from)
  "Handle compilation of module MODULE-ID.
This function translates MODULE-ID to a file name. If compilation
for this file is not ignored, a new top-level compilation job is
created. If there is a new top-level compilation job, it is saved
in `coq--last-compilation-job'.

This function must be evaluated with the buffer that triggered
the compilation as current, otherwise a wrong `coq-load-path'
might be used."
  (when coq--debug-auto-compilation
    (if from
	(message "handle required module \"%s\" from \"%s\"" module-id from)
      (message "handle required module \"%s\" without from clause" module-id)))
  (let ((module-vo-file
	 (coq-par-map-module-id-to-vo-file module-id coq-load-path from))
	module-job)
    (when coq--debug-auto-compilation
      (if module-vo-file
	  (message "check compilation for module %s from object file %s"
		   module-id module-vo-file)
	(message "nothing to check for module %s" module-id)))
    ;; coq-par-map-module-id-to-vo-file currently returns () for
    ;; standard library modules!
    (when (and module-vo-file
	       (not (coq-compile-ignore-file module-vo-file)))
      (setq module-job
	    (coq-par-create-library-job module-vo-file coq-load-path
					coq--last-compilation-job span
					"scripting buffer"))
      (setq coq--last-compilation-job module-job)
      (when coq--debug-auto-compilation
	(message "%s: this job is the last compilation job now"
		 (get coq--last-compilation-job 'name))))))

(defun coq-par-handle-require-list (require-items)
  "Start compilation for the required modules in the car of REQUIRE-ITEMS.
REQUIRE-ITEMS is a list of queue items, eventually to be added to
`proof-action-list', that contains just one require command in
the first element. This function starts the compilation process
for all modules in this require command.

This function parses the Require command, translates module names
to file names and creates one top-level compilation job for each
required module that is not ignored (eg via
`coq-compile-ignored-directories'). Jobs are started immediately
if possible. The last such created job is remembered in
`coq--last-compilation-job'. The REQUIRE-ITEMS are attached to
this last top-level job or directly to proof-action-list, if
there is no last compilation job."
  (let* ((item (car require-items))
	 (string (mapconcat 'identity (nth 1 item) " "))
	 (span (car item))
         prefix start)
    (when coq--debug-auto-compilation
      (message "handle require command \"%s\"" string))
    ;; We know there is a require in string. But we have to match it
    ;; again in order to get the end position.
    (string-match coq-require-command-regexp string)
    (setq start (match-end 0))
    (setq prefix (match-string 1 string))
    (span-add-delete-action
     span
     `(lambda ()
	(coq-unlock-all-ancestors-of-span ,span)))
    ;; add a compilation job for all required modules
    (while (string-match coq-require-id-regexp string start)
      (setq start (match-end 0))
      (coq-par-handle-module (match-string 1 string) span prefix))
    ;; add the asserted items to the last compilation job
    (if coq--last-compilation-job
	(progn
	  (cl-assert (not (coq-par-job-is-ready coq--last-compilation-job))
		  nil "last compilation job from previous compilation ready")
	  (put coq--last-compilation-job 'queueitems
	       (nconc (get coq--last-compilation-job 'queueitems)
		      require-items))
	  (when coq--debug-auto-compilation
	    (message "%s: attach %s items (containing now %s items)"
		     (get coq--last-compilation-job 'name)
		     (length require-items)
		     (length (get coq--last-compilation-job 'queueitems)))))
      ;; or add them directly to queueitems if there is no compilation job
      ;; (this happens if the modules are ignored for compilation)
      (setq queueitems (nconc queueitems require-items))
      (when coq--debug-auto-compilation
	(message "attach %s items to queueitems (containing now %s items)"
		 (length require-items)
		 (length queueitems))))))


(defun coq-par-item-require-predicate (item)
  "Return t if ITEM contains a require command.
Predicate for `split-list-at-predicate', used to split the new
queue items at each Require command."
  (let ((string (mapconcat 'identity (nth 1 item) " ")))
    (and string
	 (string-match coq-require-command-regexp string))))


(defun coq-par-preprocess-require-commands-internal ()
  "Worker for `coq-par-preprocess-require-commands'.
This function does all the work for
`coq-par-preprocess-require-commands', except for error
reporting.

If `coq-compile-before-require' is non-nil, this function starts
the compilation (if necessary) of the dependencies
ansynchronously in parallel in the background.

If there is a last compilation job (`coq--last-compilation-job')
then the queue region is extended, while some background
compilation is still running. In this case I have to preserve the
internal state. Otherwise the hash of the compilation jobs and
the ancestor hash are initialized.

As next action the new queue items are splitted at each Require
command. The items before the first Require are appended to the
last compilation job or put back into proof-action-list. The
remaining batches of items that each start with a Require are
then processed by `coq-par-handle-require-list', which creates
top-level compilation jobs as necessary. Before processing the
first of these batches, buffers are saved with
`coq-compile-save-some-buffers'.

Finally, `proof-second-action-list-active' is set if I keep some
queue items because they have to wait for a compilation job. Then
the maximal number of background compilation jobs is started."
  (when coq--debug-auto-compilation
    (message "%d items were added to the queue, scan for require"
	     (length queueitems)))
  (unless coq--last-compilation-job
    (coq-par-init-compilation-hash)
    (coq-init-compile-response-buffer))
  (let ((splitted-items
	 (split-list-at-predicate queueitems
				  'coq-par-item-require-predicate)))
    (if coq--last-compilation-job
	(progn
	  (put coq--last-compilation-job 'queueitems
	       (nconc (get coq--last-compilation-job 'queueitems)
		      (car splitted-items)))
	  (setq queueitems nil)
	  (message "attach first %s items to job %s"
		   (length (car splitted-items))
		   (get coq--last-compilation-job 'name)))
      (setq queueitems (car splitted-items))
      (when coq--debug-auto-compilation
	(message "attach first %s items directly to queue"
		 (length (car splitted-items)))))
    ;; XXX handle external compilation here, compile everything
    ;; with one command, use compilation-finish-functions to get
    ;; notification
    (when (cdr splitted-items)
      (when coq--compile-vio2vo-delay-timer
	(cancel-timer coq--compile-vio2vo-delay-timer))
      (when coq--compile-vio2vo-in-progress
	(cl-assert (not coq--last-compilation-job)
		nil "normal compilation and vio2vo in parallel 2")
	;; there are only vio2vo background processes
	(coq-par-kill-all-processes)
	(setq coq--compile-vio2vo-in-progress nil))
      ;; save buffers before invoking the first coqdep
      (coq-compile-save-some-buffers)
      (dolist (require-items (cdr splitted-items))
	(coq-par-handle-require-list require-items)))
    (when coq--last-compilation-job
      (setq proof-second-action-list-active t))
    (coq-par-start-jobs-until-full)
    (when coq--debug-auto-compilation
      (if coq--last-compilation-job
	  (message "return control, waiting for background jobs")
	(message "return control, no background jobs")))))

(defun coq-par-preprocess-require-commands ()
  "Coq function for `proof-extend-queue-hook' doing parallel compilation.
If `coq-compile-before-require' is non-nil, this function starts
the compilation (if necessary) of the dependencies
ansynchronously in parallel in the background. This function only
does the error checking/reporting for
`coq-par-preprocess-require-commands-internal', which does all the work."
  (when coq-compile-before-require
    (condition-case err
	(coq-par-preprocess-require-commands-internal)
      (coq-compile-error
       (coq-par-emergency-cleanup)
       (message "%s %s" (get (car err) 'error-message) (cdr err)))
      (coq-unclassifiable-version
       (coq-par-emergency-cleanup)
       (if (equal (cdr err) "trunk")
	   (message
	    (concat "your Coq version \"trunk\" is too unspecific for "
		    "Proof General; please customize coq-pinned-version"))
	 (message "%s \"%s\"; consider customizing coq-pinned-version"
		  (get (car err) 'error-message) (cdr err))))
      (error
       (message "unexpected error during parallel compilation: %s"
		err)
       (coq-par-emergency-cleanup)
       (signal (car err) (cdr err))))))


(provide 'coq-par-compile)


;;   Local Variables: ***
;;   coding: utf-8 ***
;;   End: ***

;;; coq-par-compile.el ends here<|MERGE_RESOLUTION|>--- conflicted
+++ resolved
@@ -893,21 +893,7 @@
 		(length (cdr coq-par-vio2vo-queue)))))
   (coq-par-start-jobs-until-full))
 
-<<<<<<< HEAD
-(defun coq-par-require-processed (span)
-<<<<<<< HEAD
-  "Callback for `proof-action-list' to start vio2vo compilation.
-This callback is inserted with a dummy item after the last
-require command to start vio2vo compilation after
-`coq-compile-vio2vo-delay' seconds."
-  (cl-assert (not coq--last-compilation-job)
-	  nil "normal compilation and vio2vo in parallel 1")
-  (setq coq--compile-vio2vo-delay-timer
-	(run-at-time coq-compile-vio2vo-delay nil 'coq-par-run-vio2vo-queue)))
-=======
-=======
 (defun coq-par-require-processed (race-counter)
->>>>>>> 43e54c59
   "Callback for `proof-action-list' to signal completion of the last require.
 This function ensures that vio2vo compilation starts after
 `coq-compile-vio2vo-delay' seconds after the last module has been
@@ -931,8 +917,6 @@
   ;; to the proof assistant, only the callback is called, see
   ;; proof-shell.el.
   (list nil nil callback))
->>>>>>> 687e008bc80ca6f66ca8920296c2e8dab889c752
-
 
 ;;; background job tasks
 
@@ -1217,53 +1201,6 @@
 	   (get job 'name))))
     (when coq--debug-auto-compilation
       (message "%s: has itself no queue dependency" (get job 'name)))
-<<<<<<< HEAD
-    (when (and (get job 'require-span) coq-lock-ancestors)
-      (let ((span (get job 'require-span)))
-	(dolist (anc-job (get job 'ancestors))
-	  (assert (not (eq (get anc-job 'lock-state) 'unlocked))
-		  nil "bad ancestor lock state")
-	  (when (eq (get anc-job 'lock-state) 'locked)
-	    (put anc-job 'lock-state 'asserted)
-	    (push (get anc-job 'src-file)
-		  (span-property span 'coq-locked-ancestors))))))
-    (when (get job 'queueitems)
-      (let ((items (get job 'queueitems)))
-	(when (and (eq coq--last-compilation-job job)
-		   (eq coq-compile-quick 'quick-and-vio2vo))
-	  ;; Insert the vio2vo start notification callback after the
-	  ;; require item.
-	  (setq items
-		(cons
-		 (car items)
-		 (cons
-		  ;; A proof-action-list item is
-		  ;; (SPAN COMMANDS ACTION [DISPLAYFLAGS])
-		  ;; If COMMANDS is nil, the item is processed as
-		  ;; comment and not sent to the proof assistant, see
-		  ;; proof-shell.el.
-		  (list nil nil 'coq-par-require-processed)
-		  (cdr items)))))
-	(proof-add-to-queue items 'advancing)
-	(when coq--debug-auto-compilation
-	  (message "%s: add %s items to action list"
-		   (get job 'name) (length items)))
-	(put job 'queueitems nil)))
-    (put job 'state 'ready)
-    (when coq--debug-auto-compilation
-      (message "%s: ready" (get job 'name)))
-    (let ((dependant (get job 'queue-dependant)))
-      (if dependant
-	  (progn
-	    (cl-assert (not (eq coq--last-compilation-job job))
-		    nil "coq--last-compilation-job invariant error")
-	    (put dependant 'queue-dependant-waiting nil)
-	    (when coq--debug-auto-compilation
-	      (message
-	       "%s -> %s: clear queue dependency, kickoff queue at %s"
-	       (get job 'name) (get dependant 'name) (get dependant 'name)))
-	    (coq-par-kickoff-queue-maybe dependant)
-=======
     (unless (get job 'failed)
       (coq-par-retire-top-level-job job))
     (when (and (get job 'failed) (get job 'require-span))
@@ -1312,7 +1249,6 @@
 				   'coq-par-run-vio2vo-queue))))
 	    (setq coq--last-compilation-job nil)
 	    (setq proof-second-action-list-active nil)
->>>>>>> 687e008bc80ca6f66ca8920296c2e8dab889c752
 	    (when coq--debug-auto-compilation
 	      (message "clear last compilation job"))
 	    (message "Library compilation %s"
