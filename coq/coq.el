;;; -*- lexical-binding: t -*-

;; coq.el --- Major mode for Coq proof assistant  -*- coding: utf-8 -*-
;; Copyright (C) 1994-2009 LFCS Edinburgh.
;; Authors: Healfdene Goguen, Pierre Courtieu
;; License:     GPL (GNU GENERAL PUBLIC LICENSE)
;; Maintainer: Pierre Courtieu <Pierre.Courtieu@cnam.fr>

(eval-when-compile
  (require 'cl-lib)
  (require 'proof-compat))

(cl-eval-when (compile)
              (require 'proof-utils)
              (require 'span)
              (require 'outline)
              (require 'newcomment)
              (require 'etags)
              (require 'coq-queries)
              (unless (proof-try-require 'smie)
                (defvar smie-indent-basic nil)
                (defvar smie-rules-function nil))
              (defvar proof-info nil)       ; dynamic scope in proof-tree-urgent-action
              (defvar action nil)       ; dynamic scope in coq-insert-as stuff
              (defvar string nil)       ; dynamic scope in coq-insert-as stuff
              (defvar old-proof-marker nil)
                                        ; dynamic scoq in coq-proof-tree-enable-evar-callback
              (defvar coq-auto-insert-as nil)    ; defpacustom
              (defvar coq-time-commands nil)        ; defpacustom
              (defvar coq-use-project-file t)        ; defpacustom
              (defvar coq-use-editing-holes nil)    ; defpacustom
              (defvar coq-hide-additional-subgoals nil) ; defpacustom
              (proof-ready-for-assistant 'coq))     ; compile for coq

(require 'cl-lib)
(require 'proof)
(require 'proof-utils)
(require 'proof-resolver)
(require 'coq-system)                   ; load path, option, project file etc.
(require 'coq-syntax)                   ; font-lock, syntax categories (tactics, commands etc)
(require 'coq-state-vars)               ; global state of the proof
(require 'coq-local-vars)               ; setting coq args via file variables 
                                        ;   (prefer _CoqProject file instead)
(require 'coq-abbrev)                   ; abbrev and coq specific menu
(require 'coq-seq-compile)              ; sequential compilation of Requires
(require 'coq-par-compile)              ; parallel compilation of Requires
(require 'coq-server)
(require 'coq-response)
(require 'coq-parsing)
(require 'coq-queries)
(require 'coq-header-line)
(require 'coq-tq)
(require 'coq-xml)
(require 'coq-company-compat)

;; for compilation in Emacs < 23.3 (NB: declare function only works at top level)
(declare-function smie-bnf->prec2 "smie")
(declare-function smie-rule-parent-p "smie")
(declare-function smie-default-forward-token "smie")
(declare-function smie-default-backward-token "smie")
(declare-function smie-rule-prev-p "smie")
(declare-function smie-rule-separator "smie")
(declare-function smie-rule-parent "smie")

(declare-function some "cl-extra")      ; spurious bytecomp warning

;; prettify is in emacs > 24.4
;; FIXME: this should probably be done like for smie above.
(defvar coq-may-use-prettify nil) ; may become t below
(eval-when-compile
  (if (fboundp 'prettify-symbols-mode)
      (defvar coq-may-use-prettify t)
    (defvar prettify-symbols-alist nil)))

;; ----- coq-server configuration options


;; ----- coq-shell configuration options

(defvar coq-server-cd nil
  ;;  "Add LoadPath \"%s\"." ;; fixes unadorned Require (if .vo exists).
  "*Command of the inferior process to change the directory.")

;;; Code:
;; debugging functions
;; (defun proofstack () (coq-get-span-proofstack (span-at (point) 'type)))
(defvar coq-debug nil)
;; End debugging

(defcustom coq-server-log-traffic t
  "In server mode, log traffic between emacs and coqtop to a buffer"
  :type 'boolean
  :group 'coq)

(defcustom coq-user-init-cmds nil
  "user defined init commands for Coq.
These are appended at the end of `coq-server-init-cmds'."
  :type '(repeat (cons (string :tag "command")))
  :group 'coq)

(defcustom coq-optimise-resp-windows-enable t
  "If non-nil (default) resize vertically response window after each command."
  :type 'boolean
  :group 'coq)

;; Default coq is only Private_ and _subproof
(defcustom coq-search-blacklist-strings ; add these? _ind _rect _rec
  (list "Private_" "_subproof")
  "Strings to blacklist for search requests to Coq environment."
  :type '(list string)
  :group 'coq)

;; add quotes to blacklist strings, concat into single string
(defun coq-format-blacklist-strings (bstrs)
  (mapconcat (lambda (s) (format "\"%s\"" s)) bstrs " "))

(defvar coq-formatted-search-blacklist-strings (coq-format-blacklist-strings coq-search-blacklist-strings))

;; this remembers the previous value of coq-search-blacklist-string, so that we
;; can cook a remove+add blacklist command each time the variable is changed.
;; initially we put it at current value of coq-search-blacklist-string.
(defvar coq-search-blacklist-strings-prev coq-search-blacklist-strings)

(defun coq--set-search-blacklist (s)
  (let ((cmd (format "Remove Search Blacklist %s. \nAdd Search Blacklist %s."
          (coq-format-blacklist-strings coq-search-blacklist-strings-prev) s)))
    (setq coq-search-blacklist-strings-prev coq-search-blacklist-strings)
    (lambda ()
      (list (coq-xml-add-item cmd) nil))))

(defpacustom search-blacklist coq-formatted-search-blacklist-strings
  "Strings to blacklist in requests to Coq environment."
  :type 'string
  :get coq-formatted-search-blacklist-strings
  :setting coq--set-search-blacklist)

(defcustom coq-prefer-top-of-conclusion nil
  "prefer start of the conclusion over its end when displaying goals
that do not fit in the goals window."
  :type 'boolean
  :group 'coq)

(defconst coq-server-init-cmds
  (list
   ;; string
   (coq-xml-about)
   ;; use thunk, delay in order to look at script name, nil means no associated span
   (lambda () (list (coq-xml-init) nil)))
 "Commands to initialize Coq.")

(require 'coq-syntax)
;; FIXME: Even if we don't use coq-indent for indentation, we still need it for
;; coq-script-parse-cmdend-forward/backward and coq-find-real-start.
(require 'coq-indent)

;;
;; prooftree customization
;;

(defgroup coq-proof-tree ()
  "Coq specific customization for prooftree."
  :group 'coq-config
  :package-version '(ProofGeneral . "4.2"))

;; Ignore all commands that start a proof. Otherwise "Proof" will appear
;; as superfluous node in the proof tree. Note that we cannot ignore Proof,
;; because, Fixpoint does not display the proof goal, see Coq bug #2776. 
(defcustom coq-proof-tree-ignored-commands-regexp
  (concat "^\\(\\(Show\\)\\|\\(Locate\\)\\|"
          "\\(Theorem\\)\\|\\(Lemma\\)\\|\\(Remark\\)\\|\\(Fact\\)\\|"
          "\\(Corollary\\)\\|\\(Proposition\\)\\|\\(Definition\\)\\|"
          "\\(Let\\)\\|\\(Fixpoint\\)\\|\\(CoFixpoint\\)\\)")
  "Regexp for `proof-tree-ignored-commands-regexp'."
  :type 'regexp
  :group 'coq-proof-tree)

(defcustom coq-navigation-command-regexp
  (concat "^\\(\\(Focus\\)\\|\\(Unfocus\\)\\|"
          "\\(all\\s-*:\\s-*\\(cycle\\|swap\\|revgoals\\)\\)\\|"
          "\\(\\+\\)\\|\\(-\\)\\|\\(\\*\\)\\|\\({\\)\\|\\(}\\)\\)")
  "Regexp for `proof-tree-navigation-command-regexp'."
  :type 'regexp
  :group 'coq-proof-tree)

(defcustom coq-proof-tree-cheating-regexp
  "\\(?:admit\\)\\|\\(?:give_up\\)"
  "Regexp for `proof-tree-cheating-regexp'."
  :type 'regexp
  :group 'coq-proof-tree)

(defcustom coq-proof-tree-new-layer-command-regexp
  "^\\(\\(Proof\\)\\|\\(Grab Existential Variables\\)\\)"
  "Regexp for `proof-tree-new-layer-command-regexp'."
  :type 'regexp
  :group 'coq-proof-tree)

(defcustom coq-proof-tree-current-goal-regexp
  (concat "^[0-9]+ \\(?:focused \\)?subgoal\\(?:s\\)?\\s-*"
          "\\(?:(\\(?:unfocused: [-0-9]+\\)?,?"
          "\\s-*\\(?:shelved: [-0-9]+\\)?)\\)?\\(?:\\s-*, subgoal 1\\)? "
          "(ID \\([0-9]+\\))\n\\s-*\n\\(\\(?: .*\n\\)+\\)\\(?:\n\\|$\\)")
  "Regexp for `proof-tree-current-goal-regexp'."
  :type 'regexp
  :group 'coq-proof-tree)

(defcustom coq-proof-tree-update-goal-regexp
  (concat "^goal / evar \\([0-9]+\\) is:\n"
          "\\s-*\n\\(\\(?:.+\n\\)*\\)\\(?:\n\\|$\\)")
  "Regexp for `proof-tree-update-goal-regexp'."
  :type 'regexp
  :group 'coq-proof-tree)

(defcustom coq-proof-tree-additional-subgoal-ID-regexp
  "^subgoal [0-9]+ (ID \\([0-9]+\\)) is:"
  "Regexp for `proof-tree-additional-subgoal-ID-regexp'."
  :type 'regexp
  :group 'coq-proof-tree)

(defcustom coq-proof-tree-existential-regexp "\\(\\?[0-9]+\\)"
  "Regexp for `proof-tree-existential-regexp'."
  :type 'regexp
  :group 'coq-proof-tree)

(defcustom coq-proof-tree-instantiated-existential-regexp
  (concat coq-proof-tree-existential-regexp " using")
  "Regexp for recognizing an instantiated existential variable."
  :type 'regexp
  :group 'coq-proof-tree)

(defcustom coq-proof-tree-existentials-state-start-regexp
  "^(dependent evars:"
  "Coq instance of `proof-tree-existentials-state-start-regexp'."
  :type 'regexp
  :group 'coq-proof-tree)

(defcustom coq-proof-tree-existentials-state-end-regexp ")\n"
  "Coq instance of `proof-tree-existentials-state-end-regexp'."
  :type 'regexp
  :group 'coq-proof-tree)

;; 8.4:
;; <infomsg>This subproof is complete, but there are still unfocused goals.</infomsg>
;;
;; 8.5:
;; <infomsg>
;; This subproof is complete, but there are some unfocused goals.
;; Focus next goal with bullet *.
;; </infomsg>
;;
;; <infomsg>No more subgoals, but there are some goals you gave up:</infomsg>
;;
;; <infomsg>All the remaining goals are on the shelf.</infomsg>
(defcustom coq-proof-tree-branch-finished-regexp
  (concat "^\\(\\(?:Proof completed\\.\\)\\|"
          "\\(?:\\(?:<infomsg>\\)?No more subgoals\\)\\|"
          "\\(No more subgoals but non-instantiated "
          "existential variables:\\)\\|"
          "\\(?:<infomsg>All the remaining goals are on the shelf\\)\\|"
          "\\(<infomsg>\\s-*This subproof is complete, but there are "
          "\\(?:still\\|some\\) unfocused goals.\\)\\)")
  "Regexp for `proof-tree-branch-finished-regexp'."
  :type 'regexp
  :group 'coq-proof-tree)


;;
;; Outline mode
;;

;; FIXME, deal with interacive "Definition"
(defvar coq-outline-regexp
  ;;  (concat "(\\*\\|"
  (concat "[ ]*" (regexp-opt
                  '(
                    "Ltac" "Corr" "Modu" "Sect" "Chap" "Goal"
                    "Definition" "Lemm" "Theo" "Fact" "Rema"
                    "Mutu" "Fixp" "Func") t)))
;;)

(defvar coq-outline-heading-end-regexp "\\.[ \t\n]")

(defconst coq-state-preserving-tactics-regexp
  (proof-regexp-alt-list coq-state-preserving-tactics))
(defconst coq-state-changing-commands-regexp
  (proof-regexp-alt-list coq-keywords-state-changing-commands))
(defconst coq-state-preserving-commands-regexp
  (proof-regexp-alt-list coq-keywords-state-preserving-commands))
(defconst coq-commands-regexp
  (proof-regexp-alt-list coq-keywords-commands))
(defvar coq-retractable-instruct-regexp
  (proof-regexp-alt-list coq-retractable-instruct))
(defvar coq-non-retractable-instruct-regexp
  (proof-regexp-alt-list coq-non-retractable-instruct))


;;
;; Derived modes
;;

(eval-and-compile ;; FIXME: Why?
  (define-derived-mode coq-response-mode proof-response-mode
    "Coq Response" nil
    (coq-response-config)))

(eval-and-compile ;; FIXME: Why?
  (define-derived-mode coq-mode proof-mode "Coq"
    "Major mode for Coq scripts.

\\{coq-mode-map}"
    (coq-mode-config)))

(eval-and-compile ;; FIXME: Why?
  (define-derived-mode coq-goals-mode proof-goals-mode
    "Coq Goals" nil
    (coq-goals-mode-config)))

;; Indentation and navigation support via SMIE.

(defcustom coq-use-smie t
  "OBSOLETE. smie code is always used now.

If non-nil, Coq mode will try to use SMIE for indentation.
SMIE is a navigation and indentation framework available in Emacs >= 23.3."
  :type 'boolean
  :group 'coq)

(require 'smie nil 'noerror)
(require 'coq-smie nil 'noerror)

(defun coq-reset-all-state ()
  (coq-reset-state-vars)
  (coq-reset-tables)
  (coq-server--clear-response-buffer)
  (coq-server--clear-goals-buffer)
  (when proof-script-buffer
    (with-current-buffer proof-script-buffer
      (mapc 'span-delete (overlays-in (point-min) (point-max)))))
  (proof-init-segmentation))

;;
;; Auxiliary code for Coq modes
;;


(defun coq-remove-trailing-blanks (s)
  (let ((pos (string-match "\\s-*\\'" s)))
    (substring s 0 pos)))

(defun coq-remove-starting-blanks (s)
  (string-match "\\`\\s-*" s)
  (substring s (match-end 0) (length s)))

;;;;;;;;;;; Trying to accept { and } as terminator for empty commands. Actually
;;;;;;;;;;; I am experimenting two new commands "{" and "}" (without no
;;;;;;;;;;; trailing ".") which behave like BeginSubProof and EndSubproof. The
;;;;;;;;;;; absence of a trailing "." makes it difficult to distinguish between
;;;;;;;;;;; "{" of normal coq code (implicits, records) and this the new
;;;;;;;;;;; commands. We therefore define a coq-script-parse-function to this
;;;;;;;;;;; purpose.

;; coq-end-command-regexp is ni coq-indent.el
(defconst coq-script-command-end-regexp coq-end-command-regexp)
;;        "\\(?:[^.]\\|\\(?:\\.\\.\\)\\)\\.\\(\\s-\\|\\'\\)")



;; slight modification of proof-script-generic-parse-cmdend (one of the
;; candidate for proof-script-parse-function), to allow "{" and "}" to be
;; command terminator when the command is empty. TO PLUG: swith the comment
;; below and rename coq-script-parse-function2 into coq-script-parse-function
(defun coq-script-parse-function ()
  "For `proof-script-parse-function' if `proof-script-command-end-regexp' set."
  (coq-script-parse-cmdend-forward))

;;;;;;;;;;;;;;;;;;;;;;;;;; End of "{" and "} experiments ;;;;;;;;;;;;


;;;;;;;;;;;;;;;;;;;;;;;;;; Freeze buffers ;;;;;;;;;;;;
;; For storing output of respnse and goals buffers into a permanent buffer.

(defun coq-clone-buffer-response-mode (s &optional erase)
  (let ((already-existing (get-buffer s))
        (nb (get-buffer-create s)))
    (save-window-excursion
      (switch-to-buffer nb)
      (unless already-existing
        (coq-response-mode)
        (read-only-mode 0))
      (goto-char (point-min))
      (insert "\n************************************\n")
      (goto-char (point-min)))
    (if erase (copy-to-buffer nb (point-min) (point-max))
      (append-to-buffer nb (point-min) (point-max)))
    ;; (set-window-point window pos)
    nb))

;; copy the content of proof-response-buffer into the "response-freeze" buffer,
;; resetting its content if ERASE non nil.
(defun proof-store-buffer-win (buffer &optional erase)
  (proof-with-current-buffer-if-exists buffer
                                       (let ((newbuffer nil))
                                         (set-buffer buffer)
                                         (setq newbuffer (coq-clone-buffer-response-mode "*response-freeze*" erase))
                                         (let ((win (display-buffer-other-frame newbuffer))
                                               (win-point-min (save-window-excursion
                                                                (switch-to-buffer-other-frame newbuffer)
                                                                (point-min))))
                                           (set-window-point win win-point-min)))))

(defun proof-store-response-win (&optional erase)
  (interactive "P")
  (proof-store-buffer-win proof-response-buffer erase))

(defun proof-store-goals-win (&optional erase)
  (interactive "P")
  (proof-store-buffer-win proof-goals-buffer erase))

;;;;;;;;;;;;;;;;;;;;;;;;;;;;;;;;;;;;;;;;;;;;;;;;;



;; make this non recursive?
(defun build-list-id-from-string (s)
  "Build a list of string from a string S of the form \"id1|id2|...|idn\"."
  (if (or (not s) (string= s "")) '()
    (let ((x (string-match (concat "\\(" coq-id-shy "\\)\\(?:|\\|\\'\\)\\(.*\\)") s)))
      (if (not x) (error "Cannot extract list of ids from string")
        (cons (match-string 1 s)
              (build-list-id-from-string (match-string 2 s)))))))

;; 
;; type status = {
;;   status_path : string list;
;;   (** Module path of the current proof *)
;;   status_proofname : string option;
;;   (** Current proof name. [None] if no focussed proof is in progress *)
;;   status_allproofs : string list;
;;   (** List of all pending proofs. Order is not significant *)
;;   status_proofnum : int;
;;   (** An id describing the state of the current proof. *)
;; }

;; hook for resizing windows
(add-hook 'proof-server-init-hook 'coq-optimise-resp-windows-if-option)

;; hook to count how many Adds we're about to send
(add-hook 'proof-server-enqueue-hook 'coq-server-incr-pending-adds)

(defun count-not-intersection (l notin)
  "Return the number of elts of L that are not in NOTIN."
  (let ((l1 l) (l2 notin) (res 0))
    (while l1
      (if (member (car l1) l2) ()
        (setq res (+ res 1))) ; else
      (setq l1 (cdr l1)))
    res
    ))

(defun coq--find-previous-state-id (span)
  "Find state id for nearest span with a state id before SPAN."
  (with-current-buffer proof-script-buffer
    (save-excursion
      (goto-char (1- (span-start span)))
      (let (state-id)
        (while (and (not state-id) (> (point) (point-min)))
          (let* ((spans (overlays-at (point)))
                 (vanilla-spans (cl-remove-if-not
                                 (lambda (sp)
                                   (eq (span-property sp 'type) 'vanilla))
                                 spans)))
            (if vanilla-spans
                (let ((state-id-span (car vanilla-spans)))
                  (if (> (span-end state-id-span) (span-start span))
                      ;; if state-id span overlaps found span, don't use it
                      (goto-char (1- (span-start state-id-span)))
                    (setq state-id (span-property state-id-span 'state-id))))
              ;; search backward
              (let ((comment-spans (cl-remove-if-not
                                    (lambda (sp)
                                      (eq (span-property sp 'type) 'comment))
                                    spans)))
                (if comment-spans
                    (goto-char (1- (span-start (car comment-spans))))
                  (goto-char (1- (point))))))))
        state-id))))
        
;; send a command to coqtop via XML to do retraction
(defun coq-server-find-and-forget (span)
  "Backtrack to SPAN, possibly resulting in a full retraction. Send Edit_at for the 
nearest preceding span with a state id."
  (unless 
      ;; processed externally (i.e. Require, etc), nothing to do
      ;; (should really be unlocked when we undo the Require).
      (eq (span-property span 'type) 'proverproc) ; TODO is this needed?
    ;; remove any processing spans beneath this span
    ;; because we'll need to re-do then
    ;; we don't know the keys for these spans in the span table
    ;; that's OK, values are weakly held in that table
    (with-current-buffer proof-script-buffer
      (let* ((spans (overlays-in (span-end span) (point-max)))
             (processing-spans 
              (cl-remove-if-not 
               (lambda (sp) (span-property sp 'processing-in)) 
               spans)))
        (mapc 'span-delete processing-spans)))
    ;; if auto-retracting on error, leave error in response buffer
    (if (or coq-server-retraction-on-error
            coq-server-retraction-on-interrupt)
        (setq coq-server-retraction-on-error nil
              coq-server-retraction-on-interrupt nil)
      (coq-server--clear-response-buffer))
    ;; use nearest state id before this span; if none, retract buffer
    (if (and (= (span-start span) 1) coq-retract-buffer-state-id)
        (coq-server--send-retraction coq-retract-buffer-state-id t)
      (let ((prev-state-id (coq--find-previous-state-id span)))
        (if prev-state-id
            (coq-server--send-retraction prev-state-id t)
          (proof-retract-buffer))))))

(defvar coq-current-goal 1
  "Last goal that Emacs looked at.")

(defun coq-state-preserving-p (cmd)
  ;; (or
  (proof-string-match coq-non-retractable-instruct-regexp cmd))
;; (and
;;  (not (proof-string-match coq-retractable-instruct-regexp cmd))
;;  (or
;;   (message "Unknown command, hopes this won't desynchronize ProofGeneral")
;;   t))))


(defun coq-hide-additional-subgoals-switch ()
  "Function invoked when the user switches `coq-hide-additional-subgoals'."
  (if coq-time-commands
      (progn
        (setq coq-hide-additional-subgoals nil)
        (error
         "You must disable ``Time Commands'' (var coq-time-commands) first"))))

(defun coq-time-commands-switch ()
  "Function invoked when the user switches `coq-time-commands'.
Resets `coq-hide-additional-subgoals'."
  (if coq-time-commands
      (let ((coq-time-commands nil))
        (customize-set-variable 'coq-hide-additional-subgoals nil))
    (coq-hide-additional-subgoals-switch)))

;;
;; Commands for Coq
;;

(defconst notation-print-kinds-table
  '(("Print Scope(s)" 0) ("Print Visibility" 1))
  "Enumerates the different kinds of notation information one can get from Coq.")

;; helper for insert intros
(defun coq--format-intros (output)
  "Create an “intros” form from the OUTPUT of “Show Intros”."
  (let* ((shints (replace-regexp-in-string "[\r\n ]*\\'" "" output)))
    (if (or (string= "" shints)
	    (string-match coq-error-regexp shints))
	(error "Don't know what to intro")
      (format "intros %s" shints))))

(defun coq-insert-intros ()
  "Insert an intros command with names given by Show Intros.
Based on idea mentioned in Coq reference manual."
  (interactive)
  (proof-server-invisible-cmd-handle-result
   (coq-queries-show-intros-thunk)
   (lambda (response call span)
     (let ((intros (coq-queries-get-message-string response)))
       (if intros
         (with-current-buffer proof-script-buffer
           (indent-region (point)
                          (progn (insert (coq--format-intros intros))
                                 (save-excursion
                                   (insert " ")
                                   (point))))
           ;; `proof-electric-terminator' moves the point in all sorts of strange
           ;; ways, so we run it last
           (let ((last-command-event ?.)) ;; Insert a dot
             (proof-electric-terminator)))
         ;; if no intros, call default response handler
         (coq-server-process-response response call span))))))

(defun coq-check-document ()
  "Force coqtop to check validity of entire document."
  (interactive)
  (proof-server-send-to-prover (coq-xml-status 'true)))

(defun coq-find-theorems ()
  (coq-queries-ask "Find theorems" "Search" nil))

(defun coq-get-context ()
  (proof-server-invisible-command
   (coq-queries-print-all-thunk)))

(defun coq-PrintScope ()
  "Show information on Coq notations."
  (interactive)
  (let*
      ((mods
        (completing-read "Infos on notation (TAB to see list): "
                         notation-print-kinds-table))
       (s (read-string  "Name (empty for all): ")))
    (cond
     ((and (string-equal mods "Print Scope(s)") (string-equal s ""))
      (proof-invisible-command (coq-queries-print-scopes-thunk)))
     (t
      (proof-invisible-command (coq-queries-print-visibility-thunk))))))

(defcustom coq-remap-mouse-1 nil
  "Whether coq mode should remap mouse button 1 to coq queries.

This overrides the default global binding of (control mouse-1) and
(shift mouse-1) (buffers and faces menus). Hence it is nil by
default."
  :type 'boolean
  :group 'coq)


;; On a mouse event, try to query the id at point clicked.
(defun coq-id-under-mouse-query (event)
  "Query the prover about the identifier or notation near mouse click EVENT.
This is mapped to control/shift mouse-1, unless coq-remap-mouse-1
is nil (t by default)."
  (interactive "e")
  (save-selected-window
    (save-selected-frame
     (save-excursion
       (mouse-set-point event)
       (let* ((id (coq-id-at-point))
              (notat (coq-notation-at-position (point)))
              (modifs (event-modifiers event))
              (shft (member 'shift modifs))
              (ctrl (member 'control modifs))
              (cmd (when (or id notat)
                     (if (and ctrl shft) (if id "Check" "Locate")
                       (if shft (if id "About" "Locate")
                         (if ctrl (if id "Print" "Locate")))))))
         (proof-invisible-command
          (format (concat  cmd " %s . ")
                  ;; Notation need to be surrounded by ""
                  (if id id (concat "\"" notat "\"")))))))))

(defsubst coq-put-into-brackets (s)
  (concat "[ " s " ]"))

(defsubst coq-put-into-double-quote-if-notation (s)
  (if (coq-is-symbol-or-punct (string-to-char s))
      (concat "\"" s "\"")
    s))

(defun coq-build-removed-pattern (s)
  (concat " -\"" s "\""))

(defun coq-build-removed-patterns (l)
  (mapcar 'coq-build-removed-pattern l))

(defsubst coq-put-into-quotes (s)
  (concat "\"" s "\""))

(defun coq-SearchIsos ()
  "Search a term whose type is isomorphic to given type.
This is specific to `coq-mode'."
  (interactive)
  (coq-queries-ask
   "SearchPattern (parenthesis mandatory), ex: (?X1 + _ = _ + ?X1)"
   "SearchPattern" nil))

(defun coq-SearchConstant ()
  (interactive)
  (coq-queries-ask "Search constant" "Search"))

(defun coq-SearchRewrite ()
  (interactive)
  (coq-queries-ask "SearchRewrite" "SearchRewrite" nil))

;; N.B. SearchAbout was replaced bySearch in v8.5
;; so it's removed here

(defun coq-Print (with-printing-all)
  "Ask for an ident and print the corresponding term.
With flag Printing All if some prefix arg is given (C-u)."
  (interactive "P")
  (if with-printing-all
      (coq-queries-ask-show-all "Print" "Print")
    (coq-queries-ask "Print" "Print")))

(defun coq-Print-with-implicits ()
  "Ask for an ident and print the corresponding term."
  (interactive)
  (coq-queries-ask-show-implicits "Print" "Print"))

(defun coq-Print-with-all ()
  "Ask for an ident and print the corresponding term."
  (interactive)
  (coq-queries-ask-show-all "Print" "Print"))

(defun coq-About (withprintingall)
  "Ask for an ident and print information on it."
  (interactive "P")
  (if withprintingall
      (coq-queries-ask-show-all "About" "About")
    (coq-queries-ask "About" "About")))

(defun coq-About-with-implicits ()
  "Ask for an ident and print information on it."
  (interactive)
  (coq-queries-ask-show-implicits "About" "About"))

(defun coq-About-with-all ()
  "Ask for an ident and print information on it."
  (interactive)
  (coq-queries-ask-show-all "About" "About"))


(defun coq-LocateConstant ()
  "Locate a constant."
  (interactive)
  (coq-queries-ask "Locate" "Locate"))

(defun coq-LocateLibrary ()
  "Locate a library."
  (interactive)
  (coq-queries-ask "Locate Library" "Locate Library"))

(defun coq-LocateNotation ()
  "Locate a notation.  Put it automatically into quotes.
This is specific to `coq-mode'."
  (interactive)
  (coq-queries-ask
   "Locate notation (ex: \'exists\' _ , _)" "Locate"
   ))

(defun coq-Inspect ()
  (interactive)
  (coq-queries-ask "Inspect how many objects back?" "Inspect" t))

(defun coq-PrintSection()
  (interactive)
  (coq-queries-ask "Print Section" "Print Section" t))

(defun coq-Print-implicit ()
  "Ask for an ident and print the corresponding term."
  (interactive)
  (coq-queries-ask "Print Implicit" "Print Implicit"))

(defun coq-Check (withprintingall)
  "Ask for a term and print its type.
With flag Printing All if some prefix arg is given (C-u)."
  (interactive "P")
  (if withprintingall
      (coq-queries-ask-show-all "Check" "Check")
    (coq-queries-ask "Check" "Check")))

(defun coq-Check-show-implicits ()
  "Ask for a term and print its type."
  (interactive)
  (coq-queries-ask-show-implicits "Check" "Check"))

(defun coq-Check-show-all ()
  "Ask for a term and print its type."
  (interactive)
  (coq-queries-ask-show-all "Check" "Check"))

(defun coq-get-response-string-at (&optional pt)
  "Go forward from PT until reaching a 'response property, and return it.
Response span only starts at first non space character of a
command, so we may have to go forward to find it. Starts
from (point) if pt is nil. Precondition: pt (or point if nil)
must be in locked region."
  (let ((pt (or pt (point))))
    (save-excursion
      (goto-char pt)
      (while (and (not (eq (point) (point-max)))
                  (not (span-at (point) 'response)))
        (forward-char))
      (span-property (span-at (point) 'response) 'response))))

(defun coq-Show (with-printing-all)
  "Ask for a number i and show the ith goal.
Ask for a number i and show the ith current goal. With non-nil
prefix argument and not on the locked span, show the goal with
flag Printing All set."
  ;; Disabled:
  ;;  "Ask for a number i and show the ith goal, or show ancient goal.
  ;;If point is on a locked span, show the corresponding coq
  ;;output (i.e. for tactics: the goal after the tactic). Otherwise
  ;;ask for a number i and show the ith current goal. With non-nil
  ;;prefix argument and not on the locked span, show the goal with
  ;;flag Printing All set."
  (interactive "P")
  ;; Disabling this because we don't ask for a goal after every state, which would be
  ;; expensive. If Coq offered a way to query for the goal at a state id, we could query
  ;; for that
  (if (proof-in-locked-region-p)
      (message "Can't ask for non-current goal")
    (if with-printing-all
        (coq-queries-ask-show-all "Show goal number" "Show")
      (coq-queries-ask "Show goal number" "Show" t))))

(defun coq-Show-with-implicits ()
  "Ask for a number i and show the ith goal."
  (interactive)
  (coq-queries-ask-show-implicits "Show goal number" "Show"))

(defun coq-Show-with-all ()
  "Ask for a number i and show the ith goal."
  (interactive)
  (coq-queries-ask-show-all "Show goal number" "Show"))

;; Check
(cl-eval-when (compile)
           (defvar coq-auto-adapt-printing-width nil)); defpacustom

;; Since Printing Width is a synchronized option in coq (?) it is retored
;; silently to a previous value when retracting. So we reset the stored width
;; when retracting, so that it will be auto-adapted at the next command. Not
;; perfect: we have to forward one step to see the effect.

;; FIXME: hopefully this will eventually become a non synchronized option and
;; we can remove this.
(defun coq-set-auto-adapt-printing-width (&optional _val _symb); args are for :set compatibility
  "Function called when setting `auto-adapt-printing-width'"
  (if coq-auto-adapt-printing-width
      (progn
        (add-hook 'proof-assert-command-hook 'coq-adapt-printing-width)
        (add-hook 'proof-retract-command-hook 'coq-reset-printing-width))
    (remove-hook 'proof-assert-command-hook 'coq-adapt-printing-width)
    (remove-hook 'proof-retract-command-hook 'coq-reset-printing-width)))

(defpacustom auto-adapt-printing-width t
  "If non-nil, adapt automatically printing width of goals window.
Each timme the user sends abunch of commands to Coq, check if the
width of the goals window changed, and adapt coq printing width.
WARNING: If several windows are displaying the goals buffer, one
is chosen randomly. WARNING 2: when backtracking the printing
width is synchronized by coq (?!)."
  :type 'boolean
  :safe 'booleanp
  :group 'coq
  :eval (coq-set-auto-adapt-printing-width))


;; defpacustom fails to call :eval during inititialization, see trac #456
(coq-set-auto-adapt-printing-width)

;; this initiates auto adapt printing width at start, by reading the config
;; var. Let us put this at the end of hooks to have a chance to read local
;; variables first.
(add-hook 'coq-mode-hook 'coq-auto-adapt-printing-width t)

(defvar coq-current-line-width nil
  "Current line width of the Coq printing width.
Its value will be updated whenever a command is sent if
necessary.")

;; Resetting the known printing width (for when we don't know it, for example
;; when retracting.
(defun coq-reset-printing-width ()
  (setq coq-current-line-width nil))

(defun coq-buffer-window-width (buffer)
  "Return the width of a window currently displaying BUFFER."
  (let*
      ((buf-wins (get-buffer-window-list buffer nil t))
       (_ (if (not (eq 1 (length buf-wins)))
              (display-warning
               'proof-general
               "Zero or more than one goals window, guessing window width."
               :debug)))
       (buf-win (car buf-wins)));; TODO return the widest one instead of the first?
    ;; return nil if no goal buffer found
    (and buf-win (window-width buf-win))))


(defun coq-goals-window-width ()
  (coq-buffer-window-width proof-goals-buffer))
(defun coq-response-window-width ()
  (coq-buffer-window-width proof-response-buffer))

(defun coq-guess-goal-buffer-at-next-command ()
  "Return the probable width of goals buffer if it pops up now.
This is a guess based on the current width of goals buffer if
present, current pg display mode and current geometry otherwise."
  (let (pol (_proof-guess-3win-display-policy proof-three-window-mode-policy))
    (cond
     ;; goals buffer is visible, bingo
     ((coq-goals-window-width))
     ;; Below is the heuristic to guess the good width for goals
     ;; 2 windows mode, response-buffer visible, use this width
     ((and (not proof-three-window-enable) (coq-response-window-width)))
     ;; 2 windows mode, response buffer not visible, give up
     ((not proof-three-window-enable) nil)
     ;; 3 windows mode, one frame, and vertical policy
     ((and proof-three-window-enable (not proof-multiple-frames-enable)
           (eq pol 'vertical))
      (window-width))
     ;; 3 windows mode, one frame, other policies, give up
     ((and proof-three-window-enable (not proof-multiple-frames-enable))
      nil)
     ;; multiple frames. If goals buffer pops up it will have frame default
     ;; size. Falling back to X default window size if not specified.
     ;; This is hard to mimick, let us give up
     (proof-multiple-frames-enable nil)
     (t nil) ;; assert false?
     )))

(defun coq-adapt-printing-width (&optional show width)
  "Sends a Set Printing Width command to coq to fit the response window's width.
A Show command is also issued if SHOW is non-nil, so that the
goal is redisplayed."
  (interactive)
  (let ((wdth (or width (coq-guess-goal-buffer-at-next-command))))
    ;; if no available width, or unchanged, do nothing
    (when (and wdth (not (equal wdth coq-current-line-width)))
      (let* ((print-width (1- wdth))
             (print-thunk (coq-queries-set-printing-width print-width)))
        (proof-invisible-command print-thunk)
        (when show
          (proof-invisible-command (lambda () (list (coq-xml-goal) nil)))))
      (setq coq-current-line-width wdth))))

(defun coq-adapt-printing-width-and-show(&optional _ width)
  (interactive)
  (coq-adapt-printing-width t width))

(defun coq-ask-adapt-printing-width-and-show ()
  (interactive)
  (let* ((deflt (coq-goals-window-width))
         (rd (read-number (format "Width (%S): " deflt) deflt)))
    (coq-adapt-printing-width t rd)))


(defvar coq-highlight-id-last-regexp nil)

(defun coq-highlight-id-in-goals (re)
  (with-current-buffer proof-goals-buffer
    (highlight-regexp re 'lazy-highlight)))

(defun coq-unhighlight-id-in-goals (re)
  (with-current-buffer proof-goals-buffer
    (unhighlight-regexp re)))

(defun coq-highlight-id-at-pt-in-goals ()
  (interactive)
  (let* ((id (coq-id-or-notation-at-point))
         (re (regexp-quote (or id ""))))
    (when coq-highlight-id-last-regexp
      (coq-unhighlight-id-in-goals coq-highlight-id-last-regexp))
    (coq-highlight-id-in-goals re)
       (setq coq-highlight-id-last-regexp re)))

;; Items on Other Queries menu

(proof-definvisible coq-print-hint (coq-queries-print-hint-thunk))
(proof-definvisible coq-show-tree (coq-queries-show-tree-thunk))
(proof-definvisible coq-show-proof (coq-queries-show-proof-thunk))
(proof-definvisible coq-show-conjectures (coq-queries-show-conjectures-thunk))
(proof-definvisible coq-show-intros (coq-queries-show-intros-thunk))

(proof-definvisible coq-set-printing-all (coq-queries-set-printing-all-thunk))
(proof-definvisible coq-unset-printing-all (coq-queries-unset-printing-all-thunk))
(proof-definvisible coq-set-printing-synth (coq-queries-set-printing-synth-thunk))
(proof-definvisible coq-unset-printing-synth (coq-queries-unset-printing-synth-thunk))
(proof-definvisible coq-set-printing-coercions (coq-queries-set-printing-coercions-thunk))
(proof-definvisible coq-unset-printing-coercions (coq-queries-unset-printing-coercions-thunk))
(proof-definvisible coq-set-printing-universes (coq-queries-set-printing-universes-thunk))
(proof-definvisible coq-unset-printing-universes (coq-queries-unset-printing-universes-thunk))
(proof-definvisible coq-set-printing-wildcards (coq-queries-set-printing-wildcard-thunk))
(proof-definvisible coq-unset-printing-wildcards (coq-queries-unset-printing-wildcard-thunk))
(proof-definvisible coq-pwd (coq-queries-pwd-thunk))

(defun coq-Compile ()
  "Compiles current buffer."
  (interactive)
  (let* ((n (buffer-name))
         (l (string-match ".v" n)))
    (compile (concat "make " (substring n 0 l) ".vo"))))





;;;;;;;;;;;;;;;;;;;;;;;;;;;;;;;;;;;;;;;;;;;;;;;;;;;;;;;;;;;;;;;;;;;
;;
;; Holes mode switch
;; TODO: have this plugged again when we have abbreviation without holes
;; For now holes are always enabled.
                                        ;(defpacustom use-editing-holes t
                                        ;  "Enable holes for editing."
                                        ;  :type 'boolean)


;;;;;;;;;;;;;;;;;;;;;;;;;;;;;;;;;;;;;;;;;;;;;;;;;;;;;;;;;;;;;;;;;;;;;;;;
;;   Configuring proof and pbp mode and setting up various utilities  ;;
;;;;;;;;;;;;;;;;;;;;;;;;;;;;;;;;;;;;;;;;;;;;;;;;;;;;;;;;;;;;;;;;;;;;;;;;


;; General consensus among users: flickering spans are much too annoying
;; compared to the usefulness of tooltips.
;; Set to t to bring it back%%
;;
;; FIXME: this always sets proof-output-tooltips to nil, even if the user puts
;; explicitely the reverse in it sconfig file. I just want to change the
;; *default* value to nil.
(custom-set-default 'proof-output-tooltips nil)

;; This seems xemacs only code, remove?
(defconst coq-prettify-symbols-alist
  '(("not"	. ?¬)
    ;; ("/\\"	. ?∧)
    ("/\\"	. ?⋀)
    ;; ("\\/"	. ?∨)
    ("\\/"	. ?⋁)
    ;;("forall"	. ?∀)
    ("forall"	. ?Π)
    ("fun"	. ?λ)
    ("->"	. ?→)
    ("<-"	. ?←)
    ("=>"	. ?⇒)
    ;; ("~>"	. ?↝) ;; less desirable
    ;; ("-<"	. ?↢) ;; Paterson's arrow syntax
    ;; ("-<"	. ?⤙) ;; nicer but uncommon
    ("::"	. ?∷)
    ))


(defun coq-get-comment-region (pt)
  "Return a list of the forme (beg end) where beg,end is the comment region arount position PT.
Return nil if PT is not inside a comment"
  (save-excursion
    (goto-char pt)
    `(,(save-excursion (coq-find-comment-start))
      ,(save-excursion (coq-find-comment-end)))))

(defun coq-near-comment-region ()
  "Return a list of the forme (beg end) where beg,end is the comment region near position PT.
Return nil if PT is not near a comment.
Near here means PT is either inside or just aside of a comment."
  (save-excursion
    (cond
     ((coq-looking-at-comment)
      (coq-get-comment-region (point)))
     ((and (looking-back proof-script-comment-end nil)
           (save-excursion (forward-char -1) (coq-looking-at-comment)))
      (coq-get-comment-region (- (point) 1)))
     ((and (looking-at proof-script-comment-start)
           (save-excursion (forward-char) (coq-looking-at-comment)))
      (coq-get-comment-region (+ (point) 1))))))

(defun coq-fill-paragraph-function (_)
  "Coq mode specific fill-paragraph function. Fills only comment at point."
  (let ((reg (coq-near-comment-region)))
    (when reg
      (fill-region (car reg) (cadr reg))))
  t);; true to not fallback to standard fill function

;; TODO (but only for paragraphs in comments)
;; Should recognize coqdoc bullets, stars etc... Unplugged for now.
(defun coq-adaptive-fill-function ()
  (let ((reg (coq-near-comment-region)))
    (save-excursion
      (goto-char (car reg))
      (re-search-forward "\\((\\*+ ?\\)\\( *\\)")
      (let* ((cm-start (match-string 1))
             (cm-prefix (match-string 2)))
        (concat (make-string (length cm-start) ? ) cm-prefix)))))

(defun coq-response-complete ()
  (coq-tq-response-complete coq-server-transaction-queue))

(defun coq-interrupt-coq ()
  (when proof-server-process
    (let ((complete-p (coq-response-complete)))
      (proof-server-clear-state)
      ;; resets completed flag
      ;; which is why we get its value first
      (coq-tq-flush coq-server-transaction-queue) 
      (if complete-p
          ;; if Coq not working, stop active workers
          ;; locked region may not reflect what Coq has processed, so reset end
          (if (> (hash-table-size coq-worker-status-tbl) 0)
              (progn
                (message "Stopping Coq active workers")
                (coq-server-stop-active-workers))
            (message "No Coq active workers"))
        ;; on interrupt, get a fail-value, resulting in Edit_at
        (when (and proof-server-process (eq (process-status proof-server-process) 'run))
          ;; get pid of shell used to start Coq
          (let* ((coq-shell-pid (process-id proof-server-process)) 
                 ;; those pids with the shell pid as parent (should be just one)
                 (coq-pids (cl-remove-if-not (lambda (pid)
                                               (let ((ppid (cdr (assoc 'ppid (process-attributes pid)))))
                                                 (and ppid (= coq-shell-pid ppid))))
                                             (list-system-processes))))
            (mapc (lambda (pid)
                    (message "Sending SIGINT to Coq process: %s" pid)
                    (signal-process pid 'SIGINT))
                  coq-pids)
            (setq coq-server-retraction-on-interrupt t))))
      (let* ((current-span (coq-server--get-span-with-state-id coq-current-state-id))
             (end (if current-span (span-end current-span) 1)))
        (proof-set-queue-end end)
        (proof-set-locked-end end))
      (coq-header-line-update))))

;;;;;;;;;;;;;;;;;;;;;;;attempt to deal with debug mode ;;;;;;;;;;;;;;;;

;; tries to extract the last debug goal and display it in goals buffer
(defun coq-display-debug-goal ()
  (interactive)
  (with-current-buffer proof-shell-buffer
    (let ((pt (progn (save-excursion (forward-line -1) (point)))))
      (save-excursion
        (re-search-backward "^TcDebug" pt t)
        (re-search-backward "<infomsg>\\|^TcDebug\\|^</prompt>" nil t)
        (when (looking-at "<infomsg>")
          (let ((pt2 (point)))
            (re-search-backward "Goal:\\|^TcDebug\\|^</prompt>" nil t)
            (when (looking-at "Goal")
              (pg-goals-display (buffer-substring (point) pt2) nil))))))))

;;;;;;;;;;;;;;;;;;;;;;;;;;;;;;;;;;;;;;;;;;;;;;;;;;;;;;;;;;;;;;;;;;;;;;;

(defun coq-mode-config ()
  ;; SMIE needs this.
  (set (make-local-variable 'parse-sexp-ignore-comments) t)
  ;; Coq error messages are thrown off by TAB chars.
  (set (make-local-variable 'indent-tabs-mode) nil)
  ;; Coq defninition never start by a parenthesis
  (set (make-local-variable 'open-paren-in-column-0-is-defun-start) nil)
  ;; do not break lines in code when filling
  (set (make-local-variable 'fill-nobreak-predicate)
       (lambda () (not (nth 4 (syntax-ppss)))))
  ;; coq mode specific indentation function
  (set (make-local-variable 'fill-paragraph-function) 'coq-fill-paragraph-function)

  ;; TODO (but only for paragraphs in comments)
  ;; (set (make-local-variable 'paragraph-start)  "[ 	]*\\((\\**\\|$\\)")
  ;; (set (make-local-variable 'paragraph-separate) "\\**) *$\\|$")
  ;; (set (make-local-variable 'adaptive-fill-function) 'coq-adaptive-fill-function)

  (setq proof-script-trim-spans t)
  ;; coq-mode colorize errors better than the generic mechanism
  (setq proof-script-color-error-messages nil)
  (setq proof-terminal-string ".")
  (setq proof-script-command-end-regexp coq-script-command-end-regexp)
  (setq proof-script-parse-function 'coq-script-parse-function)
  (setq proof-script-comment-start "(*")
  (setq proof-script-comment-end "*)")
  (setq proof-script-insert-newlines nil)
  (set (make-local-variable 'comment-start-skip)  "(\\*+ *")
  (set (make-local-variable 'comment-end-skip) " *\\*+)")
  (setq proof-unnamed-theorem-name "Unnamed_thm") ; Coq's default name

  (setq proof-assistant-home-page coq-www-home-page)

  (setq proof-guess-command-line 'coq-guess-command-line)
  (setq proof-prog-name-guess t)

  (setq proof-everything-sent-fun (lambda ()
                                    (coq-tq-everything-sent coq-server-transaction-queue)))
  
  (setq proof-command-formatting-fun 'coq-format-command)
  (setq proof-server-interrupt-fun 'coq-interrupt-coq)
  (setq proof-server-response-complete-fun
        (lambda () (coq-tq-response-complete coq-server-transaction-queue)))
  
  ;; We manage file saving via coq-compile-auto-save and for coq
  ;; it is not necessary to save files when starting a new buffer.
  (setq proof-query-file-save-when-activating-scripting nil)

<<<<<<< HEAD
  ;; Sent to proof engine
  (setq proof-showproof-command
        (lambda () (list (coq-xml-goal) nil)))
  (setq proof-goal-command "Goal %s. "
        proof-save-command "Save %s. ")
  ;; FIXME da: Does Coq have a help or about command?
  ;;	proof-info-command "Help"

  (setq proof-server-quit-cmd (lambda () (list (coq-xml-quit) nil)))
  (setq proof-context-command 'coq-get-context)
  
=======
  ;; Settings not defined with defpacustom because they have an unsupported
  ;; type.
  (setq proof-assistant-additional-settings
        '(coq-compile-quick coq-compile-keep-going
          coq-compile-auto-save coq-lock-ancestors))

>>>>>>> 4bcac92d
  (setq proof-goal-command-p 'coq-goal-command-p
        proof-find-and-forget-fn 'coq-server-find-and-forget
        proof-state-preserving-p 'coq-state-preserving-p)

  ;; TODO REPLACE THIS?
  '(setq proof-query-identifier-command "Check %s.")
  ;;TODO: from v8.5 this wold be better:
  ;;(setq proof-query-identifier-command "About %s.")

  (setq proof-really-save-command-p 'coq-save-command-p ;pierre:deals with Proof <term>.
        proof-save-with-hole-regexp coq-save-with-hole-regexp
        proof-goal-with-hole-regexp coq-goal-with-hole-regexp
        proof-nested-undo-regexp coq-state-changing-commands-regexp
        proof-script-imenu-generic-expression coq-generic-expression)

  (when (fboundp 'smie-setup) ; always use smie, old indentation code removed
    (smie-setup coq-smie-grammar 'coq-smie-rules
                :forward-token 'coq-smie-forward-token
                :backward-token 'coq-smie-backward-token))

  ;; old indentation code.
  ;; (require 'coq-indent)
  ;; (setq
  ;;  ;; indentation is implemented in coq-indent.el
  ;;  indent-line-function 'coq-indent-line
  ;;  proof-indent-any-regexp      coq-indent-any-regexp
  ;;  proof-indent-open-regexp     coq-indent-open-regexp
  ;;  proof-indent-close-regexp    coq-indent-close-regexp)
  ;; (make-local-variable 'indent-region-function)
  ;; (setq indent-region-function 'coq-indent-region)
  
  
  ;; span menu
  (setq proof-script-span-context-menu-extensions 'coq-create-span-menu)

  '(setq proof-shell-start-silent-cmd "Set Silent. "
         proof-shell-stop-silent-cmd "Unset Silent. ")

  (coq-init-syntax-table)
  ;; we can cope with nested comments
  (set (make-local-variable 'comment-quote-nested) nil)

  ;; font-lock
  (setq proof-script-font-lock-keywords coq-font-lock-keywords-1)

  ;; FIXME: have abbreviation without holes
                                        ;(if coq-use-editing-holes (holes-mode 1))
  (holes-mode 1)

  (setq 
   proof-server-send-to-prover-fun 'coq-server-send-to-prover
   proof-server-make-command-thunk-fun 'coq-server-make-add-command-thunk
   proof-server-process-response-fun 'coq-server-process-response
   proof-server-init-cmd coq-server-init-cmds
   proof-server-retract-buffer-hook 'coq-reset-all-state
   proof-find-theorems-command 'coq-find-theorems
   proof-check-command 'coq-check-document)

  ;; prooftree config
  (setq
   proof-tree-configured t
   proof-tree-get-proof-info 'coq-proof-tree-get-proof-info
   proof-tree-find-begin-of-unfinished-proof
   'coq-find-begin-of-unfinished-proof)

  (proof-config-done)

  ;; outline
  (set (make-local-variable 'outline-regexp) coq-outline-regexp)
  (set (make-local-variable 'outline-heading-end-regexp)
       coq-outline-heading-end-regexp)

  ;; tags
  (if (file-exists-p coq-tags)
      (set (make-local-variable 'tags-table-list)
           (cons coq-tags tags-table-list)))

  (set (make-local-variable 'blink-matching-paren-dont-ignore-comments) t)

  (when coq-may-use-prettify
    (set (make-local-variable 'prettify-symbols-alist)
         coq-prettify-symbols-alist))

  (setq proof-cannot-reopen-processed-files nil)

  (add-hook 'proof-activate-scripting-hook 'proof-cd-sync nil t)

  (proof-eval-when-ready-for-assistant
   (easy-menu-define proof-goals-mode-aux-menu
     proof-goals-mode-map
     "Menu for Proof General goals buffer."
     (cons "Coq" coq-other-buffers-menu-entries)))

  (proof-eval-when-ready-for-assistant
   (easy-menu-define proof-goals-mode-aux-menu
     proof-response-mode-map
     "Menu for Proof General response buffer."
     (cons "Coq" coq-other-buffers-menu-entries))))

;; formatter for user commands entered in minibuffer
(defun coq-format-command (cmd)
  (lambda ()
    (list (coq-xml-query-item cmd)
          nil)))

(defun coq-goals-mode-config ()
  (setq pg-goals-change-goal "Show %s . ")
  (setq pg-goals-error-regexp coq-error-regexp)
  (coq-init-syntax-table)
  (setq proof-goals-font-lock-keywords coq-goals-font-lock-keywords)
  (setq truncate-lines t)
  (proof-goals-config-done))

(defun coq-response-config ()
  (coq-init-syntax-table)
  (setq proof-response-font-lock-keywords coq-response-font-lock-keywords)
  ;; The line wrapping in this buffer just seems to make it less readable.
  (setq truncate-lines t)
  (proof-response-config-done))

;;;;;;;;;;;;;;;;;;;;;;;;;;;;;;;;;;;;;;;;;;;;;;;;;;;;;;;;;;;;
;;
;; Flags and other settings for Coq.
;; These appear on the Coq -> Setting menu.
;;

;; FIXME da: we should send this command only inside a proof,
;; otherwise it gives an error message.  It should be on
;; a different menu command.
;; (defpacustom print-only-first-subgoal  nil
;;  "Whether to just print the first subgoal in Coq."
;;  :type 'boolean
;;  :setting ("Focus. " . "Unfocus. "))


(defpacustom hide-additional-subgoals nil
  "Show all subgoals if off, show only the current goal if on."
  :type 'boolean
  :safe 'booleanp
  :eval (coq-hide-additional-subgoals-switch))


                                        ;
;;; FIXME: to handle "printing all" properly, we should change the state
;;; of the variables that also depend on it.
;;; da:

;;; pc: removed it and others of the same kind. Put an "option" menu instead,
;;; with no state variable. To have the state we should use coq command that
;;; output the value of the variables.
;;(defpacustom print-fully-explicit nil
;;  "Print fully explicit terms."
;;  :type 'boolean
;;  :setting ("Set Printing All. " . "Unset Printing All. "))
;;

(defpacustom printing-depth 50
  "Depth of pretty printer formatting, beyond which an ellipsis (...) is displayed."
  :type 'integer
  :setting (lambda (depth) 
             (coq-queries-set-printing-depth depth)))

(defpacustom time-commands nil
  "Whether to display timing information for each command."
  :type 'boolean
  :eval (coq-time-commands-switch))


;;;;;;;;;;;;;;;;;;;;;;;;;;;;;;;;;;;;;;;;;;;;;;;;;;;;;;;;;;;;;;;;;
;;
;; prooftree support
;;

(defun coq-proof-tree-get-proof-info ()
  "Coq instance of `proof-tree-get-proof-info'."
  (list coq-current-state-id    
        "TODO: get proof name"))

(defun coq-extract-instantiated-existentials (start end)
  "Coq specific function for `proof-tree-extract-instantiated-existentials'.
Returns the list of currently instantiated existential variables."
  (proof-tree-extract-list
   start end
   coq-proof-tree-existentials-state-start-regexp
   coq-proof-tree-existentials-state-end-regexp
   coq-proof-tree-instantiated-existential-regexp))

(defun coq-show-sequent-command (sequent-id)
  "Coq specific function for `proof-tree-show-sequent-command'."
  (format "Show Goal \"%s\"." sequent-id))

(defun coq-proof-tree-get-new-subgoals ()
  "Check for new subgoals and issue appropriate Show commands.
This is a hook function for `proof-tree-urgent-action-hook'. This
function examines the current goal output and searches for new
unknown subgoals. Those subgoals have been generated by the last
proof command and we must send their complete sequent text
eventually to prooftree. Because subgoals may change with
the next proof command, we must execute the additionally needed
Show commands before the next real proof command.

The ID's of the open goals are checked with
`proof-tree-sequent-hash' in order to find out if they are new.
For any new goal an appropriate Show Goal command with a
'proof-tree-show-subgoal flag is inserted into
`proof-action-list'. Then, in the normal delayed output
processing, the sequent text is send to prooftree as a sequent
update (see `proof-tree-update-sequent') and the ID of the
sequent is registered as known in `proof-tree-sequent-hash'.

Searching for new subgoals must only be done when the proof is
not finished, because Coq 8.5 lists open existential variables
as (new) open subgoals. For this test we assume that
`proof-marker' has not yet been moved.

The `proof-tree-urgent-action-hook' is also called for undo
commands. For those, nothing is done.

The not yet delayed output is in the region
\[proof-shell-delayed-output-start, proof-shell-delayed-output-end]."
  ;; (message "CPTGNS start %s end %s"
  ;;          proof-shell-delayed-output-start
  ;;          proof-shell-delayed-output-end)
  (let ((start proof-shell-delayed-output-start)
        (end proof-shell-delayed-output-end)
        (state  (car proof-info)))
  (when (> state proof-tree-last-state)
    (with-current-buffer proof-shell-buffer
      ;; The message "All the remaining goals are on the shelf" is processed as
      ;; urgent message and is therefore before
      ;; proof-shell-delayed-output-start. We therefore need to go back to
      ;; proof-marker.
;;      (goto-char proof-marker)  ;; TODO proof-marker is no longer a thing, because proof shell is gone
      (unless (proof-re-search-forward
               coq-proof-tree-branch-finished-regexp end t)
        (goto-char start)
        (while (proof-re-search-forward
                coq-proof-tree-additional-subgoal-ID-regexp end t)
          (let ((subgoal-id (match-string-no-properties 1)))
            (unless (gethash subgoal-id proof-tree-sequent-hash)
              ;; (message "CPTGNS new sequent %s found" subgoal-id)
              (setq proof-action-list
                    (cons (proof-shell-action-list-item
                           (coq-show-sequent-command subgoal-id)
                           (proof-tree-make-show-goal-callback (car proof-info))
                           '(no-goals-display
                             no-response-display
                             proof-tree-show-subgoal))
<<<<<<< HEAD
                          proof-action-list)))))))))

=======
                          proof-action-list))))))))))
  
>>>>>>> 6d1f608c6e7c39eff89b9461a2f4ea7ff1b19899
(add-hook 'proof-tree-urgent-action-hook 'coq-proof-tree-get-new-subgoals)


(defun coq-find-begin-of-unfinished-proof ()
  "Return start position of current unfinished proof or nil."
  (let ((span (span-at (1- (proof-unprocessed-begin)) 'type)))
    ;; go backward as long as we are inside the proof
    ;; the proofstack property is set inside the proof
    ;; the command before the proof has the goalcmd property
    (while (and span
                (span-property span 'proofstack)
                (not (span-property span 'goalcmd)))
      (setq span (span-at (1- (span-start span)) 'type)))
    ;; Beware of completed proofs! They have type goalsave and for
    ;; strange reasons the whole completed proof has the goalcmd property.
    (if (and span
             (not (eq 'goalsave (span-property span 'type)))
             (span-property span 'goalcmd))
        (span-start span)
      nil)))

(defun coq-proof-tree-find-undo-position (state)
  "Return the position for undo state STATE.
This is the Coq incarnation of `proof-tree-find-undo-position'."
  (let ((span-res nil)
        (span-cur (span-at (1- (proof-unprocessed-begin)) 'type))
        (state (1- state)))
    ;; go backward as long as the state-id property in the span is greater or
    ;; equal than state
    (while (<= state (span-property span-cur 'state-id))
      (setq span-res span-cur)
      (setq span-cur (span-at (1- (span-start span-cur)) 'type)))
    (span-start span-res)))


;; In Coq 8.6 the evar line is disabled by default because on some proofs it
;; causes a severe performance hit. The disabled evar line causes prooftree to
;; crash with a parsing error. Proof General must therefore turn on the evar
;; output with the command "Set Printing Dependent Evars Line". Of course,
;; after the proof, the evar line must be set back to what it was before the
;; proof. I therefore look in the urgent action hook if proof display is
;; switched on or off. When switched on, I test the current evar printing
;; status with the undodumented command "Test Printing Dependent Evars Line" to
;; remember if I have to switch evar printing off eventually.

(defvar coq--proof-tree-must-disable-evars nil
  "Remember if evar printing must be disabled when leaving the current proof.")

(defun coq-proof-tree-enable-evar-callback (span)
  "Callback for the evar printing status test.
This is the callback for the command ``Test Printing Dependent
Evars Line''. It checks whether evar printing was off and
remembers that fact in `coq--proof-tree-must-disable-evars'."
  (with-current-buffer proof-shell-buffer
    (save-excursion
      ;; When the callback runs, the next item is sent to Coq already and
      ;; therefore proof-marker points to the end of the next command
      ;; already. proof-shell-filter-manage-output sets old-proof-marker
      ;; before calling proof-shell-exec-loop, this therefore points to the
      ;; end of the command of this callback.
      (goto-char old-proof-marker)
      (when (re-search-forward "The Printing Dependent Evars Line mode is "
                               nil t)
        (if (looking-at "off")
            (progn
              ;; (message "CPTEEC evar line mode was off")
              (setq coq--proof-tree-must-disable-evars t))
          ;; (message "CPTEEC evar line mode was on")
          (setq coq--proof-tree-must-disable-evars nil))))))

(defun coq-proof-tree-insert-evar-command (cmd &optional callback)
  "Insert an evar printing command at the head of `proof-action-list'."
  (push (proof-shell-action-list-item
         (concat cmd " Printing Dependent Evars Line.")
         (if callback callback 'proof-done-invisible)
         (list 'invisible))
        proof-action-list))

(defun coq-proof-tree-enable-evars ()
  "Enable the evar status line for Coq >= 8.6.
Test the status of evar printing to be able to set it back
properly after the proof and enable the evar printing."
  (when (coq--post-v86)
    ;; We push to proof-action-list --- therefore we need to push in reverse
    ;; order!
    (coq-proof-tree-insert-evar-command "Set")
    (coq-proof-tree-insert-evar-command
     "Test"
     'coq-proof-tree-enable-evar-callback)))

(defun coq-proof-tree-disable-evars ()
  "Disable evar printing if necessary.
This function switches off evar printing after the proof, if it
was off before the proof. For undo commands, we rely on the fact
that Coq itself undos the effect of the evar printing change that
we inserted after the goal statement. We also rely on the fact
that Proof General never backtracks into the middle of a
proof. (If this would happen, Coq would switch evar printing on
and the code here would not switch it off after the proof.)

Being called from `proof-tree-urgent-action-hook', this function
can rely on `proof-info' being dynamically bound to the last
result of `coq-proof-tree-get-proof-info'."
  (when coq--proof-tree-must-disable-evars
    (when (> (car proof-info) proof-tree-last-state)
      (coq-proof-tree-insert-evar-command "Unset"))
    (setq coq--proof-tree-must-disable-evars nil)))

(defun coq-proof-tree-evar-display-toggle ()
  "Urgent action hook function for changing the evar printing status in Coq.
This function is for `proof-tree-urgent-action-hook' (which is
called only if external proof disaply is switched on). It checks
whether a proof was started or stopped and inserts commands for
enableing and disabling the evar status line for Coq 8.6 or
later. Without the evar status line being enabled, prooftree
crashes.

Must only be called via `proof-tree-urgent-action-hook' to ensure
that the dynamic variable `proof-info' is bound to the current
result of `coq-proof-tree-get-proof-info'."
  (let ((current-proof-name (cadr proof-info)))
    (cond
     ((and (null proof-tree-current-proof) current-proof-name)
      ;; started a new proof
      (coq-proof-tree-enable-evars))
     ((and proof-tree-current-proof (null current-proof-name))
      ;; finished the current proof
      (coq-proof-tree-disable-evars)))))

(add-hook 'proof-tree-urgent-action-hook 'coq-proof-tree-evar-display-toggle)


;;;;;;;;;;;;;;;;;;;;;;;;;;;;;;;;;;;;;;;;;;;;;;;;;;;;;;;;;;;;;;;;;
;;
;; Pre-processing of input string
;;


(defconst coq--time-prefix "Time "
  "Coq command prefix for displaying timing information.")

(defun coq-bullet-p (s)
  (string-match coq-bullet-regexp-nospace s))

;; Remark: `action' and `string' are known by `proof-server-insert-hook'
(defun coq-preprocessing ()
  (when coq-time-commands
    (with-no-warnings  
      ;; Don't add the prefix if this is a command sent internally
      (unless (or (eq action 'proof-done-invisible)
                  (coq-bullet-p string)) ;; coq does not accept "Time -".
        (setq string (concat coq--time-prefix string))))))

(add-hook 'proof-server-insert-hook 'coq-preprocessing)

;;;;;;;;;;;;;;;;;;;;;;;;;;;;;;;;;;;;;;;;;;;;;;;;;;;;;;;;;;;;;;;;;
;;
;; Subterm markup -- it was added to Coq by Healf, but got removed.
;;                   Let's try faking something by regexp matching.

;; FIXME: not operational yet
(defun coq-fake-constant-markup ()
  "Markup constants in Coq goal output by matching on regexps.
This is a horrible and approximate way of doing subterm markup.
\(Code used to be in Coq, but got lost between versions 5 and 7).
This is a hook setting for `pg-after-fontify-output-hook' to
enable identifiers to be highlighted and allow useful
mouse activation."
  (goto-char (point-min))
  (while (re-search-forward "\(\w+[^\w]\)" nil t)
    (replace-match "\372\200\373\\1\374" nil t)))

;;;;;;;;;;;;;;;;;;;;;;;;;;;;;;;;;;;;;;;;;;;;;;;;;;;;;;;;;;;;;;;;;
;;
;; Context-sensitive in-span menu additions
;;

(defun coq-create-span-menu (span idiom _)
  (if (eq idiom 'proof)
      (let ((thm (span-property span 'name)))
        (list (vector
               "Check" ; useful?
               `(proof-invisible-command
                 (lambda ()
                   (list 
                    (coq-xml-query-item 
                     ,(format "Check %s." thm))
                    nil)))
               (vector
                "Print"
                `(proof-invisible-command
                  (lambda ()
                    (list 
                     (coq-xml-query-item 
                      ,(format "Print %s." thm))
                     nil)))))))))

;;;;;;;;;;;;;;;;;;;;;;;;;;;;;;;;;;;;;;;;;;;;;;;;;;;;;;;;;;;;;;;;;
;;
;; Some smart insertion functions
;;

(defconst module-kinds-table
  '(("Section" 0) ("Module" 1) ("Module Type" 2) ("Declare Module" 3))
  "Enumerates the different kinds of modules.")

(defconst modtype-kinds-table
  '(("" 1) (":" 2) ("<:" 3))
  "Enumerates the different kinds of type information for modules.")

(defun coq-postfix-.v-p (s)
  (string-match-p "\\.v\\'" s))

(defun coq-directories-files (l)
  (let* ((file-list-list (mapcar 'directory-files l))
         (file-list (apply 'append file-list-list))
         (filtered-list (cl-remove-if-not 'coq-postfix-.v-p file-list)))
    filtered-list))

(defun coq-remove-dot-v-extension (s)
  (substring s 0 -2))

(defun coq-load-path-to-paths (ldpth)
  (if (listp ldpth) (car ldpth) ldpth))

(defun coq-build-accessible-modules-list ()
  (let* ((pth (or coq-load-path '(".")))
         (cleanpth (mapcar 'coq-load-path-to-paths pth))
         (existingpth (cl-remove-if-not 'file-exists-p cleanpth))
         (file-list (coq-directories-files existingpth)))
    (mapcar 'coq-remove-dot-v-extension file-list)))

(defun coq-insert-section-or-module ()
  "Insert a module or a section after asking right questions."
  (interactive)
  (let*
      ((mods (completing-read "Kind of module (TAB to see list): "
                              module-kinds-table))
       (s (read-string  "Name: "))
       (typkind (if (string-equal mods "Section")
                    "" ;; if not a section
                  (completing-read "Kind of type (optional, TAB to see list): "
                                   modtype-kinds-table)))
       (p (point)))
    (if (string-equal typkind "")
        (progn
          (insert mods " " s ".\n#\nEnd " s ".")
          (holes-replace-string-by-holes-backward p)
          (goto-char p))
      (insert mods " " s " " typkind " #.\n#\nEnd " s ".")
      (holes-replace-string-by-holes-backward p)
      (goto-char p)
      (holes-set-point-next-hole-destroy))))

(defconst reqkinds-kinds-table
  '(("Require Import") ("Require Export") ("Require") ("Import"))
  "Enumerates the different kinds of requiring a module.")

(defun coq-insert-requires ()
  "Insert requires to modules, iteratively."
  (interactive)
  (let* ((s)
         (reqkind
          (completing-read
           "Command (TAB to see list, default Require Import) : "
           reqkinds-kinds-table nil nil nil nil "Require Import")))
    (cl-loop do
          (setq s (completing-read "Name (empty to stop) : "
                                   (coq-build-accessible-modules-list)))
          (unless (zerop (length s)) (insert (format "%s %s.\n" reqkind s)))
          while (not (string-equal s "")))))

;; TODO add module closing
(defun coq-end-Section ()
  "Ends a Coq section."
  (interactive)
  (let ((count 1)) ; The number of section already "Ended" + 1
    (let ((section
           (save-excursion
             (progn
               (while (and (> count 0)
                           (search-backward-regexp
                            "Chapter\\|Section\\|End" 0 t))
                 (if (char-equal (char-after (point)) ?E)
                     (cl-incf count)
                   (cl-decf count)))
               (buffer-substring-no-properties
                (progn (beginning-of-line) (forward-word 1) (point))
                (progn (end-of-line) (point)))))))
      (insert (concat "End" section)))))

(defvar coq-keywords-accepting-as-regex (regexp-opt '("induction" "destruct" "inversion" "injection")))

;; destruct foo., where foo is a name.
(defvar coq-auto-as-hack-hyp-name-regex 
  (concat "\\(" "induction\\|destruct" "\\)\\s-+\\(" coq-id-shy "\\)\\s-*\\.")
  "Regexp of commands needing a hack to generate correct \"as\" close.
tacitcs like destruct and induction reuse hypothesis names by
default, which makes the detection of new hypothesis incorrect.
the hack consists in adding the \"!\" modifier on the argument
destructed, so that it is left in the goal and the name cannot be
reused. We also had a \"clear\" at the end of the tactic so that
the whole tactic behaves correctly.
Warning: this makes the error messages (and location) wrong.")

(defun coq-hack-cmd-for-infoH (s)
  "return the tactic S hacked with infoH tactical."
  (cond
   ((string-match ";" s) s) ;; composed tactic cannot be treated 
   ((string-match coq-auto-as-hack-hyp-name-regex s)
    (concat "infoH " (match-string 1 s) " (" (match-string 2 s) ")."))
   ((string-match coq-keywords-accepting-as-regex s)
    (concat "infoH " s))
   (t (concat "infoH " s))))

;; Point supposed to be at the end of locked region, that is
;; (proof-assert-next-command-interactive) has just finished
(defun coq-tactic-already-has-an-as-close(s)
  "Return t if the last tactic of locked region contains an \"as\" close."
  (save-excursion (string-match "\\<as\\>" s)))

(defun coq-insert-as-in-next-command ()
  (interactive)
  (save-excursion
    (goto-char (proof-unprocessed-begin))
    (coq-find-real-start)
    (let* ((pt (point))
           (_ (coq-script-parse-cmdend-forward))
           (cmd (buffer-substring pt (point)))
           (newcmd (if (coq-tactic-already-has-an-as-close cmd)
                       nil
                     (coq-hack-cmd-for-infoH cmd))))
      (when newcmd ; FIXME: we stop if as already there, replace it instead?
        (proof-server-invisible-cmd-handle-result
         (lambda ()
           (list
            (coq-xml-query-item newcmd)
            nil))
         (lambda (response _call _span)
           (let ((result (coq-queries-get-message-string response)))
             (if (null result) ;; TODO bug? in 8.5 XML protocol, don't get any string back
                 (coq-queries-process-response response nil nil) ; show error if no valid response
               (unless (coq-tactic-already-has-an-as-close newcmd) ;; FIXME ???
                 (with-current-buffer proof-script-buffer
                   (save-excursion
                     ;; TODO: look for eqn:XX and go before it.
                     ;; Go just before the last "."
                     (goto-char (proof-unprocessed-begin))
                     (coq-script-parse-cmdend-forward)
                     (coq-script-parse-cmdend-backward)
                     (insert (concat " as [" result "]")))))))))))))

;; Trying to propose insertion of "as" for a whole region. But iterating
;; proof-assert-next-command-interactive is probably wrong if some error occur
;; during scripting.
;; (defun coq-insert-as-in-region (&optional beg end)
;;   (interactive "r")
;;   (let ((beg (or beg (point-min)))
;;         (end (or end (point-max))))
;;     (goto-char beg)
;;     (while (< (point) end)
;;       (coq-script-parse-cmdend-forward)
;;       (coq-insert-as-in-next-command)
;;       (proof-assert-next-command-interactive))))

(defun coq-insert-match ()
  "Insert a match expression from a type name by Show Match.
Based on idea mentioned in Coq reference manual.
Also insert holes at insertion positions."
  (interactive)
  (proof-ready-prover)
  (let* (cmd)
    (setq cmd (read-string "Build match for type: "))
    (proof-invisible-cmd-handle-result
     (lambda ()
       (list (coq-xml-query-item (concat "Show Match " cmd " ."))
             nil))
     (lambda (response _call _span)
       (let* ((the-match (coq-queries-get-message-string response))
              (match (replace-regexp-in-string "=> \n" "=> #\n" the-match)))
         ;; if error, it will be displayed in response buffer (see def of
         ;; proof-invisible-cmd-get-result), otherwise:
         (unless (proof-string-match coq-error-regexp match)
           (with-current-buffer proof-script-buffer
             (let ((start (point)))
               (insert match)
               (indent-region start (point) nil)
               (let ((n (holes-replace-string-by-holes-backward start)))
                 (cl-case n
                          (0 nil)				; no hole, stay here.
                          (1
                           (goto-char start)
                           (holes-set-point-next-hole-destroy)) ; if only one hole, go to it.
                          (t
                           (goto-char start)
                           (message
                            (substitute-command-keys
                             "\\[holes-set-point-next-hole-destroy] to jump to active hole.  \\[holes-short-doc] to see holes doc.")))))))))))))

(defun coq-insert-solve-tactic ()
  "Ask for a closing tactic name, with completion, and insert at point.
Completion is on a quasi-exhaustive list of Coq closing tactics."
  (interactive)
  (coq-insert-from-db coq-solve-tactics-db "Closing tactic"))

(defun coq-insert-tactic ()
  "Insert a tactic name at point, with completion.
Questions may be asked to the user to select the tactic."
  (interactive)
  (coq-insert-from-db coq-tactics-db "Tactic"))

(defun coq-insert-tactical ()
  "Ask for a closing tactic name, with completion, and insert at point.
Completion is on a quasi-exhaustive list of Coq tacticals."
  (interactive)
  (coq-insert-from-db coq-tacticals-db "Tactical"))

(defun coq-insert-command ()
  "Ask for a command name, with completion, and insert it at point."
  (interactive)
  (coq-insert-from-db coq-commands-db "Command"))

(defun coq-insert-term ()
  "Ask for a term kind, with completion, and insert it at point."
  (interactive)
  (coq-insert-from-db coq-terms-db "Kind of term"))

(defun coq-query (show-all)
  "Ask for a query, with completion, and send to Coq."
  (interactive "P")
  (let* ((query (coq-build-command-from-db coq-queries-commands-db "which Query?"))
         (thunk (lambda () (list (coq-xml-query-item (concat query " ."))))))
    (if show-all
        (coq-queries-ask-set-unset
         thunk
         (coq-queries-set-printing-all)
         (coq-queries-unset-printing-all)
         '("Printing All"))
      (proof-invisible-command thunk))))

;; Header line mouse handler
(when coq-use-header-line
  (global-set-key [header-line mouse-1] 'coq-header-line-mouse-handler))

;; Insertion commands
(define-key coq-keymap [(control ?i)] 'coq-insert-intros)
(define-key coq-keymap [(control ?m)] 'coq-insert-match)
(define-key coq-keymap [(control ?()] 'coq-insert-section-or-module)
  (define-key coq-keymap [(control ?))] 'coq-end-Section)
(define-key coq-keymap [(control ?t)] 'coq-insert-tactic)
(define-key coq-keymap [?t] 'coq-insert-tactical)
(define-key coq-keymap [?!] 'coq-insert-solve-tactic) ; will work in tty
(define-key coq-keymap [(control ?\s)] 'coq-insert-term)
(define-key coq-keymap [(control return)] 'coq-insert-command)
(define-key coq-keymap [(control ?q)] 'coq-query)
(define-key coq-keymap [(control ?r)] 'coq-insert-requires)
;; [ for "as [xxx]" is easy to remember, ccontrol-[ would be better but hard to type on french keyboards
;; anyway company-coq should provide an "as!<TAB>". 
(define-key coq-keymap [(?\[)] 'coq-insert-as-in-next-command) ;; not for goal/response buffer?

;; Query commands
(define-key coq-keymap [(control ?s)] 'coq-Show)
(define-key coq-keymap [?r] 'proof-store-response-win)
(define-key coq-keymap [?g] 'proof-store-goals-win)
(define-key coq-keymap [(control ?o)] 'coq-SearchIsos)
(define-key coq-keymap [(control ?p)] 'coq-Print)
(define-key coq-keymap [(control ?b)] 'coq-About)
(define-key coq-keymap [(control ?c)] 'coq-Check)
(define-key coq-keymap [?h] 'coq-PrintHint)
(define-key coq-keymap [(control ?l)] 'coq-LocateConstant)
(define-key coq-keymap [(control ?n)] 'coq-LocateNotation)
(define-key coq-keymap [(control ?w)] 'coq-ask-adapt-printing-width-and-show)
(define-key coq-keymap [(control ?d)] 'coq-check-document)

;;(proof-eval-when-ready-for-assistant
;; (define-key ??? [(control c) (control a)] (proof-ass keymap)))

;;(proof-eval-when-ready-for-assistant
;; (define-key ??? [(control c) (control a)] (proof-ass keymap)))

(define-key coq-goals-mode-map [(control ?c)(control ?a)(control ?c)] 'coq-Check)
(define-key coq-goals-mode-map [(control ?c)(control ?a)(control ?d)] 'coq-check-document)
(define-key coq-goals-mode-map [(control ?c)(control ?a)(control ?p)] 'coq-Print)
(define-key coq-goals-mode-map [(control ?c)(control ?a)(control ?o)] 'coq-SearchIsos)
(define-key coq-goals-mode-map [(control ?c)(control ?a)(control ?b)] 'coq-About)
(define-key coq-goals-mode-map [(control ?c)(control ?a)(control ?s)] 'coq-Show)
(define-key coq-goals-mode-map [(control ?c)(control ?a)?r] 'proof-store-response-win)
(define-key coq-goals-mode-map [(control ?c)(control ?a)?g] 'proof-store-goals-win)
(define-key coq-goals-mode-map [(control ?c)(control ?a)?h] 'coq-PrintHint)
(define-key coq-goals-mode-map [(control ?c)(control ?a)(control ?q)] 'coq-query)
(define-key coq-goals-mode-map [(control ?c)(control ?a)(control ?w)] 'coq-ask-adapt-printing-width-and-show)
(define-key coq-goals-mode-map [(control ?c)(control ?a)(control ?l)] 'coq-LocateConstant)
(define-key coq-goals-mode-map [(control ?c)(control ?a)(control ?n)] 'coq-LocateNotation)


(define-key coq-response-mode-map [(control ?c)(control ?a)(control ?c)] 'coq-Check)
(define-key coq-response-mode-map [(control ?c)(control ?a)(control ?d)] 'coq-check-document)
(define-key coq-response-mode-map [(control ?c)(control ?a)(control ?p)] 'coq-Print)
(define-key coq-response-mode-map [(control ?c)(control ?a)(control ?o)] 'coq-SearchIsos)
(define-key coq-response-mode-map [(control ?c)(control ?a)(control ?b)] 'coq-About)
(define-key coq-response-mode-map [(control ?c)(control ?a)(control ?s)] 'coq-Show)
(define-key coq-response-mode-map [(control ?c)(control ?a)(control ?r)] 'proof-store-response-win)
(define-key coq-response-mode-map [(control ?c)(control ?a)(control ?g)] 'proof-store-goals-win)
(define-key coq-response-mode-map [(control ?c)(control ?a)?h] 'coq-PrintHint)
(define-key coq-response-mode-map [(control ?c)(control ?a)(control ?q)] 'coq-query)
(define-key coq-response-mode-map [(control ?c)(control ?a)(control ?w)] 'coq-ask-adapt-printing-width-and-show)
(define-key coq-response-mode-map [(control ?c)(control ?a)(control ?l)] 'coq-LocateConstant)
(define-key coq-response-mode-map [(control ?c)(control ?a)(control ?n)] 'coq-LocateNotation)

(when coq-remap-mouse-1
  (define-key proof-mode-map [(control down-mouse-1)] 'coq-id-under-mouse-query)
  (define-key proof-mode-map [(shift down-mouse-1)] 'coq-id-under-mouse-query)
  (define-key proof-mode-map [(control mouse-1)] '(lambda () (interactive)))
  (define-key proof-mode-map [(shift mouse-1)] '(lambda () (interactive)))
  (define-key proof-mode-map [(control shift down-mouse-1)] 'coq-id-under-mouse-query)
  (define-key proof-mode-map [(control shift mouse-1)] '(lambda () (interactive)))

  (define-key proof-response-mode-map [(control down-mouse-1)] 'coq-id-under-mouse-query)
  (define-key proof-response-mode-map [(shift down-mouse-1)] 'coq-id-under-mouse-query)
  (define-key proof-response-mode-map [(control mouse-1)] '(lambda () (interactive)))
  (define-key proof-response-mode-map [(shift mouse-1)] '(lambda () (interactive)))
  (define-key proof-response-mode-map [(control shift down-mouse-1)] 'coq-id-under-mouse-query)
  (define-key proof-response-mode-map [(control shift mouse-1)] '(lambda () (interactive)))

  (define-key proof-goals-mode-map [(control down-mouse-1)] 'coq-id-under-mouse-query)
  (define-key proof-goals-mode-map [(shift down-mouse-1)] 'coq-id-under-mouse-query)
  (define-key proof-goals-mode-map [(control mouse-1)] '(lambda () (interactive)))
  (define-key proof-goals-mode-map [(shift mouse-1)] '(lambda () (interactive)))
  (define-key proof-goals-mode-map [(control shift down-mouse-1)] 'coq-id-under-mouse-query)
  (define-key proof-goals-mode-map [(control shift mouse-1)] '(lambda () (interactive))))

;;;;;;;;;;;;;;;;;;;;;;;;
;; error handling
;;;;;;;;;;;;;;;;;;;;;;;;

;;
;; Scroll response buffer to maximize display of first goal
;;

(defun coq-first-word-before (reg)
  "Get the word before first string matching REG in current buffer."
  (save-excursion
    (goto-char (point-min))
    (re-search-forward reg nil t)
    (goto-char (match-beginning 0))
    (backward-word 1)
    (buffer-substring (point)
                      (progn (forward-word 1) (point)))))

(defun coq-get-from-to-paren (reg)
  "Get the word after first string matching REG in current buffer."
  (save-excursion
    (goto-char (point-min))
    (if (null (re-search-forward reg nil t)) ""
      (goto-char (match-end 0))
      (let ((p (point)))
        (if (null (re-search-forward ")" nil t))
            ""
          (goto-char (match-beginning 0))
          (buffer-substring p (point)))))))

;; TODO: syntax of goals changed, so this no longer works
;; (defun coq-show-first-goal ()
;;   "Scroll the goal buffer so that the first goal is visible.
;; First goal is displayed on the bottom of its window, maximizing the
;; number of hypothesis displayed, without hiding the goal"
;;   (interactive)
;;   ;; CPC 2015-12-31: Added the check below: if the command that caused this
;;   ;; call was silent, we shouldn't touch the goals buffer.  See GitHub issues
;;   ;; https://github.com/cpitclaudel/company-coq/issues/32 and
;;   ;; https://github.com/cpitclaudel/company-coq/issues/8.
;;   (unless (memq 'no-goals-display proof-shell-delayed-output-flags)
;;     (let ((pg-frame (car (coq-find-threeb-frames)))) ; selecting the good frame
;;       (with-selected-frame (or pg-frame (window-frame (selected-window)))
;;         ;; prefer current frame
;;         (let ((goal-win (or (get-buffer-window proof-goals-buffer) (get-buffer-window proof-goals-buffer t))))
;;           (if goal-win
;;               (with-selected-window goal-win
;;                 ;; find snd goal or buffer end, if not found this goes to the
;;                 ;; end of buffer
;;                 (search-forward-regexp "subgoal 2\\|\\'")
;;                 (beginning-of-line)
;;                 ;; find something backward else than a space: bottom of concl
;;                 (ignore-errors (search-backward-regexp "\\S-"))
;;                 (recenter (- 1)) ; put bot of concl at bottom of window
;;                 (beginning-of-line)
;;                 ;; if the top of concl is hidden we may want to show it instead
;;                 ;; of bottom of concl
;;                 (when (and coq-prefer-top-of-conclusion
;;                          ;; return nil if === is not visible
;;                          (not (save-excursion (re-search-backward "========" (window-start) t))))
;;                   (re-search-backward "========" nil t)
;;                   (recenter 0))
;;                 (beginning-of-line))))))))

(defvar coq-modeline-string2 ")")
(defvar coq-modeline-string1 ")")
(defvar coq-modeline-string0 " Script(")
(defun coq-build-subgoals-string (n s)
  (concat coq-modeline-string0 (int-to-string n)
          "-" s
          (if (> n 1) coq-modeline-string2
            coq-modeline-string1)))

;; TODO: syntax of goals has changed, so this needs to change
(defun coq-update-minor-mode-alist ()
  "Modify `minor-mode-alist' to display the number of subgoals in the modeline."
  (when (and proof-goals-buffer proof-script-buffer)
    (let ((nbgoals (with-current-buffer proof-goals-buffer
                     (string-to-number (coq-first-word-before "focused\\|subgoal"))))
          (nbunfocused (with-current-buffer proof-goals-buffer
                         (coq-get-from-to-paren "unfocused: "))))
      (with-current-buffer proof-script-buffer
        (let ((toclean (assq 'proof-active-buffer-fake-minor-mode minor-mode-alist)))
          (while toclean ;; clean minor-mode-alist
            (setq minor-mode-alist (remove toclean minor-mode-alist))
            (setq toclean (assq 'proof-active-buffer-fake-minor-mode minor-mode-alist)))
          (setq minor-mode-alist
                (append (list (list 'proof-active-buffer-fake-minor-mode
                                    (coq-build-subgoals-string nbgoals nbunfocused)))
                        minor-mode-alist)))))))

;;; DOUBLE HIT ELECTRIC TERMINATOR
;; Trying to have double hit on colon behave like electric terminator. The "."
;; is used for records and modules qualified notatiohns, so electric terminator
;; is not pertinent.

;; TODO: make this a minor mode with something in the modeline, like in
;; pg-user.el for electric-terminator.
;; TODO: Have the same for other commands, but with insertion at all.

(defcustom coq-double-hit-enable nil
  "* Experimental: Whether or not double hit should be enabled in coq mode.
A double hit is performed by pressing twice a key quickly. If
this variable is not nil, then 1) it means that electric
terminator is off and 2) a double hit on the terminator act as
the usual electric terminator. See `proof-electric-terminator'.
"
  :type 'boolean
  :set 'proof-set-value
  :group 'proof-user-options)


(defvar coq-double-hit-hot-key "."
  "The key used for double hit electric terminator. By default this
is the coq terminator \".\" key. For example one can do this:

(setq coq-double-hit-hot-key (kbd \";\"))

                                  to use semi-colon instead (on french keyboard, it is the same key
                                                                as \".\" but without shift.")

(defvar coq-double-hit-hot-keybinding nil
  "The keybinding that was erased by double hit terminator enabling.
It will be restored if double hit terminator is toggle off.")

;; We redefine the keybinding when we go in and out of double hit mode, even if
;; in principle coq-terminator-insert is compatible with
;; proof-electric-terminator. This may be overprudent but I suspect that  
(defun coq-double-hit-enable ()
  "Disables electric terminator since double hit is a replacement.
This function is called by `proof-set-value' on `coq-double-hit-enable'."
  (when (and coq-double-hit-enable proof-electric-terminator-enable)
    (proof-electric-terminator-toggle 0))
  ;; this part switch between bindings of coq-double-hit-hot-key: the nominal
  ;; one and coq-terminator-insert
  ;; (if (not coq-double-hit-enable)
  ;;     (define-key coq-mode-map (kbd coq-double-hit-hot-key) coq-double-hit-hot-keybinding)
  ;;    (setq coq-double-hit-hot-keybinding (key-binding coq-double-hit-hot-key))
  ;;    (define-key coq-mode-map (kbd coq-double-hit-hot-key) 'coq-terminator-insert))
  )



;;(define-key coq-mode-map coq-double-hit-hot-key 'coq-terminator-insert)

(proof-deftoggle coq-double-hit-enable coq-double-hit-toggle)

(defadvice proof-electric-terminator-enable (after coq-unset-double-hit-advice)
  "Disable double hit terminator since electric terminator is a replacement.
This is an advice to pg `proof-electric-terminator-enable' function."
  (when (and coq-double-hit-enable proof-electric-terminator-enable)
    (coq-double-hit-toggle 0)
    (message "Hit M-1 . to enter a real \".\".")))

(ad-activate 'proof-electric-terminator-enable)

(defvar coq-double-hit-delay 0.25
  "The maximum delay between the two hit of a double hit in coq/proofgeneral.")

(defvar coq-double-hit-timer nil
  "the timer used to watch for double hits.")

(defvar coq-double-hit-hot nil
  "The variable telling that a double hit is still possible.")



(defun coq-unset-double-hit-hot ()
  "Disable timer `coq-double-hit-timer' and set it to nil. Shut
off the current double hit if any. This function is supposed to
be called at double hit timeout."
  (when coq-double-hit-timer (cancel-timer coq-double-hit-timer))
  (setq coq-double-hit-hot nil)
  (setq coq-double-hit-timer nil))

(defun coq-colon-self-insert ()
  "Detect a double hit and act as electric terminator if detected.
Starts a timer for a double hit otherwise."
  (interactive)
  (if (and coq-double-hit-hot
           (not (proof-inside-comment (point)))
           (not (proof-inside-string (point))))
      (progn (coq-unset-double-hit-hot)
             (delete-char -1) ; remove previously typed char
             (proof-assert-electric-terminator)); insert the terminator
    (self-insert-command 1)
    (setq coq-double-hit-hot t)
    (setq coq-double-hit-timer
          (run-with-timer coq-double-hit-delay
                          nil 'coq-unset-double-hit-hot))))

(defun coq-terminator-insert (&optional count)
  "A wrapper on `proof-electric-terminator' to accept double hits instead if enabled.
If by accident `proof-electric-terminator-enable' and `coq-double-hit-enable'
are non-nil at the same time, this gives priority to the former."
  (interactive)
  (if (and (not proof-electric-terminator-enable)
           coq-double-hit-enable (null count))
      (coq-colon-self-insert)
    ;; otherwise call this, which checks proof-electric-terminator-enable
    (proof-electric-terminator count)))

(put 'coq-terminator-insert 'delete-selection t)

;; Setting the new mapping for terminator, overrides the following in proof-script:
;; (define-key proof-mode-map (vector (aref proof-terminal-string 0)) 'proof-electric-terminator)

                                        ;(define-key proof-mode-map (kbd coq-double-hit-hot-key) 'coq-terminator-insert)
(define-key coq-mode-map (kbd ".") 'coq-terminator-insert)
                                        ;(define-key coq-mode-map (kbd ";") 'coq-terminator-insert) ; for french keyboards

;; Activation of ML4PG functionality
(declare-function ml4pg-select-mode "ml4pg") ;; Avoids copilation warnings

(defun coq-activate-ml4pg ()
  (let ((filename (cl-concatenate 'string proof-home-directory "contrib/ML4PG/ml4pg.el")))
    (when (file-exists-p filename) (load-file filename) (ml4pg-select-mode))))

;;;;;;;;;;;;;;

;; This was done in coq-compile-common, but it is actually a good idea even
;; when "compile when require" is off. When switching scripting buffer, let us
;; restart the coq shell process, so that it applies local coqtop options. 
(add-hook 'proof-deactivate-scripting-hook
          'coq-switch-buffer-kill-proof-server ;; this function is in coq-compile-common
          t)


;; overwriting the default behavior, this is an experiment, *frames* will be
;; deleted only if only displaying associated buffers. If this is OK the
;; function itself will replace the other in generic.
(defun proof-delete-other-frames () (proof-delete-all-associated-windows))

(provide 'coq)

;;   Local Variables: ***
;;   fill-column: 79 ***
;;   indent-tabs-mode: nil ***
;;   coding: utf-8 ***
;;   End: ***

;;; coq.el ends here<|MERGE_RESOLUTION|>--- conflicted
+++ resolved
@@ -123,7 +123,7 @@
 
 (defun coq--set-search-blacklist (s)
   (let ((cmd (format "Remove Search Blacklist %s. \nAdd Search Blacklist %s."
-          (coq-format-blacklist-strings coq-search-blacklist-strings-prev) s)))
+                     (coq-format-blacklist-strings coq-search-blacklist-strings-prev) s)))
     (setq coq-search-blacklist-strings-prev coq-search-blacklist-strings)
     (lambda ()
       (list (coq-xml-add-item cmd) nil))))
@@ -146,7 +146,7 @@
    (coq-xml-about)
    ;; use thunk, delay in order to look at script name, nil means no associated span
    (lambda () (list (coq-xml-init) nil)))
- "Commands to initialize Coq.")
+  "Commands to initialize Coq.")
 
 (require 'coq-syntax)
 ;; FIXME: Even if we don't use coq-indent for indentation, we still need it for
@@ -483,7 +483,7 @@
                     (goto-char (1- (span-start (car comment-spans))))
                   (goto-char (1- (point))))))))
         state-id))))
-        
+
 ;; send a command to coqtop via XML to do retraction
 (defun coq-server-find-and-forget (span)
   "Backtrack to SPAN, possibly resulting in a full retraction. Send Edit_at for the 
@@ -572,16 +572,16 @@
    (lambda (response call span)
      (let ((intros (coq-queries-get-message-string response)))
        (if intros
-         (with-current-buffer proof-script-buffer
-           (indent-region (point)
-                          (progn (insert (coq--format-intros intros))
-                                 (save-excursion
-                                   (insert " ")
-                                   (point))))
-           ;; `proof-electric-terminator' moves the point in all sorts of strange
-           ;; ways, so we run it last
-           (let ((last-command-event ?.)) ;; Insert a dot
-             (proof-electric-terminator)))
+           (with-current-buffer proof-script-buffer
+             (indent-region (point)
+                            (progn (insert (coq--format-intros intros))
+                                   (save-excursion
+                                     (insert " ")
+                                     (point))))
+             ;; `proof-electric-terminator' moves the point in all sorts of strange
+             ;; ways, so we run it last
+             (let ((last-command-event ?.)) ;; Insert a dot
+               (proof-electric-terminator)))
          ;; if no intros, call default response handler
          (coq-server-process-response response call span))))))
 
@@ -814,7 +814,7 @@
 
 ;; Check
 (cl-eval-when (compile)
-           (defvar coq-auto-adapt-printing-width nil)); defpacustom
+              (defvar coq-auto-adapt-printing-width nil)); defpacustom
 
 ;; Since Printing Width is a synchronized option in coq (?) it is retored
 ;; silently to a previous value when retracting. So we reset the stored width
@@ -952,7 +952,7 @@
     (when coq-highlight-id-last-regexp
       (coq-unhighlight-id-in-goals coq-highlight-id-last-regexp))
     (coq-highlight-id-in-goals re)
-       (setq coq-highlight-id-last-regexp re)))
+    (setq coq-highlight-id-last-regexp re)))
 
 ;; Items on Other Queries menu
 
@@ -1174,7 +1174,6 @@
   ;; it is not necessary to save files when starting a new buffer.
   (setq proof-query-file-save-when-activating-scripting nil)
 
-<<<<<<< HEAD
   ;; Sent to proof engine
   (setq proof-showproof-command
         (lambda () (list (coq-xml-goal) nil)))
@@ -1186,14 +1185,12 @@
   (setq proof-server-quit-cmd (lambda () (list (coq-xml-quit) nil)))
   (setq proof-context-command 'coq-get-context)
   
-=======
   ;; Settings not defined with defpacustom because they have an unsupported
   ;; type.
   (setq proof-assistant-additional-settings
         '(coq-compile-quick coq-compile-keep-going
-          coq-compile-auto-save coq-lock-ancestors))
-
->>>>>>> 4bcac92d
+                            coq-compile-auto-save coq-lock-ancestors))
+
   (setq proof-goal-command-p 'coq-goal-command-p
         proof-find-and-forget-fn 'coq-server-find-and-forget
         proof-state-preserving-p 'coq-state-preserving-p)
@@ -1420,37 +1417,31 @@
   (let ((start proof-shell-delayed-output-start)
         (end proof-shell-delayed-output-end)
         (state  (car proof-info)))
-  (when (> state proof-tree-last-state)
-    (with-current-buffer proof-shell-buffer
-      ;; The message "All the remaining goals are on the shelf" is processed as
-      ;; urgent message and is therefore before
-      ;; proof-shell-delayed-output-start. We therefore need to go back to
-      ;; proof-marker.
-;;      (goto-char proof-marker)  ;; TODO proof-marker is no longer a thing, because proof shell is gone
-      (unless (proof-re-search-forward
-               coq-proof-tree-branch-finished-regexp end t)
-        (goto-char start)
-        (while (proof-re-search-forward
-                coq-proof-tree-additional-subgoal-ID-regexp end t)
-          (let ((subgoal-id (match-string-no-properties 1)))
-            (unless (gethash subgoal-id proof-tree-sequent-hash)
-              ;; (message "CPTGNS new sequent %s found" subgoal-id)
-              (setq proof-action-list
-                    (cons (proof-shell-action-list-item
-                           (coq-show-sequent-command subgoal-id)
-                           (proof-tree-make-show-goal-callback (car proof-info))
-                           '(no-goals-display
-                             no-response-display
-                             proof-tree-show-subgoal))
-<<<<<<< HEAD
-                          proof-action-list)))))))))
-
-=======
-                          proof-action-list))))))))))
-  
->>>>>>> 6d1f608c6e7c39eff89b9461a2f4ea7ff1b19899
+    (when (> state proof-tree-last-state)
+      (with-current-buffer proof-shell-buffer
+        ;; The message "All the remaining goals are on the shelf" is processed as
+        ;; urgent message and is therefore before
+        ;; proof-shell-delayed-output-start. We therefore need to go back to
+        ;; proof-marker.
+        ;;      (goto-char proof-marker)  ;; TODO proof-marker is no longer a thing, because proof shell is gone
+        (unless (proof-re-search-forward
+                 coq-proof-tree-branch-finished-regexp end t)
+          (goto-char start)
+          (while (proof-re-search-forward
+                  coq-proof-tree-additional-subgoal-ID-regexp end t)
+            (let ((subgoal-id (match-string-no-properties 1)))
+              (unless (gethash subgoal-id proof-tree-sequent-hash)
+                ;; (message "CPTGNS new sequent %s found" subgoal-id)
+                (setq proof-action-list
+                      (cons (proof-shell-action-list-item
+                             (coq-show-sequent-command subgoal-id)
+                             (proof-tree-make-show-goal-callback (car proof-info))
+                             '(no-goals-display
+                               no-response-display
+                               proof-tree-show-subgoal))
+                            proof-action-list))))))))))
+
 (add-hook 'proof-tree-urgent-action-hook 'coq-proof-tree-get-new-subgoals)
-
 
 (defun coq-find-begin-of-unfinished-proof ()
   "Return start position of current unfinished proof or nil."
@@ -1716,10 +1707,10 @@
            "Command (TAB to see list, default Require Import) : "
            reqkinds-kinds-table nil nil nil nil "Require Import")))
     (cl-loop do
-          (setq s (completing-read "Name (empty to stop) : "
-                                   (coq-build-accessible-modules-list)))
-          (unless (zerop (length s)) (insert (format "%s %s.\n" reqkind s)))
-          while (not (string-equal s "")))))
+             (setq s (completing-read "Name (empty to stop) : "
+                                      (coq-build-accessible-modules-list)))
+             (unless (zerop (length s)) (insert (format "%s %s.\n" reqkind s)))
+             while (not (string-equal s "")))))
 
 ;; TODO add module closing
 (defun coq-end-Section ()
