;;; -*- lexical-binding: t -*-

;; coq.el --- Major mode for Coq proof assistant  -*- coding: utf-8 -*-
;; Copyright (C) 1994-2009 LFCS Edinburgh.
;; Authors: Healfdene Goguen, Pierre Courtieu
;; License:     GPL (GNU GENERAL PUBLIC LICENSE)
;; Maintainer: Pierre Courtieu <Pierre.Courtieu@cnam.fr>

(eval-when-compile
  (require 'cl-lib)
  (require 'proof-compat))

(cl-eval-when (compile)
              (require 'proof-utils)
              (require 'span)
              (require 'outline)
              (require 'newcomment)
              (require 'etags)
              (require 'coq-queries)
              (unless (proof-try-require 'smie)
                (defvar smie-indent-basic nil)
                (defvar smie-rules-function nil))
              (defvar proof-info nil)       ; dynamic scope in proof-tree-urgent-action
              (defvar action nil)       ; dynamic scope in coq-insert-as stuff
              (defvar string nil)       ; dynamic scope in coq-insert-as stuff
              (defvar coq-auto-insert-as nil)    ; defpacustom
              (defvar coq-time-commands nil)        ; defpacustom
              (defvar coq-use-project-file t)        ; defpacustom
              (defvar coq-use-editing-holes nil)    ; defpacustom
              (defvar coq-hide-additional-subgoals nil) ; defpacustom
              (proof-ready-for-assistant 'coq))     ; compile for coq

(require 'cl-lib)
(require 'proof)
(require 'proof-utils)
(require 'proof-resolver)
(require 'coq-system)                   ; load path, option, project file etc.
(require 'coq-syntax)                   ; font-lock, syntax categories (tactics, commands etc)
(require 'coq-state-vars)               ; global state of the proof
(require 'coq-local-vars)               ; setting coq args via file variables 
                                        ;   (prefer _CoqProject file instead)
(require 'coq-abbrev)                   ; abbrev and coq specific menu
(require 'coq-seq-compile)              ; sequential compilation of Requires
(require 'coq-par-compile)              ; parallel compilation of Requires
(require 'coq-server)
(require 'coq-response)
(require 'coq-parsing)
(require 'coq-queries)
(require 'coq-header-line)
(require 'coq-tq)
(require 'coq-xml)
(require 'coq-company-compat)


;; for compilation in Emacs < 23.3 (NB: declare function only works at top level)
(declare-function smie-bnf->prec2 "smie")
(declare-function smie-rule-parent-p "smie")
(declare-function smie-default-forward-token "smie")
(declare-function smie-default-backward-token "smie")
(declare-function smie-rule-prev-p "smie")
(declare-function smie-rule-separator "smie")
(declare-function smie-rule-parent "smie")

(declare-function some "cl-extra")      ; spurious bytecomp warning

;; prettify is in emacs > 24.4
;; FIXME: this should probably be done like for smie above.
(defvar coq-may-use-prettify nil) ; may become t below
(eval-when-compile
  (if (fboundp 'prettify-symbols-mode)
      (defvar coq-may-use-prettify t)
    (defvar prettify-symbols-alist nil)))

;; ----- coq-server configuration options


;; ----- coq-shell configuration options

;;; Code:
;; debugging functions
;; (defun proofstack () (coq-get-span-proofstack (span-at (point) 'type)))
(defvar coq-debug nil)
;; End debugging

(defcustom coq-server-log-traffic t
  "In server mode, log traffic between emacs and coqtop to a buffer"
  :type 'boolean
  :group 'coq)

(defcustom coq-user-init-cmds nil
  "user defined init commands for Coq.
These are appended at the end of `coq-server-init-cmds'."
  :type '(repeat (cons (string :tag "command")))
  :group 'coq)

(defcustom coq-optimise-resp-windows-enable t
  "If non-nil (default) resize vertically response window after each command."
  :type 'boolean
  :group 'coq)

;; Default coq is only Private_ and _subproof
(defcustom coq-search-blacklist-strings ; add these? _ind _rect _rec
  (list "Private_" "_subproof")
  "Strings to blacklist for search requests to Coq environment."
  :type '(list string)
  :group 'coq)

;; add quotes to blacklist strings, concat into single string
(defun coq-format-blacklist-strings (bstrs)
  (mapconcat (lambda (s) (format "\"%s\"" s)) bstrs " "))

(defvar coq-formatted-search-blacklist-strings (coq-format-blacklist-strings coq-search-blacklist-strings))

;; this remembers the previous value of coq-search-blacklist-string, so that we
;; can cook a remove+add blacklist command each time the variable is changed.
;; initially we put it at current value of coq-search-blacklist-string.
(defvar coq-search-blacklist-strings-prev coq-search-blacklist-strings)

(defun coq--set-search-blacklist (s)
  (let ((cmd (format "Remove Search Blacklist %s. \nAdd Search Blacklist %s."
          (coq-format-blacklist-strings coq-search-blacklist-strings-prev) s)))
    (setq coq-search-blacklist-strings-prev coq-search-blacklist-strings)
    (lambda ()
      (list (coq-xml-add-item cmd) nil))))

(defpacustom search-blacklist coq-formatted-search-blacklist-strings
  "Strings to blacklist in requests to Coq environment."
  :type 'string
  :get coq-formatted-search-blacklist-strings
  :setting coq--set-search-blacklist)

(defcustom coq-prefer-top-of-conclusion nil
  "prefer start of the conclusion over its end when displaying goals
that do not fit in the goals window."
  :type 'boolean
  :group 'coq)

(defconst coq-server-init-cmds
  (list (coq-xml-init))
 "Commands to initialize Coq.")

(require 'coq-syntax)
;; FIXME: Even if we don't use coq-indent for indentation, we still need it for
;; coq-script-parse-cmdend-forward/backward and coq-find-real-start.
(require 'coq-indent)


;; FIXME da: this was disabled (set to nil) -- why?
;; da: 3.5: add experimental
;; am:answer: because of bad interaction
;; with coq -R option.
(defvar coq-shell-cd nil
  ;;  "Add LoadPath \"%s\"." ;; fixes unadorned Require (if .vo exists).
  "*Command of the inferior process to change the directory.")

(defvar coq-goal-regexp
  "\\(============================\\)\\|\\(subgoal [0-9]+\\)\n")

(defcustom coq-end-goals-regexp-show-subgoals "\n(dependent evars:"
  "Regexp for `proof-shell-end-goals-regexp' when showing all subgoals.
A setting of nil means show all output from Coq. See also
`coq-hide-additional-subgoals'."
  :type '(choice regexp (const nil))
  :group 'coq)

(defcustom coq-end-goals-regexp-hide-subgoals
  (concat "\\(\nsubgoal 2 \\)\\|\\(" coq-end-goals-regexp-show-subgoals "\\)")
  "Regexp for `proof-shell-end-goals-regexp' when hiding additional subgoals.
See also `coq-hide-additional-subgoals'."
  :type '(choice regexp (const nil))
  :group 'coq)

;;
;; prooftree customization
;;

(defgroup coq-proof-tree ()
  "Coq specific customization for prooftree."
  :group 'coq-config
  :package-version '(ProofGeneral . "4.2"))

;; Ignore all commands that start a proof. Otherwise "Proof" will appear
;; as superfluous node in the proof tree. Note that we cannot ignore Proof,
;; because, Fixpoint does not display the proof goal, see Coq bug #2776. 
(defcustom coq-proof-tree-ignored-commands-regexp
  (concat "^\\(\\(Show\\)\\|\\(Locate\\)\\|"
          "\\(Theorem\\)\\|\\(Lemma\\)\\|\\(Remark\\)\\|\\(Fact\\)\\|"
          "\\(Corollary\\)\\|\\(Proposition\\)\\|\\(Definition\\)\\|"
          "\\(Let\\)\\|\\(Fixpoint\\)\\|\\(CoFixpoint\\)\\)")
  "Regexp for `proof-tree-ignored-commands-regexp'."
  :type 'regexp
  :group 'coq-proof-tree)

(defcustom coq-navigation-command-regexp
  (concat "^\\(\\(Focus\\)\\|\\(Unfocus\\)\\|"
          "\\(all\\s-*:\\s-*\\(cycle\\|swap\\|revgoals\\)\\)\\|"
          "\\(\\+\\)\\|\\(-\\)\\|\\(\\*\\)\\|\\({\\)\\|\\(}\\)\\)")
  "Regexp for `proof-tree-navigation-command-regexp'."
  :type 'regexp
  :group 'coq-proof-tree)

(defcustom coq-proof-tree-cheating-regexp
  "\\(?:admit\\)\\|\\(?:give_up\\)"
  "Regexp for `proof-tree-cheating-regexp'."
  :type 'regexp
  :group 'coq-proof-tree)

(defcustom coq-proof-tree-new-layer-command-regexp
  "^\\(\\(Proof\\)\\|\\(Grab Existential Variables\\)\\)"
  "Regexp for `proof-tree-new-layer-command-regexp'."
  :type 'regexp
  :group 'coq-proof-tree)

(defcustom coq-proof-tree-current-goal-regexp
  (concat "^[0-9]+ \\(?:focused \\)?subgoal\\(?:s\\)?\\s-*"
          "\\(?:(\\(?:unfocused: [-0-9]+\\)?,?"
          "\\s-*\\(?:shelved: [-0-9]+\\)?)\\)?\\(?:\\s-*, subgoal 1\\)? "
          "(ID \\([0-9]+\\))\n\\s-*\n\\(\\(?: .*\n\\)+\\)\\(?:\n\\|$\\)")
  "Regexp for `proof-tree-current-goal-regexp'."
  :type 'regexp
  :group 'coq-proof-tree)

(defcustom coq-proof-tree-update-goal-regexp
  (concat "^goal / evar \\([0-9]+\\) is:\n"
          "\\s-*\n\\(\\(?:.+\n\\)*\\)\\(?:\n\\|$\\)")
  "Regexp for `proof-tree-update-goal-regexp'."
  :type 'regexp
  :group 'coq-proof-tree)

(defcustom coq-proof-tree-additional-subgoal-ID-regexp
  "^subgoal [0-9]+ (ID \\([0-9]+\\)) is:"
  "Regexp for `proof-tree-additional-subgoal-ID-regexp'."
  :type 'regexp
  :group 'coq-proof-tree)

(defcustom coq-proof-tree-existential-regexp "\\(\\?[0-9]+\\)"
  "Regexp for `proof-tree-existential-regexp'."
  :type 'regexp
  :group 'coq-proof-tree)

(defcustom coq-proof-tree-instantiated-existential-regexp
  (concat coq-proof-tree-existential-regexp " using")
  "Regexp for recognizing an instantiated existential variable."
  :type 'regexp
  :group 'coq-proof-tree)

(defcustom coq-proof-tree-existentials-state-start-regexp
  "^(dependent evars:"
  "Coq instance of `proof-tree-existentials-state-start-regexp'."
  :type 'regexp
  :group 'coq-proof-tree)

(defcustom coq-proof-tree-existentials-state-end-regexp ")\n"
  "Coq instance of `proof-tree-existentials-state-end-regexp'."
  :type 'regexp
  :group 'coq-proof-tree)

;; 8.4:
;; <infomsg>This subproof is complete, but there are still unfocused goals.</infomsg>
;;
;; 8.5:
;; <infomsg>
;; This subproof is complete, but there are some unfocused goals.
;; Focus next goal with bullet *.
;; </infomsg>
;;
;; <infomsg>No more subgoals, but there are some goals you gave up:</infomsg>
;;
;; <infomsg>All the remaining goals are on the shelf.</infomsg>
(defcustom coq-proof-tree-branch-finished-regexp
  (concat "^\\(\\(?:Proof completed\\.\\)\\|"
          "\\(?:\\(?:<infomsg>\\)?No more subgoals\\)\\|"
          "\\(No more subgoals but non-instantiated "
          "existential variables:\\)\\|"
          "\\(?:<infomsg>All the remaining goals are on the shelf\\)\\|"
          "\\(<infomsg>\\s-*This subproof is complete, but there are "
          "\\(?:still\\|some\\) unfocused goals.\\)\\)")
  "Regexp for `proof-tree-branch-finished-regexp'."
  :type 'regexp
  :group 'coq-proof-tree)


;;
;; Outline mode
;;

;; FIXME, deal with interacive "Definition"
(defvar coq-outline-regexp
  ;;  (concat "(\\*\\|"
  (concat "[ ]*" (regexp-opt
                  '(
                    "Ltac" "Corr" "Modu" "Sect" "Chap" "Goal"
                    "Definition" "Lemm" "Theo" "Fact" "Rema"
                    "Mutu" "Fixp" "Func") t)))
;;)

(defvar coq-outline-heading-end-regexp "\\.[ \t\n]")

(defvar coq-shell-outline-regexp coq-goal-regexp)
(defvar coq-shell-outline-heading-end-regexp coq-goal-regexp)


(defconst coq-state-preserving-tactics-regexp
  (proof-regexp-alt-list coq-state-preserving-tactics))
(defconst coq-state-changing-commands-regexp
  (proof-regexp-alt-list coq-keywords-state-changing-commands))
(defconst coq-state-preserving-commands-regexp
  (proof-regexp-alt-list coq-keywords-state-preserving-commands))
(defconst coq-commands-regexp
  (proof-regexp-alt-list coq-keywords-commands))
(defvar coq-retractable-instruct-regexp
  (proof-regexp-alt-list coq-retractable-instruct))
(defvar coq-non-retractable-instruct-regexp
  (proof-regexp-alt-list coq-non-retractable-instruct))


;;
;; Derived modes
;;

(eval-and-compile ;; FIXME: Why?
  (define-derived-mode coq-response-mode proof-response-mode
    "Coq Response" nil
    (coq-response-config)))

(eval-and-compile ;; FIXME: Why?
  (define-derived-mode coq-mode proof-mode "Coq"
    "Major mode for Coq scripts.

\\{coq-mode-map}"
    (coq-mode-config)))

(eval-and-compile ;; FIXME: Why?
  (define-derived-mode coq-goals-mode proof-goals-mode
    "Coq Goals" nil
    (coq-goals-mode-config)))

;; Indentation and navigation support via SMIE.

(defcustom coq-use-smie t
  "OBSOLETE. smie code is always used now.

If non-nil, Coq mode will try to use SMIE for indentation.
SMIE is a navigation and indentation framework available in Emacs >= 23.3."
  :type 'boolean
  :group 'coq)

(require 'smie nil 'noerror)
(require 'coq-smie nil 'noerror)

(defun coq-reset-all-state ()
  (coq-reset-state-vars)
  (coq-reset-tables)
  (coq-server--clear-response-buffer)
  (coq-server--clear-goals-buffer)
  (when proof-script-buffer
    (with-current-buffer proof-script-buffer
      (mapc 'span-delete (overlays-in (point-min) (point-max)))))
  (proof-init-segmentation))

;;
;; Auxiliary code for Coq modes
;;


(defun coq-remove-trailing-blanks (s)
  (let ((pos (string-match "\\s-*\\'" s)))
    (substring s 0 pos)))

(defun coq-remove-starting-blanks (s)
  (string-match "\\`\\s-*" s)
  (substring s (match-end 0) (length s)))

;;;;;;;;;;; Trying to accept { and } as terminator for empty commands. Actually
;;;;;;;;;;; I am experimenting two new commands "{" and "}" (without no
;;;;;;;;;;; trailing ".") which behave like BeginSubProof and EndSubproof. The
;;;;;;;;;;; absence of a trailing "." makes it difficult to distinguish between
;;;;;;;;;;; "{" of normal coq code (implicits, records) and this the new
;;;;;;;;;;; commands. We therefore define a coq-script-parse-function to this
;;;;;;;;;;; purpose.

;; coq-end-command-regexp is ni coq-indent.el
(defconst coq-script-command-end-regexp coq-end-command-regexp)
;;        "\\(?:[^.]\\|\\(?:\\.\\.\\)\\)\\.\\(\\s-\\|\\'\\)")



;; slight modification of proof-script-generic-parse-cmdend (one of the
;; candidate for proof-script-parse-function), to allow "{" and "}" to be
;; command terminator when the command is empty. TO PLUG: swith the comment
;; below and rename coq-script-parse-function2 into coq-script-parse-function
(defun coq-script-parse-function ()
  "For `proof-script-parse-function' if `proof-script-command-end-regexp' set."
  (coq-script-parse-cmdend-forward))

;;;;;;;;;;;;;;;;;;;;;;;;;; End of "{" and "} experiments ;;;;;;;;;;;;


;;;;;;;;;;;;;;;;;;;;;;;;;; Freeze buffers ;;;;;;;;;;;;
;; For storing output of respnse and goals buffers into a permanent buffer.

(defun coq-clone-buffer-response-mode (s &optional erase)
  (let ((already-existing (get-buffer s))
        (nb (get-buffer-create s)))
    (save-window-excursion
      (switch-to-buffer nb)
      (unless already-existing
        (coq-response-mode)
        (read-only-mode 0))
      (goto-char (point-min))
      (insert "\n************************************\n")
      (goto-char (point-min)))
    (if erase (copy-to-buffer nb (point-min) (point-max))
      (append-to-buffer nb (point-min) (point-max)))
    ;; (set-window-point window pos)
    nb))

;; copy the content of proof-response-buffer into the "response-freeze" buffer,
;; resetting its content if ERASE non nil.
(defun proof-store-buffer-win (buffer &optional erase)
  (proof-with-current-buffer-if-exists buffer
                                       (let ((newbuffer nil))
                                         (set-buffer buffer)
                                         (setq newbuffer (coq-clone-buffer-response-mode "*response-freeze*" erase))
                                         (let ((win (display-buffer-other-frame newbuffer))
                                               (win-point-min (save-window-excursion
                                                                (switch-to-buffer-other-frame newbuffer)
                                                                (point-min))))
                                           (set-window-point win win-point-min)))))

(defun proof-store-response-win (&optional erase)
  (interactive "P")
  (proof-store-buffer-win proof-response-buffer erase))

(defun proof-store-goals-win (&optional erase)
  (interactive "P")
  (proof-store-buffer-win proof-goals-buffer erase))

;;;;;;;;;;;;;;;;;;;;;;;;;;;;;;;;;;;;;;;;;;;;;;;;;



;; make this non recursive?
(defun build-list-id-from-string (s)
  "Build a list of string from a string S of the form \"id1|id2|...|idn\"."
  (if (or (not s) (string= s "")) '()
    (let ((x (string-match (concat "\\(" coq-id-shy "\\)\\(?:|\\|\\'\\)\\(.*\\)") s)))
      (if (not x) (error "Cannot extract list of ids from string")
        (cons (match-string 1 s)
              (build-list-id-from-string (match-string 2 s)))))))

;; 
;; type status = {
;;   status_path : string list;
;;   (** Module path of the current proof *)
;;   status_proofname : string option;
;;   (** Current proof name. [None] if no focussed proof is in progress *)
;;   status_allproofs : string list;
;;   (** List of all pending proofs. Order is not significant *)
;;   status_proofnum : int;
;;   (** An id describing the state of the current proof. *)
;; }

(defun coq-in-proof ()
  (not (null coq-pending-proofs)))

;; Each time the state changes (hook below), (try to) put the state number in
;; the last locked span (will fail if there is already a number which should
;; happen when going back in the script).  The state number we put is not the
;; last one because the last one has been sent by Coq *after* the change. We
;; use `coq-last-but-one-state-id' instead and then update it.

;; hook for resizing windows
(add-hook 'proof-server-init-hook 'coq-optimise-resp-windows-if-option)

;; hook to count how many Adds we're about to send
(add-hook 'proof-server-enqueue-hook 'coq-server-count-pending-adds)

(defun count-not-intersection (l notin)
  "Return the number of elts of L that are not in NOTIN."
  (let ((l1 l) (l2 notin) (res 0))
    (while l1
      (if (member (car l1) l2) ()
        (setq res (+ res 1))) ; else
      (setq l1 (cdr l1)))
    res
    ))

(defun coq--find-previous-state-id (span)
  "Find state id for nearest span with a state id before SPAN."
  (with-current-buffer proof-script-buffer
    (save-excursion
      (goto-char (1- (span-start span)))
      (let (state-id)
        (while (and (not state-id) (> (point) (point-min)))
          (let* ((spans (overlays-at (point)))
                 (vanilla-spans (cl-remove-if-not
                                 (lambda (sp)
                                   (eq (span-property sp 'type) 'vanilla))
                                 spans)))
            (if vanilla-spans
                (setq state-id (span-property (car vanilla-spans) 'state-id))
              ;; search backward
              (let ((comment-spans (cl-remove-if-not
                                    (lambda (sp)
                                      (eq (span-property sp 'type) 'comment))
                                    spans)))
                (if comment-spans
                    (goto-char (1- (span-start (car comment-spans))))
                  (goto-char (1- (point))))))))
        state-id))))
        
;; send a command to coqtop via XML to do retraction
(defun coq-server-find-and-forget (span)
  "Backtrack to SPAN, possibly resulting in a full retraction. Send Edit_at for the 
nearest preceding span with a state id."
  (unless 
      ;; processed externally (i.e. Require, etc), nothing to do
      ;; (should really be unlocked when we undo the Require).
      (eq (span-property span 'type) 'proverproc) ; TODO is this needed?
    ;; remove any processing spans beneath this span
    ;; because we'll need to re-do then
    ;; we don't know the keys for these spans in the span table
    ;; that's OK, values are weakly held in that table
    (with-current-buffer proof-script-buffer
      (let* ((spans (overlays-in (span-end span) (point-max)))
             (processing-spans 
              (cl-remove-if-not 
               (lambda (sp) (span-property sp 'processing-in)) 
               spans)))
        (mapc 'span-delete processing-spans)))
    ;; if auto-retracting on error, leave error in response buffer
    (if (or coq-server-retraction-on-error
            coq-server-retraction-on-interrupt)
        (setq coq-server-retraction-on-error nil
              coq-server-retraction-on-interrupt nil)
      (coq-server--clear-response-buffer))
    ;; use nearest state id before this span; if none, retract buffer
    (if (and (= (span-start span) 1) coq-retract-buffer-state-id)
        (coq-server--send-retraction coq-retract-buffer-state-id t)
      (let ((prev-state-id (coq--find-previous-state-id span)))
        (if prev-state-id
            (coq-server--send-retraction prev-state-id t)
          (proof-retract-buffer))))))

(defvar coq-current-goal 1
  "Last goal that Emacs looked at.")

(defun coq-goal-hyp ()
  (cond
   ((looking-at "============================\n")
    (goto-char (match-end 0))
    (cons 'goal (int-to-string coq-current-goal)))
   ((looking-at "subgoal \\([0-9]+\\) is:\n")
    (goto-char (match-end 0))
    (cons 'goal (match-string 1))       ;FIXME: This is dead-code!?  --Stef
    (setq coq-current-goal (string-to-number (match-string 1))))
   ((proof-looking-at proof-shell-assumption-regexp)
    (cons 'hyp (match-string 1)))
   (t nil)))

(defun coq-state-preserving-p (cmd)
  ;; (or
  (proof-string-match coq-non-retractable-instruct-regexp cmd))
;; (and
;;  (not (proof-string-match coq-retractable-instruct-regexp cmd))
;;  (or
;;   (message "Unknown command, hopes this won't desynchronize ProofGeneral")
;;   t))))


(defun coq-hide-additional-subgoals-switch ()
  "Function invoked when the user switches `coq-hide-additional-subgoals'."
  (if coq-time-commands
      (progn
        (setq coq-hide-additional-subgoals nil)
        (error
         "You must disable ``Time Commands'' (var coq-time-commands) first"))
    (if coq-hide-additional-subgoals
        (setq proof-shell-end-goals-regexp coq-end-goals-regexp-hide-subgoals)
      (setq proof-shell-end-goals-regexp coq-end-goals-regexp-show-subgoals))))

(defun coq-time-commands-switch ()
  "Function invoked when the user switches `coq-time-commands'.
Resets `coq-hide-additional-subgoals' and puts nil into
`proof-shell-end-goals-regexp' to ensure the timing is visible in
the *goals* buffer."
  (if coq-time-commands
      (progn
        (let ((coq-time-commands nil))
          (customize-set-variable 'coq-hide-additional-subgoals nil))
        (setq proof-shell-end-goals-regexp nil))
    (coq-hide-additional-subgoals-switch)))

;;
;; Commands for Coq
;;

(defconst notation-print-kinds-table
  '(("Print Scope(s)" 0) ("Print Visibility" 1))
  "Enumerates the different kinds of notation information one can get from Coq.")

;; helper for insert intros
(defun coq--format-intros (output)
  "Create an “intros” form from the OUTPUT of “Show Intros”."
  (let* ((shints (replace-regexp-in-string "[\r\n ]*\\'" "" output)))
    (if (or (string= "" shints)
	    (string-match coq-error-regexp shints))
	(error "Don't know what to intro")
      (format "intros %s" shints))))

(defun coq-insert-intros ()
  "Insert an intros command with names given by Show Intros.
Based on idea mentioned in Coq reference manual."
  (interactive)
  (proof-server-invisible-cmd-handle-result
   (coq-queries-show-intros-thunk)
   (lambda (response call span)
     (let ((intros (coq-queries-get-message-string response)))
       (if intros
         (with-current-buffer proof-script-buffer
           (indent-region (point)
                          (progn (insert (coq--format-intros intros))
                                 (save-excursion
                                   (insert " ")
                                   (point))))
           ;; `proof-electric-terminator' moves the point in all sorts of strange
           ;; ways, so we run it last
           (let ((last-command-event ?.)) ;; Insert a dot
             (proof-electric-terminator)))
         ;; if no intros, call default response handler
         (coq-server-process-response response call span))))))

(defun coq-check-document ()
  "Force coqtop to check validity of entire document."
  (interactive)
  (proof-server-send-to-prover (coq-xml-status 'true)))

(defun coq-find-theorems ()
  (coq-queries-ask "Find theorems" "Search" nil))

(defun coq-get-context ()
  (proof-server-invisible-command
   (coq-queries-print-all-thunk)))

(defun coq-PrintScope ()
  "Show information on Coq notations."
  (interactive)
  (let*
      ((mods
        (completing-read "Infos on notation (TAB to see list): "
                         notation-print-kinds-table))
       (s (read-string  "Name (empty for all): ")))
    (cond
     ((and (string-equal mods "Print Scope(s)") (string-equal s ""))
      (proof-invisible-command (coq-queries-print-scopes-thunk)))
     (t
      (proof-invisible-command (coq-queries-print-visibility-thunk))))))

(defcustom coq-remap-mouse-1 nil
  "Whether coq mode should remap mouse button 1 to coq queries.

This overrides the default global binding of (control mouse-1) and
(shift mouse-1) (buffers and faces menus). Hence it is nil by
default."
  :type 'boolean
  :group 'coq)


;; On a mouse event, try to query the id at point clicked.
(defun coq-id-under-mouse-query (event)
  "Query the prover about the identifier or notation near mouse click EVENT.
This is mapped to control/shift mouse-1, unless coq-remap-mouse-1
is nil (t by default)."
  (interactive "e")
  (save-selected-window
    (save-selected-frame
     (save-excursion
       (mouse-set-point event)
       (let* ((id (coq-id-at-point))
              (notat (coq-notation-at-position (point)))
              (modifs (event-modifiers event))
              (shft (member 'shift modifs))
              (ctrl (member 'control modifs))
              (cmd (when (or id notat)
                     (if (and ctrl shft) (if id "Check" "Locate")
                       (if shft (if id "About" "Locate")
                         (if ctrl (if id "Print" "Locate")))))))
         (proof-invisible-command
          (format (concat  cmd " %s . ")
                  ;; Notation need to be surrounded by ""
                  (if id id (concat "\"" notat "\"")))))))))

(defsubst coq-put-into-brackets (s)
  (concat "[ " s " ]"))

(defsubst coq-put-into-double-quote-if-notation (s)
  (if (coq-is-symbol-or-punct (string-to-char s))
      (concat "\"" s "\"")
    s))

(defun coq-build-removed-pattern (s)
  (concat " -\"" s "\""))

(defun coq-build-removed-patterns (l)
  (mapcar 'coq-build-removed-pattern l))

(defsubst coq-put-into-quotes (s)
  (concat "\"" s "\""))

(defun coq-SearchIsos ()
  "Search a term whose type is isomorphic to given type.
This is specific to `coq-mode'."
  (interactive)
  (coq-queries-ask
   "SearchPattern (parenthesis mandatory), ex: (?X1 + _ = _ + ?X1)"
   "SearchPattern" nil))

(defun coq-SearchConstant ()
  (interactive)
  (coq-queries-ask "Search constant" "Search"))

(defun coq-SearchRewrite ()
  (interactive)
  (coq-queries-ask "SearchRewrite" "SearchRewrite" nil))

;; N.B. SearchAbout was replaced bySearch in v8.5
;; so it's removed here

(defun coq-Print (with-printing-all)
  "Ask for an ident and print the corresponding term.
With flag Printing All if some prefix arg is given (C-u)."
  (interactive "P")
  (if with-printing-all
      (coq-queries-ask-show-all "Print" "Print")
    (coq-queries-ask "Print" "Print")))

(defun coq-Print-with-implicits ()
  "Ask for an ident and print the corresponding term."
  (interactive)
  (coq-queries-ask-show-implicits "Print" "Print"))

(defun coq-Print-with-all ()
  "Ask for an ident and print the corresponding term."
  (interactive)
  (coq-queries-ask-show-all "Print" "Print"))

(defun coq-About (withprintingall)
  "Ask for an ident and print information on it."
  (interactive "P")
  (if withprintingall
      (coq-queries-ask-show-all "About" "About")
    (coq-queries-ask "About" "About")))

(defun coq-About-with-implicits ()
  "Ask for an ident and print information on it."
  (interactive)
  (coq-queries-ask-show-implicits "About" "About"))

(defun coq-About-with-all ()
  "Ask for an ident and print information on it."
  (interactive)
  (coq-queries-ask-show-all "About" "About"))


(defun coq-LocateConstant ()
  "Locate a constant."
  (interactive)
  (coq-queries-ask "Locate" "Locate"))

(defun coq-LocateLibrary ()
  "Locate a library."
  (interactive)
  (coq-queries-ask "Locate Library" "Locate Library"))

(defun coq-LocateNotation ()
  "Locate a notation.  Put it automatically into quotes.
This is specific to `coq-mode'."
  (interactive)
  (coq-queries-ask
   "Locate notation (ex: \'exists\' _ , _)" "Locate"
   ))

(defun coq-Inspect ()
  (interactive)
  (coq-queries-ask "Inspect how many objects back?" "Inspect" t))

(defun coq-PrintSection()
  (interactive)
  (coq-queries-ask "Print Section" "Print Section" t))

(defun coq-Print-implicit ()
  "Ask for an ident and print the corresponding term."
  (interactive)
  (coq-queries-ask "Print Implicit" "Print Implicit"))

(defun coq-Check (withprintingall)
  "Ask for a term and print its type.
With flag Printing All if some prefix arg is given (C-u)."
  (interactive "P")
  (if withprintingall
      (coq-queries-ask-show-all "Check" "Check")
    (coq-queries-ask "Check" "Check")))

(defun coq-Check-show-implicits ()
  "Ask for a term and print its type."
  (interactive)
  (coq-queries-ask-show-implicits "Check" "Check"))

(defun coq-Check-show-all ()
  "Ask for a term and print its type."
  (interactive)
  (coq-queries-ask-show-all "Check" "Check"))

(defun coq-get-response-string-at (&optional pt)
  "Go forward from PT until reaching a 'response property, and return it.
Response span only starts at first non space character of a
command, so we may have to go forward to find it. Starts
from (point) if pt is nil. Precondition: pt (or point if nil)
must be in locked region."
  (let ((pt (or pt (point))))
    (save-excursion
      (goto-char pt)
      (while (and (not (eq (point) (point-max)))
                  (not (span-at (point) 'response)))
        (forward-char))
      (span-property (span-at (point) 'response) 'response))))

(defun coq-Show (with-printing-all)
  "Ask for a number i and show the ith goal.
Ask for a number i and show the ith current goal. With non-nil
prefix argument and not on the locked span, show the goal with
flag Printing All set."
  ;; Disabled:
  ;;  "Ask for a number i and show the ith goal, or show ancient goal.
  ;;If point is on a locked span, show the corresponding coq
  ;;output (i.e. for tactics: the goal after the tactic). Otherwise
  ;;ask for a number i and show the ith current goal. With non-nil
  ;;prefix argument and not on the locked span, show the goal with
  ;;flag Printing All set."
  (interactive "P")
  ;; Disabling this because we don't ask for a goal after every state, which would be
  ;; expensive. If Coq offered a way to query for the goal at a state id, we could query
  ;; for that
  (if (proof-in-locked-region-p)
      (message "Can't ask for non-current goal")
    (if with-printing-all
        (coq-queries-ask-show-all "Show goal number" "Show")
      (coq-queries-ask "Show goal number" "Show" t))))

(defun coq-Show-with-implicits ()
  "Ask for a number i and show the ith goal."
  (interactive)
  (coq-queries-ask-show-implicits "Show goal number" "Show"))

(defun coq-Show-with-all ()
  "Ask for a number i and show the ith goal."
  (interactive)
  (coq-queries-ask-show-all "Show goal number" "Show"))

;; Check
(cl-eval-when (compile)
           (defvar coq-auto-adapt-printing-width nil)); defpacustom

;; Since Printing Width is a synchronized option in coq (?) it is retored
;; silently to a previous value when retracting. So we reset the stored width
;; when retracting, so that it will be auto-adapted at the next command. Not
;; perfect: we have to forward one step to see the effect.

;; FIXME: hopefully this will eventually become a non synchronized option and
;; we can remove this.
(defun coq-set-auto-adapt-printing-width (&optional _val _symb); args are for :set compatibility
  "Function called when setting `auto-adapt-printing-width'"
  (if coq-auto-adapt-printing-width
      (progn
        (add-hook 'proof-assert-command-hook 'coq-adapt-printing-width)
        (add-hook 'proof-retract-command-hook 'coq-reset-printing-width))
    (remove-hook 'proof-assert-command-hook 'coq-adapt-printing-width)
    (remove-hook 'proof-retract-command-hook 'coq-reset-printing-width)))

(defpacustom auto-adapt-printing-width t
  "If non-nil, adapt automatically printing width of goals window.
Each timme the user sends abunch of commands to Coq, check if the
width of the goals window changed, and adapt coq printing width.
WARNING: If several windows are displaying the goals buffer, one
is chosen randomly. WARNING 2: when backtracking the printing
width is synchronized by coq (?!)."
  :type 'boolean
  :safe 'booleanp
  :group 'coq
  :eval (coq-set-auto-adapt-printing-width))


;; defpacustom fails to call :eval during inititialization, see trac #456
(coq-set-auto-adapt-printing-width)

;; this initiates auto adapt printing width at start, by reading the config
;; var. Let us put this at the end of hooks to have a chance to read local
;; variables first.
(add-hook 'coq-mode-hook 'coq-auto-adapt-printing-width t)

(defvar coq-current-line-width nil
  "Current line width of the Coq printing width.
Its value will be updated whenever a command is sent if
necessary.")

;; Resetting the known printing width (for when we don't know it, for example
;; when retracting.
(defun coq-reset-printing-width ()
  (setq coq-current-line-width nil))

(defun coq-buffer-window-width (buffer)
  "Return the width of a window currently displaying BUFFER."
  (let*
      ((buf-wins (get-buffer-window-list buffer nil t))
       (_ (if (not (eq 1 (length buf-wins)))
              (display-warning
               'proof-general
               "Zero or more than one goals window, guessing window width."
               :debug)))
       (buf-win (car buf-wins)));; TODO return the widest one instead of the first?
    ;; return nil if no goal buffer found
    (and buf-win (window-width buf-win))))


(defun coq-goals-window-width ()
  (coq-buffer-window-width proof-goals-buffer))
(defun coq-response-window-width ()
  (coq-buffer-window-width proof-response-buffer))

(defun coq-guess-goal-buffer-at-next-command ()
  "Return the probable width of goals buffer if it pops up now.
This is a guess based on the current width of goals buffer if
present, current pg display mode and current geometry otherwise."
  (let (pol (proof-guess-3win-display-policy proof-three-window-mode-policy))
    (cond
     ;; goals buffer is visible, bingo
     ((coq-goals-window-width))
     ;; Below is the heuristic to guess the good width for goals
     ;; 2 windows mode, response-buffer visible, use this width
     ((and (not proof-three-window-enable) (coq-response-window-width)))
     ;; 2 windows mode, response buffer not visible, give up
     ((not proof-three-window-enable) nil)
     ;; 3 windows mode, one frame, and vertical policy
     ((and proof-three-window-enable (not proof-multiple-frames-enable)
           (eq pol 'vertical))
      (window-width))
     ;; 3 windows mode, one frame, other policies, give up
     ((and proof-three-window-enable (not proof-multiple-frames-enable))
      nil)
     ;; multiple frames. If goals buffer pops up it will have frame default
     ;; size. Falling back to X default window size if not specified.
     ;; This is hard to mimick, let us give up
     (proof-multiple-frames-enable nil)
     (t nil) ;; assert false?
     )))

(defun coq-adapt-printing-width (&optional show width)
  "Sends a Set Printing Width command to coq to fit the response window's width.
A Show command is also issued if SHOW is non-nil, so that the
goal is redisplayed."
  (interactive)
  (let ((wdth (or width (coq-guess-goal-buffer-at-next-command))))
    ;; if no available width, or unchanged, do nothing
    (when (and wdth (not (equal wdth coq-current-line-width)))
      (let* ((print-width (1- wdth))
             (print-thunk (coq-queries-set-printing-width print-width)))
        (proof-invisible-command print-thunk)
        (when show
          (proof-invisible-command (lambda () (list (coq-xml-goal) nil)))))
      (setq coq-current-line-width wdth))))

(defun coq-adapt-printing-width-and-show(&optional _ width)
  (interactive)
  (coq-adapt-printing-width t width))

(defun coq-ask-adapt-printing-width-and-show ()
  (interactive)
  (let* ((deflt (coq-goals-window-width))
         (rd (read-number (format "Width (%S): " deflt) deflt)))
    (coq-adapt-printing-width t rd)))


(defvar coq-highlight-id-last-regexp nil)

(defun coq-highlight-id-in-goals (re)
  (with-current-buffer proof-goals-buffer
    (highlight-regexp re 'lazy-highlight)))

(defun coq-unhighlight-id-in-goals (re)
  (with-current-buffer proof-goals-buffer
    (unhighlight-regexp re)))

(defun coq-highlight-id-at-pt-in-goals ()
  (interactive)
  (let* ((id (coq-id-or-notation-at-point))
         (re (regexp-quote (or id ""))))
    (when coq-highlight-id-last-regexp
      (coq-unhighlight-id-in-goals coq-highlight-id-last-regexp))
       (coq-highlight-id-in-goals re)
       (setq coq-highlight-id-last-regexp re)))

;; Items on Other Queries menu

(proof-definvisible coq-print-hint (coq-queries-print-hint-thunk))
(proof-definvisible coq-show-tree (coq-queries-show-tree-thunk))
(proof-definvisible coq-show-proof (coq-queries-show-proof-thunk))
(proof-definvisible coq-show-conjectures (coq-queries-show-conjectures-thunk))
(proof-definvisible coq-show-intros (coq-queries-show-intros-thunk))

(proof-definvisible coq-set-printing-all (coq-queries-set-printing-all-thunk))
(proof-definvisible coq-unset-printing-all (coq-queries-unset-printing-all-thunk))
(proof-definvisible coq-set-printing-synth (coq-queries-set-printing-synth-thunk))
(proof-definvisible coq-unset-printing-synth (coq-queries-unset-printing-synth-thunk))
(proof-definvisible coq-set-printing-coercions (coq-queries-set-printing-coercions-thunk))
(proof-definvisible coq-unset-printing-coercions (coq-queries-unset-printing-coercions-thunk))
(proof-definvisible coq-set-printing-universes (coq-queries-set-printing-universes-thunk))
(proof-definvisible coq-unset-printing-universes (coq-queries-unset-printing-universes-thunk))
(proof-definvisible coq-set-printing-wildcards (coq-queries-set-printing-wildcard-thunk))
(proof-definvisible coq-unset-printing-wildcards (coq-queries-unset-printing-wildcard-thunk))
(proof-definvisible coq-pwd (coq-queries-pwd-thunk))

(defun coq-Compile ()
  "Compiles current buffer."
  (interactive)
  (let* ((n (buffer-name))
         (l (string-match ".v" n)))
    (compile (concat "make " (substring n 0 l) ".vo"))))





;;;;;;;;;;;;;;;;;;;;;;;;;;;;;;;;;;;;;;;;;;;;;;;;;;;;;;;;;;;;;;;;;;;
;;
;; Holes mode switch
;; TODO: have this plugged again when we have abbreviation without holes
;; For now holes are always enabled.
                                        ;(defpacustom use-editing-holes t
                                        ;  "Enable holes for editing."
                                        ;  :type 'boolean)


;;;;;;;;;;;;;;;;;;;;;;;;;;;;;;;;;;;;;;;;;;;;;;;;;;;;;;;;;;;;;;;;;;;;;;;;
;;   Configuring proof and pbp mode and setting up various utilities  ;;
;;;;;;;;;;;;;;;;;;;;;;;;;;;;;;;;;;;;;;;;;;;;;;;;;;;;;;;;;;;;;;;;;;;;;;;;


;; General consensus among users: flickering spans are much too annoying
;; compared to the usefulness of tooltips.
;; Set to t to bring it back%%
;;
;; FIXME: this always sets proof-output-tooltips to nil, even if the user puts
;; explicitely the reverse in it sconfig file. I just want to change the
;; *default* value to nil.
(custom-set-default 'proof-output-tooltips nil)

;; This seems xemacs only code, remove?
(defconst coq-prettify-symbols-alist
  '(("not"	. ?¬)
    ;; ("/\\"	. ?∧)
    ("/\\"	. ?⋀)
    ;; ("\\/"	. ?∨)
    ("\\/"	. ?⋁)
    ;;("forall"	. ?∀)
    ("forall"	. ?Π)
    ("fun"	. ?λ)
    ("->"	. ?→)
    ("<-"	. ?←)
    ("=>"	. ?⇒)
    ;; ("~>"	. ?↝) ;; less desirable
    ;; ("-<"	. ?↢) ;; Paterson's arrow syntax
    ;; ("-<"	. ?⤙) ;; nicer but uncommon
    ("::"	. ?∷)
    ))


(defun coq-get-comment-region (pt)
  "Return a list of the forme (beg end) where beg,end is the comment region arount position PT.
Return nil if PT is not inside a comment"
  (save-excursion
    (goto-char pt)
    `(,(save-excursion (coq-find-comment-start))
      ,(save-excursion (coq-find-comment-end)))))

(defun coq-near-comment-region ()
  "Return a list of the forme (beg end) where beg,end is the comment region near position PT.
Return nil if PT is not near a comment.
Near here means PT is either inside or just aside of a comment."
  (save-excursion
    (cond
     ((coq-looking-at-comment)
      (coq-get-comment-region (point)))
     ((and (looking-back proof-script-comment-end)
           (save-excursion (forward-char -1) (coq-looking-at-comment)))
      (coq-get-comment-region (- (point) 1)))
     ((and (looking-at proof-script-comment-start)
           (save-excursion (forward-char) (coq-looking-at-comment)))
      (coq-get-comment-region (+ (point) 1))))))

(defun coq-fill-paragraph-function (_)
  "Coq mode specific fill-paragraph function. Fills only comment at point."
  (let ((reg (coq-near-comment-region)))
    (when reg
      (fill-region (car reg) (cadr reg))))
  t);; true to not fallback to standard fill function

;; TODO (but only for paragraphs in comments)
;; Should recognize coqdoc bullets, stars etc... Unplugged for now.
(defun coq-adaptive-fill-function ()
  (let ((reg (coq-near-comment-region)))
    (save-excursion
      (goto-char (car reg))
      (re-search-forward "\\((\\*+ ?\\)\\( *\\)")
      (let* ((cm-start (match-string 1))
             (cm-prefix (match-string 2)))
        (concat (make-string (length cm-start) ? ) cm-prefix)))))

(defun coq-interrupt-coq ()
  (when proof-server-process
    (let ((complete-p (tq-response-complete coq-server-transaction-queue)))
      (proof-server-clear-state)
      ;; resets completed flag
      ;; which is why we get its value first
      (tq-flush coq-server-transaction-queue) 
      (if complete-p
          ;; if Coq not working, stop active workers
          ;; locked region may not reflect what Coq has processed, so reset end
          (progn
            (message "Stopping Coq active workers")
            (coq-server-stop-active-workers))
        ;; on interrupt, get a fail-value, resulting in Edit_at
        (when (and proof-server-process (eq (process-status proof-server-process) 'run))
          ;; get pid of shell used to start Coq
          (let* ((coq-shell-pid (process-id proof-server-process)) 
                 ;; those pids with the shell pid as parent (should be just one)
                 (coq-pids (cl-remove-if-not (lambda (pid)
                                               (let ((ppid (cdr (assoc 'ppid (process-attributes pid)))))
                                                 (and ppid (= coq-shell-pid ppid))))
                                             (list-system-processes))))
            (mapc (lambda (pid)
                    (message "Sending SIGINT to Coq process: %s" pid)
                    (signal-process pid 'SIGINT))
                  coq-pids)
            (setq coq-server-retraction-on-interrupt t))))
      (let* ((current-span (coq-server--get-span-with-state-id coq-current-state-id))
             (end (if current-span (span-end current-span) 1)))
        (proof-set-queue-end end)
        (proof-set-locked-end end))
      (coq-header-line-update))))

;;;;;;;;;;;;;;;;;;;;;;;attempt to deal with debug mode ;;;;;;;;;;;;;;;;

;; tries to extract the last debug goal and display it in goals buffer
(defun coq-display-debug-goal ()
  (interactive)
  (with-current-buffer proof-shell-buffer
    (let ((pt (progn (save-excursion (forward-line -1) (point)))))
      (save-excursion
        (re-search-backward "^TcDebug" pt t)
        (re-search-backward "<infomsg>\\|^TcDebug\\|^</prompt>" nil t)
        (when (looking-at "<infomsg>")
          (let ((pt2 (point)))
            (re-search-backward "Goal:\\|^TcDebug\\|^</prompt>" nil t)
            (when (looking-at "Goal")
              (pg-goals-display (buffer-substring (point) pt2) nil))))))))

;;;;;;;;;;;;;;;;;;;;;;;;;;;;;;;;;;;;;;;;;;;;;;;;;;;;;;;;;;;;;;;;;;;;;;;

(defun coq-mode-config ()
  ;; SMIE needs this.
  (set (make-local-variable 'parse-sexp-ignore-comments) t)
  ;; Coq error messages are thrown off by TAB chars.
  (set (make-local-variable 'indent-tabs-mode) nil)
  ;; Coq defninition never start by a parenthesis
  (set (make-local-variable 'open-paren-in-column-0-is-defun-start) nil)
  ;; do not break lines in code when filling
  (set (make-local-variable 'fill-nobreak-predicate)
       (lambda () (not (nth 4 (syntax-ppss)))))
  ;; coq mode specific indentation function
  (set (make-local-variable 'fill-paragraph-function) 'coq-fill-paragraph-function)

  ;; TODO (but only for paragraphs in comments)
  ;; (set (make-local-variable 'paragraph-start)  "[ 	]*\\((\\**\\|$\\)")
  ;; (set (make-local-variable 'paragraph-separate) "\\**) *$\\|$")
  ;; (set (make-local-variable 'adaptive-fill-function) 'coq-adaptive-fill-function)

  ;; coq-mode colorize errors better than the generic mechanism
  (setq proof-script-color-error-messages nil)
  (setq proof-terminal-string ".")
  (setq proof-script-command-end-regexp coq-script-command-end-regexp)
  (setq proof-script-parse-function 'coq-script-parse-function)
  (setq proof-script-comment-start "(*")
  (setq proof-script-comment-end "*)")
  (setq proof-script-insert-newlines nil)
  (set (make-local-variable 'comment-start-skip)  "(\\*+ *")
  (set (make-local-variable 'comment-end-skip) " *\\*+)")
  (setq proof-unnamed-theorem-name "Unnamed_thm") ; Coq's default name

  (setq proof-assistant-home-page coq-www-home-page)

  (setq proof-prog-name coq-prog-name)
  (setq proof-guess-command-line 'coq-guess-command-line)
  (setq proof-prog-name-guess t)

  (setq proof-everything-sent-fun (lambda ()
                                    (tq-everything-sent coq-server-transaction-queue)))
  
  (setq proof-command-formatting-fun 'coq-format-command)
  (setq proof-server-interrupt-fun 'coq-interrupt-coq)
  (setq proof-server-response-complete-fun (lambda () (tq-response-complete coq-server-transaction-queue)))
  
  ;; We manage file saving via coq-compile-auto-save and for coq
  ;; it is not necessary to save files when starting a new buffer.
  (setq proof-query-file-save-when-activating-scripting nil)

  ;; Sent to proof engine
  (setq proof-showproof-command
        (lambda () (list (coq-xml-goal) nil)))
  (setq proof-goal-command "Goal %s. "
        proof-save-command "Save %s. ")
  ;; FIXME da: Does Coq have a help or about command?
  ;;	proof-info-command "Help"

  (setq proof-server-quit-cmd (lambda () (list (coq-xml-quit) nil)))
  (setq proof-context-command 'coq-get-context)
  
  (setq proof-goal-command-p 'coq-goal-command-p
        proof-find-and-forget-fn 'coq-server-find-and-forget
        pg-topterm-goalhyplit-fn 'coq-goal-hyp ; TODO not used?
        proof-state-preserving-p 'coq-state-preserving-p)

  ;; TODO REPLACE THIS?
  '(setq proof-query-identifier-command "Check %s.")
  ;;TODO: from v8.5 this wold be better:
  ;;(setq proof-query-identifier-command "About %s.")

  (setq proof-really-save-command-p 'coq-save-command-p ;pierre:deals with Proof <term>.
        proof-save-with-hole-regexp coq-save-with-hole-regexp
        proof-goal-with-hole-regexp coq-goal-with-hole-regexp
        proof-nested-undo-regexp coq-state-changing-commands-regexp
        proof-script-imenu-generic-expression coq-generic-expression)

  (when (fboundp 'smie-setup) ; always use smie, old indentation code removed
    (smie-setup coq-smie-grammar 'coq-smie-rules
                :forward-token 'coq-smie-forward-token
                :backward-token 'coq-smie-backward-token))

  ;; old indentation code.
  ;; (require 'coq-indent)
  ;; (setq
  ;;  ;; indentation is implemented in coq-indent.el
  ;;  indent-line-function 'coq-indent-line
  ;;  proof-indent-any-regexp      coq-indent-any-regexp
  ;;  proof-indent-open-regexp     coq-indent-open-regexp
  ;;  proof-indent-close-regexp    coq-indent-close-regexp)
  ;; (make-local-variable 'indent-region-function)
  ;; (setq indent-region-function 'coq-indent-region)
  
  
  ;; span menu
  (setq proof-script-span-context-menu-extensions 'coq-create-span-menu)

  '(setq proof-shell-start-silent-cmd "Set Silent. "
         proof-shell-stop-silent-cmd "Unset Silent. ")

  (coq-init-syntax-table)
  ;; we can cope with nested comments
  (set (make-local-variable 'comment-quote-nested) nil)

  ;; font-lock
  (setq proof-script-font-lock-keywords coq-font-lock-keywords-1)

  ;; FIXME: have abbreviation without holes
                                        ;(if coq-use-editing-holes (holes-mode 1))
  (holes-mode 1)

  (setq 
   proof-server-send-to-prover-fun 'coq-server-send-to-prover
   proof-server-make-command-thunk-fun 'coq-server-make-add-command-thunk
   proof-server-process-response-fun 'coq-server-process-response
   proof-server-init-cmd coq-server-init-cmds
   proof-server-retract-buffer-hook 'coq-reset-all-state
   proof-find-theorems-command 'coq-find-theorems
   proof-check-command 'coq-check-document)

  ;; prooftree config
  (setq
   proof-tree-configured t
   proof-tree-get-proof-info 'coq-proof-tree-get-proof-info
   proof-tree-find-begin-of-unfinished-proof
   'coq-find-begin-of-unfinished-proof)

  (proof-config-done)

  ;; outline
  (set (make-local-variable 'outline-regexp) coq-outline-regexp)
  (set (make-local-variable 'outline-heading-end-regexp)
       coq-outline-heading-end-regexp)

  ;; tags
  (if (file-exists-p coq-tags)
      (set (make-local-variable 'tags-table-list)
           (cons coq-tags tags-table-list)))

  ;; unescaping
  (coq-xml-set-space-token)
  
  (set (make-local-variable 'blink-matching-paren-dont-ignore-comments) t)

  (when coq-may-use-prettify
    (set (make-local-variable 'prettify-symbols-alist)
         coq-prettify-symbols-alist))

  (setq proof-cannot-reopen-processed-files nil)

  (add-hook 'proof-activate-scripting-hook 'proof-cd-sync nil t)

  (proof-eval-when-ready-for-assistant
   (easy-menu-define proof-goals-mode-aux-menu
     proof-goals-mode-map
     "Menu for Proof General goals buffer."
     (cons "Coq" coq-other-buffers-menu-entries)))

  (proof-eval-when-ready-for-assistant
   (easy-menu-define proof-goals-mode-aux-menu
     proof-response-mode-map
     "Menu for Proof General response buffer."
     (cons "Coq" coq-other-buffers-menu-entries))))

;; formatter for user commands entered in minibuffer
(defun coq-format-command (cmd)
  (lambda ()
    (list (coq-xml-query-item cmd)
          nil)))

(defun coq-goals-mode-config ()
  (setq pg-goals-change-goal "Show %s . ")
  (setq pg-goals-error-regexp coq-error-regexp)
  (coq-init-syntax-table)
  (setq proof-goals-font-lock-keywords coq-goals-font-lock-keywords)
  (proof-goals-config-done))

(defun coq-response-config ()
  (coq-init-syntax-table)
  (setq proof-response-font-lock-keywords coq-response-font-lock-keywords)
  ;; The line wrapping in this buffer just seems to make it less readable.
  (setq truncate-lines t)
  (proof-response-config-done))

;;;;;;;;;;;;;;;;;;;;;;;;;;;;;;;;;;;;;;;;;;;;;;;;;;;;;;;;;;;;
;;
;; Flags and other settings for Coq.
;; These appear on the Coq -> Setting menu.
;;

;; FIXME da: we should send this command only inside a proof,
;; otherwise it gives an error message.  It should be on
;; a different menu command.
;; (defpacustom print-only-first-subgoal  nil
;;  "Whether to just print the first subgoal in Coq."
;;  :type 'boolean
;;  :setting ("Focus. " . "Unfocus. "))


(defpacustom hide-additional-subgoals nil
  "Show all subgoals if off, show only the current goal if on."
  :type 'boolean
  :safe 'booleanp
  :eval (coq-hide-additional-subgoals-switch))


                                        ;
;;; FIXME: to handle "printing all" properly, we should change the state
;;; of the variables that also depend on it.
;;; da:

;;; pc: removed it and others of the same kind. Put an "option" menu instead,
;;; with no state variable. To have the state we should use coq command that
;;; output the value of the variables.
                                        ;(defpacustom print-fully-explicit nil
                                        ;  "Print fully explicit terms."
                                        ;  :type 'boolean
                                        ;  :setting ("Set Printing All. " . "Unset Printing All. "))
                                        ;

(defpacustom printing-depth 50
  "Depth of pretty printer formatting, beyond which an ellipsis (...) is displayed."
  :type 'integer
<<<<<<< HEAD
  :setting (lambda (depth) 
             (coq-queries-set-printing-depth depth)))
=======
  :setting "Set Printing Depth %i . ")

;;; Obsolete:
;;(defpacustom undo-depth coq-default-undo-limit
;;  "Depth of undo history.  Undo behaviour will break beyond this size."
;;  :type 'integer
;;  :setting "Set Undo %i . ")

(defun coq-set-search-blacklist (s)
  (let ((res (format "Remove Search Blacklist %s. \nAdd Search Blacklist %s. "
          coq-search-blacklist-string-prev s)))
    (setq coq-search-blacklist-string-prev coq-search-blacklist-string)
    res))


(defun coq-get-search-blacklist (s)
  coq-search-blacklist-string)


(defpacustom search-blacklist coq-search-blacklist-string
  "Strings to blacklist in requests to coq environment."
  :type 'string
  ;;:get coq-search-blacklist-string
  :setting coq-set-search-blacklist)

>>>>>>> 1e506d9d

(defpacustom time-commands nil
  "Whether to display timing information for each command."
  :type 'boolean
  :eval (coq-time-commands-switch))



;;;;;;;;;;;;;;;;;;;;;;;;;;;;;;;;;;;;;;;;;;;;;;;;;;;;;;;;;;;;;;;;;
;;
;; prooftree support
;;

(defun coq-proof-tree-get-proof-info ()
  "Coq instance of `proof-tree-get-proof-info'."
  (let* ((info (coq-current-proof-info)))
    (list (nth 0 info)    ; state number
          (nth 3 info)))) ; name of current proof

(defun coq-extract-instantiated-existentials (start end)
  "Coq specific function for `proof-tree-extract-instantiated-existentials'.
Returns the list of currently instantiated existential variables."
  (proof-tree-extract-list
   start end
   coq-proof-tree-existentials-state-start-regexp
   coq-proof-tree-existentials-state-end-regexp
   coq-proof-tree-instantiated-existential-regexp))

(defun coq-show-sequent-command (sequent-id)
  "Coq specific function for `proof-tree-show-sequent-command'."
  (format "Show Goal \"%s\"." sequent-id))

(defun coq-proof-tree-get-new-subgoals ()
  "Check for new subgoals and issue appropriate Show commands.
This is a hook function for `proof-tree-urgent-action-hook'. This
function examines the current goal output and searches for new
unknown subgoals. Those subgoals have been generated by the last
proof command and we must send their complete sequent text
eventually to prooftree. Because subgoals may change with
the next proof command, we must execute the additionally needed
Show commands before the next real proof command.

The ID's of the open goals are checked with
`proof-tree-sequent-hash' in order to find out if they are new.
For any new goal an appropriate Show Goal command with a
'proof-tree-show-subgoal flag is inserted into
`proof-action-list'. Then, in the normal delayed output
processing, the sequent text is send to prooftree as a sequent
update (see `proof-tree-update-sequent') and the ID of the
sequent is registered as known in `proof-tree-sequent-hash'.

Searching for new subgoals must only be done when the proof is
not finished, because Coq 8.5 lists open existential variables
as (new) open subgoals. For this test we assume that
`proof-marker' has not yet been moved.

The not yet delayed output is in the region
\[proof-shell-delayed-output-start, proof-shell-delayed-output-end]."
  ;; (message "CPTGNS start %s end %s"
  ;;          proof-shell-delayed-output-start
  ;;          proof-shell-delayed-output-end)
  (with-current-buffer proof-shell-buffer
    (let ((start proof-shell-delayed-output-start)
          (end proof-shell-delayed-output-end))
      ;; The message "All the remaining goals are on the shelf" is processed as
      ;; urgent message and is therefore before
      ;; proof-shell-delayed-output-start. We therefore need to go back to
      ;; proof-marker.
      (goto-char proof-marker)
      (unless (proof-re-search-forward
               coq-proof-tree-branch-finished-regexp end t)
        (goto-char start)
        (while (proof-re-search-forward
                coq-proof-tree-additional-subgoal-ID-regexp end t)
          (let ((subgoal-id (match-string-no-properties 1)))
            (unless (gethash subgoal-id proof-tree-sequent-hash)
              (message "CPTGNS new sequent %s found" subgoal-id)
              (setq proof-action-list
                    (cons (proof-shell-action-list-item
                           (coq-show-sequent-command subgoal-id)
                           (proof-tree-make-show-goal-callback (car proof-info))
                           '(no-goals-display
                             no-response-display
                             proof-tree-show-subgoal))
                          proof-action-list)))))))))

(add-hook 'proof-tree-urgent-action-hook 'coq-proof-tree-get-new-subgoals)


(defun coq-find-begin-of-unfinished-proof ()
  "Return start position of current unfinished proof or nil."
  (let ((span (span-at (1- (proof-unprocessed-begin)) 'type)))
    ;; go backward as long as we are inside the proof
    ;; the proofstack property is set inside the proof
    ;; the command before the proof has the goalcmd property
    (while (and span
                (span-property span 'proofstack)
                (not (span-property span 'goalcmd)))
      (setq span (span-at (1- (span-start span)) 'type)))
    ;; Beware of completed proofs! They have type goalsave and for
    ;; strange reasons the whole completed proof has the goalcmd property.
    (if (and span
             (not (eq 'goalsave (span-property span 'type)))
             (span-property span 'goalcmd))
        (span-start span)
      nil)))

(defun coq-proof-tree-find-undo-position (state)
  "Return the position for undo state STATE.
This is the Coq incarnation of `proof-tree-find-undo-position'."
  (let ((span-res nil)
        (span-cur (span-at (1- (proof-unprocessed-begin)) 'type))
        (state (1- state)))
    ;; go backward as long as the state-id property in the span is greater or
    ;; equal than state
    (while (<= state (span-property span-cur 'state-id))
      (setq span-res span-cur)
      (setq span-cur (span-at (1- (span-start span-cur)) 'type)))
    (span-start span-res)))


;;;;;;;;;;;;;;;;;;;;;;;;;;;;;;;;;;;;;;;;;;;;;;;;;;;;;;;;;;;;;;;;;
;;
;; Pre-processing of input string
;;


(defconst coq--time-prefix "Time "
  "Coq command prefix for displaying timing information.")

(defun coq-bullet-p (s)
  (string-match coq-bullet-regexp-nospace s))

;; Remark: `action' and `string' are known by `proof-shell-insert-hook'
(defun coq-preprocessing ()
  (when coq-time-commands
    (with-no-warnings  ;; NB: dynamic scoping of `string' and `action'
      ;; Don't add the prefix if this is a command sent internally
      (unless (or (eq action 'proof-done-invisible)
                  (coq-bullet-p string)) ;; coq does not accept "Time -".
        (setq string (concat coq--time-prefix string))))))

;;;;;;;;;;;;;;;;;;;;;;;;;;;;;;;;;;;;;;;;;;;;;;;;;;;;;;;;;;;;;;;;;
;;
;; Subterm markup -- it was added to Coq by Healf, but got removed.
;;                   Let's try faking something by regexp matching.

;; FIXME: not operational yet
(defun coq-fake-constant-markup ()
  "Markup constants in Coq goal output by matching on regexps.
This is a horrible and approximate way of doing subterm markup.
\(Code used to be in Coq, but got lost between versions 5 and 7).
This is a hook setting for `pg-after-fontify-output-hook' to
enable identifiers to be highlighted and allow useful
mouse activation."
  (goto-char (point-min))
  (while (re-search-forward "\(\w+[^\w]\)" nil t)
    (replace-match "\372\200\373\\1\374" nil t)))

;;;;;;;;;;;;;;;;;;;;;;;;;;;;;;;;;;;;;;;;;;;;;;;;;;;;;;;;;;;;;;;;;
;;
;; Context-sensitive in-span menu additions
;;

(defun coq-create-span-menu (span idiom _)
  (if (eq idiom 'proof)
      (let ((thm (span-property span 'name)))
        (list (vector
               "Check" ; useful?
               `(proof-invisible-command
                 (lambda ()
                   (list 
                    (coq-xml-query-item 
                     ,(format "Check %s." thm))
                    nil)))
               (vector
                "Print"
                `(proof-invisible-command
                  (lambda ()
                    (list 
                     (coq-xml-query-item 
                      ,(format "Print %s." thm))
                     nil)))))))))

;;;;;;;;;;;;;;;;;;;;;;;;;;;;;;;;;;;;;;;;;;;;;;;;;;;;;;;;;;;;;;;;;
;;
;; Some smart insertion functions
;;

(defconst module-kinds-table
  '(("Section" 0) ("Module" 1) ("Module Type" 2) ("Declare Module" 3))
  "Enumerates the different kinds of modules.")

(defconst modtype-kinds-table
  '(("" 1) (":" 2) ("<:" 3))
  "Enumerates the different kinds of type information for modules.")

(defun coq-postfix-.v-p (s)
  (string-match-p "\\.v\\'" s))

(defun coq-directories-files (l)
  (let* ((file-list-list (mapcar 'directory-files l))
         (file-list (apply 'append file-list-list))
         (filtered-list (cl-remove-if-not 'coq-postfix-.v-p file-list)))
    filtered-list))

(defun coq-remove-dot-v-extension (s)
  (substring s 0 -2))

(defun coq-load-path-to-paths (ldpth)
  (if (listp ldpth) (car ldpth) ldpth))

(defun coq-build-accessible-modules-list ()
  (let* ((pth (or coq-load-path '(".")))
         (cleanpth (mapcar 'coq-load-path-to-paths pth))
         (existingpth (cl-remove-if-not 'file-exists-p cleanpth))
         (file-list (coq-directories-files existingpth)))
    (mapcar 'coq-remove-dot-v-extension file-list)))

(defun coq-insert-section-or-module ()
  "Insert a module or a section after asking right questions."
  (interactive)
  (let*
      ((mods (completing-read "Kind of module (TAB to see list): "
                              module-kinds-table))
       (s (read-string  "Name: "))
       (typkind (if (string-equal mods "Section")
                    "" ;; if not a section
                  (completing-read "Kind of type (optional, TAB to see list): "
                                   modtype-kinds-table)))
       (p (point)))
    (if (string-equal typkind "")
        (progn
          (insert mods " " s ".\n#\nEnd " s ".")
          (holes-replace-string-by-holes-backward p)
          (goto-char p))
      (insert mods " " s " " typkind " #.\n#\nEnd " s ".")
      (holes-replace-string-by-holes-backward p)
      (goto-char p)
      (holes-set-point-next-hole-destroy))))

(defconst reqkinds-kinds-table
  '(("Require Import") ("Require Export") ("Require") ("Import"))
  "Enumerates the different kinds of requiring a module.")

(defun coq-insert-requires ()
  "Insert requires to modules, iteratively."
  (interactive)
  (let* ((s)
         (reqkind
          (completing-read
           "Command (TAB to see list, default Require Import) : "
           reqkinds-kinds-table nil nil nil nil "Require Import")))
    (cl-loop do
          (setq s (completing-read "Name (empty to stop) : "
                                   (coq-build-accessible-modules-list)))
          (unless (zerop (length s)) (insert (format "%s %s.\n" reqkind s)))
          while (not (string-equal s "")))))

;; TODO add module closing
(defun coq-end-Section ()
  "Ends a Coq section."
  (interactive)
  (let ((count 1)) ; The number of section already "Ended" + 1
    (let ((section
           (save-excursion
             (progn
               (while (and (> count 0)
                           (search-backward-regexp
                            "Chapter\\|Section\\|End" 0 t))
                 (if (char-equal (char-after (point)) ?E)
                     (cl-incf count)
                   (cl-decf count)))
               (buffer-substring-no-properties
                (progn (beginning-of-line) (forward-word 1) (point))
                (progn (end-of-line) (point)))))))
      (insert (concat "End" section)))))

(defvar coq-keywords-accepting-as-regex (regexp-opt '("induction" "destruct" "inversion" "injection")))

;; destruct foo., where foo is a name.
(defvar coq-auto-as-hack-hyp-name-regex 
  (concat "\\(" "induction\\|destruct" "\\)\\s-+\\(" coq-id-shy "\\)\\s-*\\.")
  "Regexp of commands needing a hack to generate correct \"as\" close.
tacitcs like destruct and induction reuse hypothesis names by
default, which makes the detection of new hypothesis incorrect.
the hack consists in adding the \"!\" modifier on the argument
destructed, so that it is left in the goal and the name cannot be
reused. We also had a \"clear\" at the end of the tactic so that
the whole tactic behaves correctly.
Warning: this makes the error messages (and location) wrong.")

(defun coq-hack-cmd-for-infoH (s)
  "return the tactic S hacked with infoH tactical."
  (cond
   ((string-match ";" s) s) ;; composed tactic cannot be treated 
   ((string-match coq-auto-as-hack-hyp-name-regex s)
    (concat "infoH " (match-string 1 s) " (" (match-string 2 s) ")."))
   ((string-match coq-keywords-accepting-as-regex s)
    (concat "infoH " s))
   (t (concat "infoH " s))))

;; Point supposed to be at the end of locked region, that is
;; (proof-assert-next-command-interactive) has just finished
(defun coq-tactic-already-has-an-as-close(s)
  "Return t if the last tactic of locked region contains an \"as\" close."
  (save-excursion (string-match "\\<as\\>" s)))

(defun coq-insert-as-in-next-command ()
  (interactive)
  (save-excursion
    (goto-char (proof-unprocessed-begin))
    (coq-find-real-start)
    (let* ((pt (point))
           (_ (coq-script-parse-cmdend-forward))
           (cmd (buffer-substring pt (point)))
           (newcmd (if (coq-tactic-already-has-an-as-close cmd)
                       nil
                     (coq-hack-cmd-for-infoH cmd))))
      (when newcmd ; FIXME: we stop if as already there, replace it instead?
        (proof-server-invisible-cmd-handle-result
         (lambda ()
           (list
            (coq-xml-query-item newcmd)
            nil))
         (lambda (response _call _span)
           (let ((result (coq-queries-get-message-string response)))
             (if (null result) ;; TODO bug? in 8.5 XML protocol, don't get any string back
                 (coq-queries-process-response response nil nil) ; show error if no valid response
               (unless (coq-tactic-already-has-an-as-close newcmd) ;; FIXME ???
                 (with-current-buffer proof-script-buffer
                   (save-excursion
                     ;; TODO: look for eqn:XX and go before it.
                     ;; Go just before the last "."
                     (goto-char (proof-unprocessed-begin))
                     (coq-script-parse-cmdend-forward)
                     (coq-script-parse-cmdend-backward)
                     (insert (concat " as [" result "]")))))))))))))

;; Trying to propose insertion of "as" for a whole region. But iterating
;; proof-assert-next-command-interactive is probably wrong if some error occur
;; during scripting.
;; (defun coq-insert-as-in-region (&optional beg end)
;;   (interactive "r")
;;   (let ((beg (or beg (point-min)))
;;         (end (or end (point-max))))
;;     (goto-char beg)
;;     (while (< (point) end)
;;       (coq-script-parse-cmdend-forward)
;;       (coq-insert-as-in-next-command)
;;       (proof-assert-next-command-interactive))))

(defun coq-insert-match ()
  "Insert a match expression from a type name by Show Match.
Based on idea mentioned in Coq reference manual.
Also insert holes at insertion positions."
  (interactive)
  (proof-ready-prover)
  (let* (cmd)
    (setq cmd (read-string "Build match for type: "))
    (proof-invisible-cmd-handle-result
     (lambda ()
       (list (coq-xml-query-item (concat "Show Match " cmd " ."))
             nil))
     (lambda (response _call _span)
       (let* ((the-match (coq-queries-get-message-string response))
              (match (replace-regexp-in-string "=> \n" "=> #\n" the-match)))
         ;; if error, it will be displayed in response buffer (see def of
         ;; proof-invisible-cmd-get-result), otherwise:
         (unless (proof-string-match coq-error-regexp match)
           (with-current-buffer proof-script-buffer
             (let ((start (point)))
               (insert match)
               (indent-region start (point) nil)
               (let ((n (holes-replace-string-by-holes-backward start)))
                 (cl-case n
                          (0 nil)				; no hole, stay here.
                          (1
                           (goto-char start)
                           (holes-set-point-next-hole-destroy)) ; if only one hole, go to it.
                          (t
                           (goto-char start)
                           (message
                            (substitute-command-keys
                             "\\[holes-set-point-next-hole-destroy] to jump to active hole.  \\[holes-short-doc] to see holes doc.")))))))))))))

(defun coq-insert-solve-tactic ()
  "Ask for a closing tactic name, with completion, and insert at point.
Completion is on a quasi-exhaustive list of Coq closing tactics."
  (interactive)
  (coq-insert-from-db coq-solve-tactics-db "Closing tactic"))

(defun coq-insert-tactic ()
  "Insert a tactic name at point, with completion.
Questions may be asked to the user to select the tactic."
  (interactive)
  (coq-insert-from-db coq-tactics-db "Tactic"))

(defun coq-insert-tactical ()
  "Ask for a closing tactic name, with completion, and insert at point.
Completion is on a quasi-exhaustive list of Coq tacticals."
  (interactive)
  (coq-insert-from-db coq-tacticals-db "Tactical"))

(defun coq-insert-command ()
  "Ask for a command name, with completion, and insert it at point."
  (interactive)
  (coq-insert-from-db coq-commands-db "Command"))

(defun coq-insert-term ()
  "Ask for a term kind, with completion, and insert it at point."
  (interactive)
  (coq-insert-from-db coq-terms-db "Kind of term"))

(defun coq-query (show-all)
  "Ask for a query, with completion, and send to Coq."
  (interactive "P")
  (let* ((query (coq-build-command-from-db coq-queries-commands-db "which Query?"))
         (thunk (lambda () (list (coq-xml-query-item (concat query " ."))))))
    (if show-all
        (coq-queries-ask-set-unset
         thunk
         (coq-queries-set-printing-all)
         (coq-queries-unset-printing-all)
         '("Printing All"))
      (proof-invisible-command thunk))))

;; Header line mouse handler
(when coq-use-header-line
  (global-set-key [header-line mouse-1] 'coq-header-line-mouse-handler))

;; Insertion commands
(define-key coq-keymap [(control ?i)] 'coq-insert-intros)
(define-key coq-keymap [(control ?m)] 'coq-insert-match)
(define-key coq-keymap [(control ?()] 'coq-insert-section-or-module)
  (define-key coq-keymap [(control ?))] 'coq-end-Section)
(define-key coq-keymap [(control ?t)] 'coq-insert-tactic)
(define-key coq-keymap [?t] 'coq-insert-tactical)
(define-key coq-keymap [?!] 'coq-insert-solve-tactic) ; will work in tty
(define-key coq-keymap [(control ?\s)] 'coq-insert-term)
(define-key coq-keymap [(control return)] 'coq-insert-command)
(define-key coq-keymap [(control ?q)] 'coq-query)
(define-key coq-keymap [(control ?r)] 'coq-insert-requires)
;; [ for "as [xxx]" is easy to remember, ccontrol-[ would be better but hard to type on french keyboards
;; anyway company-coq should provide an "as!<TAB>". 
(define-key coq-keymap [(?\[)] 'coq-insert-as-in-next-command) ;; not for goal/response buffer?

;; Query commands
(define-key coq-keymap [(control ?s)] 'coq-Show)
(define-key coq-keymap [?r] 'proof-store-response-win)
(define-key coq-keymap [?g] 'proof-store-goals-win)
(define-key coq-keymap [(control ?o)] 'coq-SearchIsos)
(define-key coq-keymap [(control ?p)] 'coq-Print)
(define-key coq-keymap [(control ?b)] 'coq-About)
(define-key coq-keymap [(control ?c)] 'coq-Check)
(define-key coq-keymap [?h] 'coq-PrintHint)
(define-key coq-keymap [(control ?l)] 'coq-LocateConstant)
(define-key coq-keymap [(control ?n)] 'coq-LocateNotation)
(define-key coq-keymap [(control ?w)] 'coq-ask-adapt-printing-width-and-show)
(define-key coq-keymap [(control ?d)] 'coq-check-document)

;;(proof-eval-when-ready-for-assistant
;; (define-key ??? [(control c) (control a)] (proof-ass keymap)))

;;(proof-eval-when-ready-for-assistant
;; (define-key ??? [(control c) (control a)] (proof-ass keymap)))

(define-key coq-goals-mode-map [(control ?c)(control ?a)(control ?c)] 'coq-Check)
(define-key coq-goals-mode-map [(control ?c)(control ?a)(control ?d)] 'coq-check-document)
(define-key coq-goals-mode-map [(control ?c)(control ?a)(control ?p)] 'coq-Print)
(define-key coq-goals-mode-map [(control ?c)(control ?a)(control ?o)] 'coq-SearchIsos)
(define-key coq-goals-mode-map [(control ?c)(control ?a)(control ?b)] 'coq-About)
(define-key coq-goals-mode-map [(control ?c)(control ?a)(control ?s)] 'coq-Show)
(define-key coq-goals-mode-map [(control ?c)(control ?a)?r] 'proof-store-response-win)
(define-key coq-goals-mode-map [(control ?c)(control ?a)?g] 'proof-store-goals-win)
(define-key coq-goals-mode-map [(control ?c)(control ?a)?h] 'coq-PrintHint)
(define-key coq-goals-mode-map [(control ?c)(control ?a)(control ?q)] 'coq-query)
(define-key coq-goals-mode-map [(control ?c)(control ?a)(control ?w)] 'coq-ask-adapt-printing-width-and-show)
(define-key coq-goals-mode-map [(control ?c)(control ?a)(control ?l)] 'coq-LocateConstant)
(define-key coq-goals-mode-map [(control ?c)(control ?a)(control ?n)] 'coq-LocateNotation)


(define-key coq-response-mode-map [(control ?c)(control ?a)(control ?c)] 'coq-Check)
(define-key coq-response-mode-map [(control ?c)(control ?a)(control ?d)] 'coq-check-document)
(define-key coq-response-mode-map [(control ?c)(control ?a)(control ?p)] 'coq-Print)
(define-key coq-response-mode-map [(control ?c)(control ?a)(control ?o)] 'coq-SearchIsos)
(define-key coq-response-mode-map [(control ?c)(control ?a)(control ?b)] 'coq-About)
(define-key coq-response-mode-map [(control ?c)(control ?a)(control ?s)] 'coq-Show)
(define-key coq-response-mode-map [(control ?c)(control ?a)(control ?r)] 'proof-store-response-win)
(define-key coq-response-mode-map [(control ?c)(control ?a)(control ?g)] 'proof-store-goals-win)
(define-key coq-response-mode-map [(control ?c)(control ?a)?h] 'coq-PrintHint)
(define-key coq-response-mode-map [(control ?c)(control ?a)(control ?q)] 'coq-query)
(define-key coq-response-mode-map [(control ?c)(control ?a)(control ?w)] 'coq-ask-adapt-printing-width-and-show)
(define-key coq-response-mode-map [(control ?c)(control ?a)(control ?l)] 'coq-LocateConstant)
(define-key coq-response-mode-map [(control ?c)(control ?a)(control ?n)] 'coq-LocateNotation)

(when coq-remap-mouse-1
  (define-key proof-mode-map [(control down-mouse-1)] 'coq-id-under-mouse-query)
  (define-key proof-mode-map [(shift down-mouse-1)] 'coq-id-under-mouse-query)
  (define-key proof-mode-map [(control mouse-1)] '(lambda () (interactive)))
  (define-key proof-mode-map [(shift mouse-1)] '(lambda () (interactive)))
  (define-key proof-mode-map [(control shift down-mouse-1)] 'coq-id-under-mouse-query)
  (define-key proof-mode-map [(control shift mouse-1)] '(lambda () (interactive)))

  (define-key proof-response-mode-map [(control down-mouse-1)] 'coq-id-under-mouse-query)
  (define-key proof-response-mode-map [(shift down-mouse-1)] 'coq-id-under-mouse-query)
  (define-key proof-response-mode-map [(control mouse-1)] '(lambda () (interactive)))
  (define-key proof-response-mode-map [(shift mouse-1)] '(lambda () (interactive)))
  (define-key proof-response-mode-map [(control shift down-mouse-1)] 'coq-id-under-mouse-query)
  (define-key proof-response-mode-map [(control shift mouse-1)] '(lambda () (interactive)))

  (define-key proof-goals-mode-map [(control down-mouse-1)] 'coq-id-under-mouse-query)
  (define-key proof-goals-mode-map [(shift down-mouse-1)] 'coq-id-under-mouse-query)
  (define-key proof-goals-mode-map [(control mouse-1)] '(lambda () (interactive)))
  (define-key proof-goals-mode-map [(shift mouse-1)] '(lambda () (interactive)))
  (define-key proof-goals-mode-map [(control shift down-mouse-1)] 'coq-id-under-mouse-query)
  (define-key proof-goals-mode-map [(control shift mouse-1)] '(lambda () (interactive))))

;;;;;;;;;;;;;;;;;;;;;;;;
;; error handling
;;;;;;;;;;;;;;;;;;;;;;;;

;;
;; Scroll response buffer to maximize display of first goal
;;

(defun coq-first-word-before (reg)
  "Get the word before first string matching REG in current buffer."
  (save-excursion
    (goto-char (point-min))
    (re-search-forward reg nil t)
    (goto-char (match-beginning 0))
    (backward-word 1)
    (buffer-substring (point)
                      (progn (forward-word 1) (point)))))

(defun coq-get-from-to-paren (reg)
  "Get the word after first string matching REG in current buffer."
  (save-excursion
    (goto-char (point-min))
    (if (null (re-search-forward reg nil t)) ""
      (goto-char (match-end 0))
      (let ((p (point)))
        (if (null (re-search-forward ")" nil t))
            ""
          (goto-char (match-beginning 0))
          (buffer-substring p (point)))))))


(defun coq-show-first-goal ()
  "Scroll the goal buffer so that the first goal is visible.
First goal is displayed on the bottom of its window, maximizing the
number of hypothesis displayed, without hiding the goal"
  (interactive)
  ;; CPC 2015-12-31: Added the check below: if the command that caused this
  ;; call was silent, we shouldn't touch the goals buffer.  See GitHub issues
  ;; https://github.com/cpitclaudel/company-coq/issues/32 and
  ;; https://github.com/cpitclaudel/company-coq/issues/8.
  (unless (memq 'no-goals-display proof-shell-delayed-output-flags)
    (let ((pg-frame (car (coq-find-threeb-frames)))) ; selecting the good frame
      (with-selected-frame (or pg-frame (window-frame (selected-window)))
        ;; prefer current frame
        (let ((goal-win (or (get-buffer-window proof-goals-buffer) (get-buffer-window proof-goals-buffer t))))
          (if goal-win
              (with-selected-window goal-win
                ;; find snd goal or buffer end, if not found this goes to the
                ;; end of buffer
                (search-forward-regexp "subgoal 2\\|\\'")
                (beginning-of-line)
                ;; find something backward else than a space: bottom of concl
                (ignore-errors (search-backward-regexp "\\S-"))
                (recenter (- 1)) ; put bot of concl at bottom of window
                (beginning-of-line)
                ;; if the top of concl is hidden we may want to show it instead
                ;; of bottom of concl
                (when (and coq-prefer-top-of-conclusion
                         ;; return nil if === is not visible
                         (not (save-excursion (re-search-backward "========" (window-start) t))))
                  (re-search-backward "========" nil t)
                  (recenter 0))
                (beginning-of-line))))))))

(defvar coq-modeline-string2 ")")
(defvar coq-modeline-string1 ")")
(defvar coq-modeline-string0 " Script(")
(defun coq-build-subgoals-string (n s)
  (concat coq-modeline-string0 (int-to-string n)
          "-" s
          (if (> n 1) coq-modeline-string2
            coq-modeline-string1)))

(defun coq-update-minor-mode-alist ()
  "Modify `minor-mode-alist' to display the number of subgoals in the modeline."
  (when (and proof-goals-buffer proof-script-buffer)
    (let ((nbgoals (with-current-buffer proof-goals-buffer
                     (string-to-number (coq-first-word-before "focused\\|subgoal"))))
          (nbunfocused (with-current-buffer proof-goals-buffer
                         (coq-get-from-to-paren "unfocused: "))))
      (with-current-buffer proof-script-buffer
        (let ((toclean (assq 'proof-active-buffer-fake-minor-mode minor-mode-alist)))
          (while toclean ;; clean minor-mode-alist
            (setq minor-mode-alist (remove toclean minor-mode-alist))
            (setq toclean (assq 'proof-active-buffer-fake-minor-mode minor-mode-alist)))
          (setq minor-mode-alist
                (append (list (list 'proof-active-buffer-fake-minor-mode
                                    (coq-build-subgoals-string nbgoals nbunfocused)))
                        minor-mode-alist)))))))

;;; DOUBLE HIT ELECTRIC TERMINATOR
;; Trying to have double hit on colon behave like electric terminator. The "."
;; is used for records and modules qualified notatiohns, so electric terminator
;; is not pertinent.

;; TODO: make this a minor mode with something in the modeline, like in
;; pg-user.el for electric-terminator.
;; TODO: Have the same for other commands, but with insertion at all.

(defcustom coq-double-hit-enable nil
  "* Experimental: Whether or not double hit should be enabled in coq mode.
A double hit is performed by pressing twice a key quickly. If
this variable is not nil, then 1) it means that electric
terminator is off and 2) a double hit on the terminator act as
the usual electric terminator. See `proof-electric-terminator'.
"
  :type 'boolean
  :set 'proof-set-value
  :group 'proof-user-options)


(defvar coq-double-hit-hot-key "."
  "The key used for double hit electric terminator. By default this
is the coq terminator \".\" key. For example one can do this:

(setq coq-double-hit-hot-key (kbd \";\"))

                                  to use semi-colon instead (on french keyboard, it is the same key
                                                                as \".\" but without shift.")

(defvar coq-double-hit-hot-keybinding nil
  "The keybinding that was erased by double hit terminator enabling.
It will be restored if double hit terminator is toggle off.")

;; We redefine the keybinding when we go in and out of double hit mode, even if
;; in principle coq-terminator-insert is compatible with
;; proof-electric-terminator. This may be overprudent but I suspect that  
(defun coq-double-hit-enable ()
  "Disables electric terminator since double hit is a replacement.
This function is called by `proof-set-value' on `coq-double-hit-enable'."
  (when (and coq-double-hit-enable proof-electric-terminator-enable)
    (proof-electric-terminator-toggle 0))
  ;; this part switch between bindings of coq-double-hit-hot-key: the nominal
  ;; one and coq-terminator-insert
  ;; (if (not coq-double-hit-enable)
  ;;     (define-key coq-mode-map (kbd coq-double-hit-hot-key) coq-double-hit-hot-keybinding)
  ;;    (setq coq-double-hit-hot-keybinding (key-binding coq-double-hit-hot-key))
  ;;    (define-key coq-mode-map (kbd coq-double-hit-hot-key) 'coq-terminator-insert))
  )



;;(define-key coq-mode-map coq-double-hit-hot-key 'coq-terminator-insert)

(proof-deftoggle coq-double-hit-enable coq-double-hit-toggle)

(defadvice proof-electric-terminator-enable (after coq-unset-double-hit-advice)
  "Disable double hit terminator since electric terminator is a replacement.
This is an advice to pg `proof-electric-terminator-enable' function."
  (when (and coq-double-hit-enable proof-electric-terminator-enable)
    (coq-double-hit-toggle 0)
    (message "Hit M-1 . to enter a real \".\".")))

(ad-activate 'proof-electric-terminator-enable)

(defvar coq-double-hit-delay 0.25
  "The maximum delay between the two hit of a double hit in coq/proofgeneral.")

(defvar coq-double-hit-timer nil
  "the timer used to watch for double hits.")

(defvar coq-double-hit-hot nil
  "The variable telling that a double hit is still possible.")



(defun coq-unset-double-hit-hot ()
  "Disable timer `coq-double-hit-timer' and set it to nil. Shut
off the current double hit if any. This function is supposed to
be called at double hit timeout."
  (when coq-double-hit-timer (cancel-timer coq-double-hit-timer))
  (setq coq-double-hit-hot nil)
  (setq coq-double-hit-timer nil))

(defun coq-colon-self-insert ()
  "Detect a double hit and act as electric terminator if detected.
Starts a timer for a double hit otherwise."
  (interactive)
  (if (and coq-double-hit-hot
           (not (proof-inside-comment (point)))
           (not (proof-inside-string (point))))
      (progn (coq-unset-double-hit-hot)
             (delete-char -1) ; remove previously typed char
             (proof-assert-electric-terminator)); insert the terminator
    (self-insert-command 1)
    (setq coq-double-hit-hot t)
    (setq coq-double-hit-timer
          (run-with-timer coq-double-hit-delay
                          nil 'coq-unset-double-hit-hot))))

(defun coq-terminator-insert (&optional count)
  "A wrapper on `proof-electric-terminator' to accept double hits instead if enabled.
If by accident `proof-electric-terminator-enable' and `coq-double-hit-enable'
are non-nil at the same time, this gives priority to the former."
  (interactive)
  (if (and (not proof-electric-terminator-enable)
           coq-double-hit-enable (null count))
      (coq-colon-self-insert)
    ;; otherwise call this, which checks proof-electric-terminator-enable
    (proof-electric-terminator count)))

(put 'coq-terminator-insert 'delete-selection t)

;; Setting the new mapping for terminator, overrides the following in proof-script:
;; (define-key proof-mode-map (vector (aref proof-terminal-string 0)) 'proof-electric-terminator)

                                        ;(define-key proof-mode-map (kbd coq-double-hit-hot-key) 'coq-terminator-insert)
(define-key coq-mode-map (kbd ".") 'coq-terminator-insert)
                                        ;(define-key coq-mode-map (kbd ";") 'coq-terminator-insert) ; for french keyboards

;; Activation of ML4PG functionality
(declare-function ml4pg-select-mode "ml4pg") ;; Avoids copilation warnings

(defun coq-activate-ml4pg ()
  (let ((filename (cl-concatenate 'string proof-home-directory "contrib/ML4PG/ml4pg.el")))
    (when (file-exists-p filename) (load-file filename) (ml4pg-select-mode))))

;;;;;;;;;;;;;;

;; This was done in coq-compile-common, but it is actually a good idea even
;; when "compile when require" is off. When switching scripting buffer, let us
;; restart the coq shell process, so that it applies local coqtop options. 
(add-hook 'proof-deactivate-scripting-hook
          'coq-switch-buffer-kill-proof-server ;; this function is in coq-compile-common
          t)


;; overwriting the default behavior, this is an experiment, *frames* will be
;; deleted only if only displaying associated buffers. If this is OK the
;; function itself will replace the other in generic.
(defun proof-delete-other-frames () (proof-delete-all-associated-windows))

(provide 'coq)

;;   Local Variables: ***
;;   fill-column: 79 ***
;;   indent-tabs-mode: nil ***
;;   coding: utf-8 ***
;;   End: ***

;;; coq.el ends here<|MERGE_RESOLUTION|>--- conflicted
+++ resolved
@@ -1378,51 +1378,22 @@
 ;;; pc: removed it and others of the same kind. Put an "option" menu instead,
 ;;; with no state variable. To have the state we should use coq command that
 ;;; output the value of the variables.
-                                        ;(defpacustom print-fully-explicit nil
-                                        ;  "Print fully explicit terms."
-                                        ;  :type 'boolean
-                                        ;  :setting ("Set Printing All. " . "Unset Printing All. "))
-                                        ;
+;;(defpacustom print-fully-explicit nil
+;;  "Print fully explicit terms."
+;;  :type 'boolean
+;;  :setting ("Set Printing All. " . "Unset Printing All. "))
+;;
 
 (defpacustom printing-depth 50
   "Depth of pretty printer formatting, beyond which an ellipsis (...) is displayed."
   :type 'integer
-<<<<<<< HEAD
   :setting (lambda (depth) 
              (coq-queries-set-printing-depth depth)))
-=======
-  :setting "Set Printing Depth %i . ")
-
-;;; Obsolete:
-;;(defpacustom undo-depth coq-default-undo-limit
-;;  "Depth of undo history.  Undo behaviour will break beyond this size."
-;;  :type 'integer
-;;  :setting "Set Undo %i . ")
-
-(defun coq-set-search-blacklist (s)
-  (let ((res (format "Remove Search Blacklist %s. \nAdd Search Blacklist %s. "
-          coq-search-blacklist-string-prev s)))
-    (setq coq-search-blacklist-string-prev coq-search-blacklist-string)
-    res))
-
-
-(defun coq-get-search-blacklist (s)
-  coq-search-blacklist-string)
-
-
-(defpacustom search-blacklist coq-search-blacklist-string
-  "Strings to blacklist in requests to coq environment."
-  :type 'string
-  ;;:get coq-search-blacklist-string
-  :setting coq-set-search-blacklist)
-
->>>>>>> 1e506d9d
 
 (defpacustom time-commands nil
   "Whether to display timing information for each command."
   :type 'boolean
   :eval (coq-time-commands-switch))
-
 
 
 ;;;;;;;;;;;;;;;;;;;;;;;;;;;;;;;;;;;;;;;;;;;;;;;;;;;;;;;;;;;;;;;;;
