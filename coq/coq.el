--- conflicted
+++ resolved
@@ -27,11 +27,8 @@
 (eval-when-compile
   (require 'proof-compat))
 
-<<<<<<< HEAD
 (require 'cl-lib)
 
-=======
->>>>>>> b392b77a
 (eval-when-compile
   (require 'proof-utils)
   (require 'span)
@@ -314,13 +311,6 @@
 ;; Derived modes
 ;;
 
-<<<<<<< HEAD
-=======
-(define-derived-mode coq-shell-mode proof-shell-mode
-  "Coq Shell" nil
-  (coq-shell-mode-config))
-
->>>>>>> b392b77a
 (define-derived-mode coq-response-mode proof-response-mode
   "Coq Response" nil
   (coq-response-config))
@@ -670,97 +660,6 @@
                   ;; Notation need to be surrounded by ""
                   (if id id (concat "\"" notat "\"")))))))))
 
-<<<<<<< HEAD
-=======
-(defun coq-guess-or-ask-for-string (s &optional dontguess)
-  "Asks for a coq identifier with message S.
-If DONTGUESS is non nil, propose a default value as follows:
-
-If region is active, propose its containt as default value.
-
-Otherwise propose identifier at point if any."
-  (let* ((guess
-          (cond
-           (dontguess nil)
-           ((use-region-p)
-            (buffer-substring-no-properties (region-beginning) (region-end)))
-           (t (coq-id-or-notation-at-point)))))
-    (read-string
-     (if guess (concat s " (default " guess "): ") (concat s ": "))
-     nil 'proof-minibuffer-history guess)))
-
-
-(defun coq-ask-do (ask do &optional dontguess postformatcmd)
-  "Ask for an ident and print the corresponding term."
-  (let* ((cmd) (postform (if (eq postformatcmd nil) 'identity postformatcmd)))
-    (proof-shell-ready-prover)
-    (setq cmd (coq-guess-or-ask-for-string ask dontguess))
-    (proof-shell-invisible-command
-     (format (concat do " %s . ") (funcall postform cmd)))))
-
-
-(defun coq-flag-is-on-p (testcmd)
-  (proof-shell-ready-prover)
-  (proof-shell-invisible-command (format testcmd) 'wait)
-  (let ((resp proof-shell-last-response-output))
-    (string-match "is on\\>" resp)))
-
-(defun coq-command-with-set-unset (setcmd cmd unsetcmd &optional postformatcmd testcmd)
-  "Play commands SETCMD then CMD and then silently UNSETCMD. The
-last UNSETCMD is performed with tag 'empty-action-list so that it
-does not trigger 'proof-shell-empty-action (which dos \"Shwo\" at
-the time of writing this documentation)."
-  (let* ((postform (if (eq postformatcmd nil) 'identity postformatcmd))
-         (flag-is-on (and testcmd (coq-flag-is-on-p testcmd))))
-    (unless flag-is-on (proof-shell-invisible-command
-                        (format " %s . " (funcall postform setcmd)) 'wait))
-    (proof-shell-invisible-command
-     (format " %s . " (funcall postform cmd)) 'wait)
-    (unless flag-is-on (proof-shell-invisible-command
-                        (format " %s . " (funcall postform unsetcmd))
-                        'waitforit  nil 'empty-action-list))))
-
-(defun coq-ask-do-set-unset (ask do setcmd unsetcmd
-                                 &optional dontguess postformatcmd tescmd)
-  "Ask for an ident id and execute command DO in SETCMD mode.
-More precisely it executes SETCMD, then DO id and finally
-silently UNSETCMD. See `coq-command-with-set-unset'."
-  (let* ((cmd) (postform (if (eq postformatcmd nil) 'identity postformatcmd tescmd)))
-    (proof-shell-ready-prover)
-    (setq cmd (coq-guess-or-ask-for-string ask dontguess))
-    (coq-command-with-set-unset setcmd (concat do " " cmd) unsetcmd postformatcmd)))
-
-
-(defun coq-ask-do-show-implicits (ask do &optional dontguess postformatcmd)
-  "Ask for an ident and print the corresponding term."
-  (coq-ask-do-set-unset ask do
-                        "Set Printing Implicit"
-                        "Unset Printing Implicit"
-                        dontguess postformatcmd
-                        "Test Printing Implicit"))
-
-(defun coq-ask-do-show-all (ask do &optional dontguess postformatcmd)
-  "Ask for an ident and print the corresponding term."
-  (coq-ask-do-set-unset ask do
-                        "Set Printing All"
-                        "Unset Printing All"
-                        dontguess postformatcmd
-                        "Test Printing All"))
-
-
-  ;; (let* ((cmd) (postform (if (eq postformatcmd nil) 'identity postformatcmd)))
-    
-
-  ;;   (proof-shell-ready-prover)
-  ;;   (setq cmd (coq-guess-or-ask-for-string ask dontguess))
-  ;;   (coq-command-with-set-unset
-  ;;    "Set Printing Implicit"
-  ;;    (format (concat do " %s . ") cmd)
-  ;;    "Unset Printing Implicit" )
-  ;;   ))
-
-
->>>>>>> b392b77a
 (defsubst coq-put-into-brackets (s)
   (concat "[ " s " ]"))
 
@@ -949,30 +848,6 @@
     (remove-hook 'proof-assert-command-hook 'coq-adapt-printing-width)
     (remove-hook 'proof-retract-command-hook 'coq-reset-printing-width)))
 
-<<<<<<< HEAD
-=======
-;; In case of nested proofs (which are announced as obsolete in future versions
-;; of coq) Coq does not show the goals of enclosing proof when closing a nested
-;; proof. This is coq's proof-shell-empty-action-list-command function which
-;; inserts a "Show" if the last command of an action list is a save command and
-;; there is more than one open proof before that save. If you want to issue a
-;; command and *not* have the goal redisplayed, the command must be tagged with
-;; 'empty-action-list.
-(defun coq-empty-action-list-command (cmd)
-  "Return the list of commands to send to coq after CMD if it is
-the last command of the action list.
-If CMD is tagged with 'empty-action-list then this function won't
-be called and no command will be sent to coq. "
-  (when (or
-         ;; If clsing a nested proof, return t.
-         (and (string-match coq-save-command-regexp-strict cmd)
-              (> (length coq-last-but-one-proofstack) 1))
-         ;; If user issued a printing option then t printing. 
-         (and (string-match "\\(S\\|Uns\\)et\\s-+Printing" cmd)
-              (> (length coq-last-but-one-proofstack) 0)))
-    (list "Show.")))
-
->>>>>>> b392b77a
 (defpacustom auto-adapt-printing-width t
   "If non-nil, adapt automatically printing width of goals window.
 Each timme the user sends abunch of commands to Coq, check if the
@@ -1095,7 +970,6 @@
     (coq-highlight-id-in-goals re)
     (setq coq-highlight-id-last-regexp re)))
 
-<<<<<<< HEAD
 ;; Items on Other Queries menu
 
 (proof-definvisible coq-print-hint (coq-queries-print-hint-thunk))
@@ -1117,37 +991,6 @@
 (proof-definvisible coq-set-printing-wildcards (coq-queries-set-printing-wildcard-thunk))
 (proof-definvisible coq-unset-printing-wildcards (coq-queries-unset-printing-wildcard-thunk))
 (proof-definvisible coq-pwd (coq-queries-pwd-thunk))
-=======
-
-(proof-definvisible coq-PrintHint "Print Hint. ")
-
-;; Items on show menu
-(proof-definvisible coq-show-tree "Show Tree.")
-(proof-definvisible coq-show-proof "Show Proof.")
-(proof-definvisible coq-show-conjectures "Show Conjectures.")
-(proof-definvisible coq-show-intros "Show Intros.") ; see coq-insert-intros below
-(proof-definvisible coq-set-printing-implicit "Set Printing Implicit.")
-(proof-definvisible coq-unset-printing-implicit "Unset Printing Implicit.")
-(proof-definvisible coq-set-printing-all "Set Printing All.")
-(proof-definvisible coq-unset-printing-all "Unset Printing All.")
-(proof-definvisible coq-set-printing-synth "Set Printing Synth.")
-(proof-definvisible coq-unset-printing-synth "Unset Printing Synth.")
-(proof-definvisible coq-set-printing-coercions "Set Printing Coercions.")
-(proof-definvisible coq-unset-printing-coercions "Unset Printing Coercions.")
-(proof-definvisible coq-set-printing-compact-contexts "Set Printing Compact Contexts.")
-(proof-definvisible coq-unset-printing-compact-contexts "Unset Printing Compact Contexts.")
-(proof-definvisible coq-set-printing-unfocused "Set Printing Unfocused.")
-(proof-definvisible coq-unset-printing-unfocused "Unset Printing Unfocused.")
-(proof-definvisible coq-set-printing-universes "Set Printing Universes.")
-(proof-definvisible coq-unset-printing-universes "Unset Printing Universes.")
-(proof-definvisible coq-set-printing-wildcards "Set Printing Wildcard.")
-(proof-definvisible coq-unset-printing-wildcards "Unset Printing Wildcard.")
-; Takes an argument
-;(proof-definvisible coq-set-printing-printing-depth "Set Printing Printing Depth . ")
-;(proof-definvisible coq-unset-printing-printing-depth "Unset Printing Printing Depth . ")
-
-
->>>>>>> b392b77a
 
 (defun coq-Compile ()
   "Compiles current buffer."
@@ -1454,62 +1297,11 @@
 
   (add-hook 'proof-activate-scripting-hook 'proof-cd-sync nil t)
 
-<<<<<<< HEAD
   (proof-eval-when-ready-for-assistant
    (easy-menu-define proof-goals-mode-aux-menu
      proof-goals-mode-map
      "Menu for Proof General goals buffer."
      (cons "Coq" coq-other-buffers-menu-entries)))
-=======
-(defun coq-shell-mode-config ()
-  (setq
-   proof-shell-cd-cmd coq-shell-cd
-   proof-shell-filename-escapes '(("\\\\" . "\\\\") ("\""   . "\\\""))
-   proof-shell-clear-goals-regexp coq-shell-proof-completed-regexp
-   proof-shell-proof-completed-regexp coq-shell-proof-completed-regexp
-   proof-shell-error-regexp coq-error-regexp
-   proof-shell-interrupt-regexp coq-interrupt-regexp
-   proof-shell-assumption-regexp coq-id
-   pg-subterm-first-special-char ?\360
-   ;; The next three represent path annotation information
-   pg-subterm-start-char ?\372          ; not done
-   pg-subterm-sep-char ?\373            ; not done
-   pg-subterm-end-char ?\374            ; not done
-   pg-topterm-regexp "\375"
-
-   ;; FIXME: ideally, the eager annotation should just be a single "special" char,
-   ;; this requires changes in Coq.
-   proof-shell-eager-annotation-start coq-shell-eager-annotation-start
-   proof-shell-eager-annotation-start-length 32
-
-   proof-shell-interactive-prompt-regexp "TcDebug "
-
-   ;; ****** is added at the end of warnings in emacs mode, this is temporary I
-   ;;        want xml like tags, and I want them removed before warning display.
-   ;; I want the same for errors -> pgip
-
-   proof-shell-eager-annotation-end coq-shell-eager-annotation-end ; done
-   proof-shell-annotated-prompt-regexp coq-shell-prompt-pattern
-   proof-shell-result-start "\372 Pbp result \373"
-   proof-shell-result-end "\372 End Pbp result \373"
-
-;   proof-shell-start-goals-regexp          "^\\(?:(dependent evars:[^)]*)\\s-+\\)?[0-9]+\\(?: focused\\)? subgoals?"
-   proof-shell-start-goals-regexp          "[0-9]+\\(?: focused\\)? subgoals?"
-   proof-shell-end-goals-regexp
-   (if coq-hide-additional-subgoals
-       (setq proof-shell-end-goals-regexp coq-end-goals-regexp-hide-subgoals)
-     (setq proof-shell-end-goals-regexp coq-end-goals-regexp-show-subgoals))
-
-   proof-shell-init-cmd coq-shell-init-cmd
-
-   proof-no-fully-processed-buffer t
-
-   ;; Coq has no global settings?
-   ;; (proof-assistant-settings-cmd)
-
-   proof-shell-restart-cmd coq-shell-restart-cmd
-   pg-subterm-anns-use-stack t)
->>>>>>> b392b77a
 
   (proof-eval-when-ready-for-assistant
    (easy-menu-define proof-goals-mode-aux-menu
@@ -1958,33 +1750,6 @@
                 (progn (end-of-line) (point)))))))
       (insert (concat "End" section)))))
 
-<<<<<<< HEAD
-=======
-(defun coq--format-intros (output)
-  "Create an “intros” form from the OUTPUT of “Show Intros”."
-  (let* ((shints1 (replace-regexp-in-string "^[0-9] subgoal\\(.\\|\n\\|\r\\)*"  "" output))
-         (shints (replace-regexp-in-string "[\r\n ]*\\'" "" shints1)))
-    (if (or (string= "" shints)
-            (string-match coq-error-regexp shints))
-        (error "Don't know what to intro")
-      (format "intros %s" shints))))
-
-(defun coq-insert-intros ()
-  "Insert an intros command with names given by Show Intros.
-Based on idea mentioned in Coq reference manual."
-  (interactive)
-  (let* ((output (proof-shell-invisible-cmd-get-result "Show Intros.")))
-    (indent-region (point)
-                   (progn (insert (coq--format-intros output))
-                          (save-excursion
-                            (insert (if coq-one-command-per-line "\n" " "))
-                            (point))))
-    ;; `proof-electric-terminator' moves the point in all sorts of strange
-    ;; ways, so we run it last
-    (let ((last-command-event ?.)) ;; Insert a dot
-      (proof-electric-terminator))))
-
->>>>>>> b392b77a
 (defvar coq-keywords-accepting-as-regex (regexp-opt '("induction" "destruct" "inversion" "injection")))
 
 ;; destruct foo., where foo is a name.
@@ -2274,84 +2039,6 @@
                                     (coq-build-subgoals-string nbgoals nbunfocused)))
                         minor-mode-alist)))))))
 
-<<<<<<< HEAD
-=======
-
-
-
-
-;; This hook must be added before coq-optimise-resp-windows, in order to be evaluated
-;; *after* windows resizing.
-(add-hook 'proof-shell-handle-delayed-output-hook
-	  'coq-show-first-goal)
-(add-hook 'proof-shell-handle-delayed-output-hook
-	  'coq-update-minor-mode-alist)
-(add-hook 'proof-shell-handle-delayed-output-hook
-          (lambda ()
-            (if (proof-string-match coq-shell-proof-completed-regexp
-                                    proof-shell-last-output)
-                (proof-clean-buffer proof-goals-buffer))))
-
-
-(defun is-not-split-vertic (selected-window)
-  (<= (- (frame-height) (window-height)) 2))
-
-;; bug fixed in generic ocde, useless now:
-;(add-hook 'proof-activate-scripting-hook '(lambda () (when proof-three-window-enable (proof-layout-windows))))
-
-;; *Experimental* auto shrink response buffer in three windows mode. Things get
-;; a bit messed up if the response buffer is not at the right place (below
-;; goals buffer) TODO: Have this linked to proof-resize-window-tofit in
-;; proof-utils.el + customized by the "shrink to fit" menu entry
-;;  + have it on by default when in three windows mode.
-;; The philosophy is that if goals and response are on the same column, their
-;; cumulated size should not change.
-(defun coq-optimise-resp-windows ()
-  "Resize response buffer to optimal size.
-Only when three-buffer-mode is enabled."
-  ;; CPC 2015-12-31: Added the check below: if the command that caused this
-  ;; call was silent, we shouldn't touch the response buffer.  See GitHub
-  ;; issues https://github.com/cpitclaudel/company-coq/issues/32 and
-  ;; https://github.com/cpitclaudel/company-coq/issues/8.
-  (unless (memq 'no-response-display proof-shell-delayed-output-flags)
-    ;; If there is no frame with goql+response then do nothing
-    (when proof-three-window-enable 
-      (let ((threeb-frames (coq-find-threeb-frames)))
-        (when threeb-frames
-          (let ((pg-frame (car threeb-frames))) ; selecting one adequate frame
-            (with-selected-frame pg-frame
-              (let ((response-window (get-buffer-window proof-response-buffer t))
-                    (goals-window (get-buffer-window proof-goals-buffer t)))
-                (when (and response-window
-                           (> (frame-height) 10))
-                  (with-selected-window response-window
-                    (with-current-buffer proof-response-buffer
-                      (let* ((response-height (window-text-height response-window))
-                             (goals-height (window-text-height goals-window))
-                             (maxhgth (- (+ response-height goals-height)
-                                         window-min-height))
-                             (nline-resp ; number of lines we want for response buffer
-                              (min maxhgth (max window-min-height ; + 1 for comfort
-                                                (+ 1 (count-lines (point-max) (point-min)))))))
-                        (unless (is-not-split-vertic (selected-window))
-                          (shrink-window (- response-height nline-resp)))
-                        (goto-char (point-min))
-                        (recenter)))))))))))))
-
-;; TODO: remove/add hook instead? 
-(defun coq-optimise-resp-windows-if-option ()
-  (when coq-optimise-resp-windows-enable (coq-optimise-resp-windows)))
-
-;; TODO: I would rather have a response-insert-hook thant this two hooks
-;; Careful: coq-optimise-resp-windows must be called BEFORE proof-show-first-goal,
-;; i.e. added in hook AFTER it.
-
-;; Adapt when displaying a normal message
-(add-hook 'proof-shell-handle-delayed-output-hook 'coq-optimise-resp-windows-if-option)
-;; Adapt when displaying an error or interrupt
-(add-hook 'proof-shell-handle-error-or-interrupt-hook 'coq-optimise-resp-windows-if-option)
-
->>>>>>> b392b77a
 ;;; DOUBLE HIT ELECTRIC TERMINATOR
 ;; Trying to have double hit on colon behave like electric terminator. The "."
 ;; is used for records and modules qualified notatiohns, so electric terminator
@@ -2468,13 +2155,9 @@
 ;; Setting the new mapping for terminator, overrides the following in proof-script:
 ;; (define-key proof-mode-map (vector (aref proof-terminal-string 0)) 'proof-electric-terminator)
 
-                                        ;(define-key proof-mode-map (kbd coq-double-hit-hot-key) 'coq-terminator-insert)
+;(define-key proof-mode-map (kbd coq-double-hit-hot-key) 'coq-terminator-insert)
 (define-key coq-mode-map (kbd ".") 'coq-terminator-insert)
-<<<<<<< HEAD
-                                        ;(define-key coq-mode-map (kbd ";") 'coq-terminator-insert) ; for french keyboards
-=======
 ;(define-key coq-mode-map (kbd ";") 'coq-terminator-insert) ; for french keyboards
->>>>>>> b392b77a
 
 ;;;;;;;;;;;;;;
 
