--- conflicted
+++ resolved
@@ -608,10 +608,7 @@
      ((and (string-equal mods "Print Scope(s)") (string-equal s ""))
       (proof-invisible-command (coq-queries-print-scopes-thunk)))
      (t
-<<<<<<< HEAD
       (proof-invisible-command (coq-queries-print-visibility-thunk))))))
-=======
-      (proof-shell-invisible-command (format "%s %s ." mods s)))
      )
     )
   )
@@ -677,7 +674,6 @@
   (or (coq-id-at-point)
       (let ((notation (coq-notation-at-position (point))))
         (if notation (concat "\"" notation "\"") ""))))
->>>>>>> 4346278e
 
 (defcustom coq-remap-mouse-1 nil
   "Wether coq mode should remap mouse button 1 to coq queries.
