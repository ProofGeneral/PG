## -*- makefile -*-
##
## Makefile for Proof General development.
##
## Author:  David Aspinall <David.Aspinall@ed.ac.uk>
##
## Maintainer:  Proof General maintainer <da+pg-support@inf.ed.ac.uk>
##
## Developer use only, not part of user distribution.
##
##    make clean	  - remove intermediate files
##    make distclean	  - remove all generated files
##
##    make elisptidy	  - tidy up elisp files (run whitespace-cleanup)
##
##    make ChangeLog	  - make ChangeLog from CVS sources 
##    make tags		  - update TAGS file for Elisp sources
##    make autoloads	  - update autoloads
##
##    make tag		  - tag the CVS sources with CVS_RELEASENAME
##    make untag	  - remove tag CVS_RELEASENAME from the sources 
##    make dist           - make a distribution from sources with above tag
##    make rpm		  - make RPM packages based on etc/ProofGeneral.spec
##    make pkg		  - make Emacs tar file packages (Tromey's package.el)
##
##    make release	  - make tag, dist, and install it in RELEASEDIR.
##    make releaseall	  - make release, local installation and rpmrelease.
##
##    make distinstall	  - install distribution build by 'make dist'
##			    into DISTINSTALLDIR.
##
##    make golive	  - publish previously built distribution
##
##    make links	  - add some links which help testing web pages
##			    from the html directory.
##
##    make releaseclean   - clean up after 'make dist' 'make rpmrelease'.
##
##    make testall.emacs23- run all autotest files in Emacs named "emacs23"
##
##
## Notes:
##
##   Use 'make releaseclean' if giving up, to remove temp dirs.
##
##   NB: no facility to edit html to make a full release in this Makefile.  
##   Edit download.html by hand, then run 
##
##      make releaseall VERSION=2.0
##
##   Or similar to make the required version.
##
##   To customize the tags in case of a re-release with the same
##   official version:
##
##      make releaseall VERSION=2.0 FULLVERSION=2.0.1
##
##
## $Id$
## 
###########################################################################

## TODO: could include prerel tag in web pages, and link using -latest
## sym links.  Would avoid needing to edit html below.


# Names and real mail addresses of developers
# Arguments for rcs2log for ChangeLog target
# NB: must use TAB as separator in list below.

DEVELOPERS=\
-u "da	David Aspinall	da@inf.ed.ac.uk" \
-u "gkein	Gerwin Klein	gklein@in.tum.de" \
-u "sberghof	Stefan Berghofer	berghofe@in.tum.de" \
-u "markus	Makarius	makarius@sketis.net" \
-u "makarius	Makarius	makarius@sketis.net" \
-u "pier	Pierre Courtieu	courtieu@lri.fr" \
-u "crr	Christophe Raffalli	Christophe.Raffalli@univ-savoie.fr" \
-u "pxc	Paul Callaghan	P.C.Callaghan@durham.ac.uk" \
-u "patrl	Patrick Loiseleur	da+pg-patrl@inf.ed.ac.uk" \
-u "tms	Thomas Kleymann	da+pg-tms@inf.ed.ac.uk" \
-u "djs	Dilip Sequiera	da+pg-djs@inf.ed.ac.uk" \
-u "hhg	Healfdene Goguen	da+pg-hhg@inf.ed.ac.uk" \
-u "gklein	Gerwin Klein	gerwin.klein@nicta.com.au" \
-u "assia	Assia Mahboubi	assia.mahboubi@inria.fr" \
-u "monnier	Stefan Monnier	monnier@iro.umontreal.ca" \
-u "tews	Hendrik Tews	hendrik@askra.de" \
-u "steck	Paul Steckler	steck@stecksoft.com"

# PRERELEASE_PREFIX is used to match PRERELEASE_TAG in sed
# line in tag target below, which edits $(DOWNLOADHTML)
# The prereltag.txt is kept as a record in the distrib area
# of the current pre-release version (currently not used explicitly 
# anywhere for web pages/whatever).
<<<<<<< HEAD
PRERELEASE_PREFIX=5\.0pre
PRERELEASE_TAG=5.0pre$(shell date "+%y%m%d")
=======
PRERELEASE_PREFIX=4\.4\.1~pre
PRERELEASE_TAG=4.4.1~pre
### Formerly: PRERELEASE_TAG=4.4pre$(shell date "+%y%m%d")
>>>>>>> 5d7c77ae
PREREL_TAG_FILE=prereltag.txt

# Path to web pages in repository, used for automatically 
# updating with release information.
HTMLDIR=../web
DOWNLOADHTMLS=devel.html

# This is used for full releases to control the tag name
# and distribution name.  No editing of html is done
# when PRERELEASE_TAG != VERSION
VERSION=$(PRERELEASE_TAG)

# Date stamp used in file if we're making a full release.
DATEMSG=$(shell if [ $(PRERELEASE_TAG) = $(VERSION) ]; then echo; else date "+ on %a %e %b %Y"; fi)


# devel just means developer's package, with more files.
# bit ambiguous: "development version" means latest version,
# in development.
# LATESTNAME is linked to the development version.
# NAME is linked to the current release.
NAME = ProofGeneral
LATESTNAME = $(NAME)-latest

VERSIONVARIABLE=proof-general-version
VERSIONFILE=proof-site.el

# Full version number defaults to ordinary version number.
FULLVERSION=$(VERSION)

#   NB: CVS tags can't have points in them.  
#   Substitute points for hyphens.
CVS_VERSION=$(shell echo $(FULLVERSION) | sed 's/\./-/g')


# Name of tar file and RPM file.
RELEASENAME = $(NAME)-$(VERSION)
CVS_RELEASENAME = Release-$(CVS_VERSION)

# Where to release (i.e. copy) a new distribution to.
# This may be the final directory (local) or temporary directory.
# # was: RELEASEDIR = /home/proofgen/www
RELEASEDIR = /tmp/proofgeneral-www

# How to make the release "live".  (Could be "true" to do nothing).
GOLIVE=rsync -e ssh -auv $(RELEASEDIR)/* ssh.inf.ed.ac.uk:/group/project/proofgeneral/web/releases/


CVSNAME = ProofGeneral

# Remote commands to use CVS in server mode and install files.
# With these settings the build can be done remotely.
# CVSROOT = :pserver:da@cvs.inf.ed.ac.uk:/disk/cvs/proofgen
# FIXME: this command causes an error on some recursive calls, e.g. to do
# make clean in a non cvs directory.
CVSROOT=$(shell cat CVS/Root)

# Emacs for batch compiling
BATCHEMACS=$(EMACS) -batch -q -no-site-file

# Emacs for interactive use in testing
EMACSFLAGS=-q -no-site-file

# GNU version of tar, please
TAR=tar

# Files not to include the distribution area or tarball 
UNFINISHED_ELISP=
ETC_FILES=etc/lego etc/coq etc/demoisa etc/isa etc/isar etc/lego etc/patches etc/*.txt 
NONDISTFILES=.cvsignore */.cvsignore Makefile.devel etc/trac etc/testsuite $(UNFINISHED_ELISP) $(ETC_FILES)
DOCDISTFILES=ProofGeneral.info PG-adapting.info

# Files not to include in the ordinary distribution tarball, but left
# in the server's copy of the distribution.
# NB: these are *patterns* to exclude rather than files!
IGNOREDFILES=ProofGeneral*/TAGS ProofGeneral*/doc/ProofGeneral.pdf ProofGeneral*/doc/PG-adapting.pdf ProofGeneral*/doc/docstring-magic.el ProofGeneral*/etc/TESTS

# Temporary directory to to build a distribution in
DISTBUILDIR = /tmp/ProofGeneralRelease

# Temporary dmg root for building Mac OS X disk image files.
DMGTOPDIR=/tmp/$(NAME)-dmg

RELEASENAMETGZ = $(RELEASENAME).tgz
RELEASENAMERPM = $(RELEASENAME)-1.noarch.rpm
RELEASENAMEDMG = $(RELEASENAME).dmg

# Where to install a distribution 
DISTINSTALLDIR=/usr/local/share/elisp/proofgeneral

SUBDIRS=$(ELISP_DIRS) etc doc images

PWD=$(shell pwd)

FORCE:

# Targets to pre-compile for distribution
# Warning: elisp files are incompatible across emacs versions!
alldist:	distcompile distdocs 


############################################################
#
# Make tags file
#
TAGS_EXTRAS=
ETAGS=etags
tags:	$(EL) $(TAGS_EXTRAS)
	$(ETAGS) $(EL) $(TAGS_EXTRAS) doc/ProofGeneral.texi doc/PG-adapting.texi > TAGS


############################################################
#
# Run tests for a particular prover and particular Emacs
#
run.%:
	$(EMACS) $(EMACSFLAGS) -l generic/proof-site.el -eval '(proof-visit-example-file "$*")'

test.%:	
	if [ -f "$*/$*-autotest.el" ]; then if $(EMACS) $(EMACSFLAGS) -l generic/proof-site.el $*/$*-autotest.el -f eval-current-buffer; then echo "Autotests for $* run successfully on `date`"; else cat $*/.autotest.log; echo "Autotests for $* ran with failures on `date`"; exit 1; fi; fi

profile.%:	
	if [ -f "$*/$*-profiling.el" ]; then if $(EMACS) $(EMACSFLAGS) -l generic/proof-site.el $*/$*-profiling.el -f eval-current-buffer; then echo "Profiling for $* run successfully on `date`"; else echo "Profiling for $* ran with failures on `date`"; exit 1; fi; cat $*/.profile.log; fi

testall.%: 
	for prover in ${PROVERS}; do $(MAKE) test.$$prover EMACS=$*; done


############################################################
#
# Add recent messages to ChangeLog.  CVSROOT must be set correctly.
#
# FIXME: this duplicates entries made on the same day: we could do
# with a way of cleaning the last day from the ChangeLog.
#
# Debian default path
RCS2LOG=/usr/share/cvs/contrib/rcs2log
ChangeLog:	FORCE
	$(RCS2LOG) -h "inf.ed.ac.uk" $(DEVELOPERS) -r -b -i 4 | sed 's|/home/proofgen/src/ProofGeneral/||g' > ChangeLog.prefix
	if [ -f ChangeLog ]; then mv ChangeLog ChangeLog.old; else echo > ChangeLog.old; fi
	cat ChangeLog.prefix ChangeLog.old | sed 's|/disk/cvs/proofgen/ProofGeneral/||g' > ChangeLog
	rm ChangeLog.prefix ChangeLog.old

logupdate:  ChangeLog.gz
	cvs commit -m"Updated" ChangeLog.gz

############################################################
#
# Clean up intermediate files 
#
devclean: FORCE
	@echo "***** CLEANING UP INTERMEDIATE FILES ****"
	rm -f doc/ProofGeneralPortrait.eps.gz
	rm -f $(HTMLDIR)/ProofGeneral



############################################################
#
# Clean up intermediate files, all generated files 
#  and Emacs backups, CVS temps
#
distclean: devclean clean
	@echo "***** CLEANING UP ALL JUNK FILES ****"
	find . \( -name '*~' -o -name '#*#' -o -name '\.\#*' -o -name '\.*\.log' \) -print | xargs rm -f
	(cd doc; $(MAKE) distclean)

############################################################
#
# Clean up all non-cvs files.
#
cvsclean:	clean
	@echo "***** CLEANING UP ALL NON-CVS FILES ****"
#	rm -rf $(FILES_NONCVS)
	(cd doc; $(MAKE) distclean)


############################################################
#
# autoloads in generic/
#
autoloads: $(EL)
	@echo "***** MAKING AUTOGENERATED AUTOLOADS  ****"
	$(BATCHEMACS) -eval '(setq autoload-package-name "proof" generated-autoload-file "$(PWD)/generic/proof-autoloads.el")' -f batch-update-autoloads  generic/ lib/

############################################################
#
# Elisp tidy
#
tidy: $(EL)
	@echo "***** CLEANUP ELISP FILES  ****"
	for f in $(EL); do echo "Cleaning $$f"; $(BATCHEMACS) -eval "(progn (find-file \"$$f\") (whitespace-cleanup) (save-buffer))"; done



############################################################
#
# Documentation
#
distdocs: FORCE
	@echo "***** MAKING DISTRIBUTION DOCS  ****"
	(cd doc; ln -s $(HTMLDIR)/ProofGeneralPortrait.eps.gz .; $(MAKE) dist)

############################################################
#
# Compilation
#
distcompile: FORCE
	@echo "***** MAKING ELC FILES  ****"
	$(MAKE) compile



############################################################
##
## tag:    tag the CVS sources of working directory with CVS_RELEASENAME,
##	   set version stamp in proof-site.el and ProofGeneral.spec 
##         to VERSION, and edit $(DOWNLOADHTMLS)
##	   if VERSION matches PRERELEASE_TAG.
##
tag:		
	@echo "*************************************************"
	@echo " Tagging sources... (you must rerun if CVS source dirty)"
	@echo "*************************************************"
# Update the sources, this is almost always what we want to do.
	if [ -z "$(NOCVS)" ] && [ -n "`cvs -n -q update -Pd | grep '^[MC] '`" ]; then cvs update -Pd; exit 1; fi
# Update version in proof-site.el
	(cd generic; mv $(VERSIONFILE) $(VERSIONFILE).old; sed -e 's/defconst $(VERSIONVARIABLE) \".*\"/defconst $(VERSIONVARIABLE) \"Proof General Version $(FULLVERSION).\"/g' $(VERSIONFILE).old > $(VERSIONFILE); rm $(VERSIONFILE).old)
# Tag ProofGeneral.spec
	(cd etc; mv ProofGeneral.spec ProofGeneral.spec.old; sed -e 's/Version:.*$$/Version:	$(VERSION)/g' ProofGeneral.spec.old > ProofGeneral.spec; rm ProofGeneral.spec.old)
# Edit $(DOWNLOADHTMLS) only for prereleases.
# Careful: the sed command below relies on previous value of PRERELEASE_TAG.
	if [ $(PRERELEASE_TAG) = $(VERSION) ]; then \
	  (cd $(HTMLDIR); \
	   for f in $(DOWNLOADHTMLS); do \
		mv $$f $$f.old; \
		sed -e 's|ProofGeneral\([emacselc-]*\)-$(PRERELEASE_PREFIX)......|ProofGeneral\1-$(PRERELEASE_TAG)|g' $$f.old > $$f; \
		rm $$f.old; \
	   done) \
	fi
	if [ -z "$(NOCVS)" ]; then cvs commit -m"Set version tag for new release." generic/$(VERSIONFILE) etc/ProofGeneral.spec; (cd $(HTMLDIR); cvs commit -m"Set version tag for new release." $(DOWNLOADHTMLS)); fi
	if [ -z "$(NOCVS)" ]; then cvs tag -cF "$(CVS_RELEASENAME)"; fi

############################################################
##
## untag:  Remove the CVS_RELEASENAME tag from the CVS sources.
##

untag:
	cvs tag -d "$(CVS_RELEASENAME)"

############################################################
##
## dist: make a distribution in DISTBUILDIR from CVS sources
##       Builds for user-distribution, from sources tagged 
##       with CVS_RELEASENAME.
##	 Moves html files to parent directory, removes
##       non-distributed files.
##	 (NB: lines in subshells here inherit CVSROOT settings from above)
##	    

cvsexport:
	@echo "*************************************************"
	@echo " Cleaning build directory and running cvs export..."
	@echo "*************************************************"
	rm -rf $(DISTBUILDIR)
	mkdir -p $(DISTBUILDIR)
	if [ -z "$(NOCVS)" ]; then \
           (cd $(DISTBUILDIR); \
	    cvs -d $(CVSROOT) export -kv -r "${CVS_RELEASENAME}" -d ${RELEASENAME} ${CVSNAME}) \
	else \
	   mkdir -p $(DISTBUILDIR)/$(RELEASENAME); \
	   cp -pr . $(DISTBUILDIR)/$(RELEASENAME); \
	fi

dist:	cvsexport
	@echo "*************************************************"
	@echo " Running 'make alldist' for new release .."
	@echo "*************************************************"
	(cd $(DISTBUILDIR)/$(RELEASENAME); $(MAKE) alldist)
	@echo "*************************************************"
	@echo " Cleaning and copying doc files .."
	@echo "*************************************************"
	(cd $(DISTBUILDIR)/$(RELEASENAME)/doc; cp -pr $(DOCDISTFILES) $(DISTBUILDIR))
	(cd $(DISTBUILDIR)/$(RELEASENAME)/doc; $(MAKE) clean)
	(cd $(DISTBUILDIR); cp -pr $(DOCDISTFILES) $(RELEASENAME)/doc)
	@echo "*************************************************"
	@echo " Cleaning non-distributed files .."
	@echo "*************************************************"
	(cd $(DISTBUILDIR)/$(RELEASENAME); rm -rf $(NONDISTFILES))
	@echo "*************************************************"
	@echo " Making compressed tar file..."
	@echo "*************************************************"
	-(cd $(DISTBUILDIR); ls $(IGNOREDFILES) > ignoredfiles; echo ignoredfiles >> ignoredfiles)
#	link the long name to short name for convenience of user
	(cd $(DISTBUILDIR); ln -sf $(RELEASENAME) $(NAME))
	$(TAR) cvzf $(DISTBUILDIR)/$(RELEASENAMETGZ) --directory $(DISTBUILDIR) --exclude-from $(DISTBUILDIR)/ignoredfiles $(RELEASENAME) $(NAME) 
#	remove temporary files made for tar/zip only
	(cd $(DISTBUILDIR); rm -f ignoredfiles $(NAME))
	@echo "*************************************************"
	@echo " Finished making dist."
	@echo "*************************************************"


############################################################
##
## release:
##     tag the CVS sources, and make a distribution.
##     Then install the distribution in RELEASEDIR
##     WARNING: RELEASEDIR is not cleaned except to remove
##     links, but files there with same names will be overwritten.
##
release: check distclean tag dist 
	@echo "*************************************************"
	@echo " Making release (installing tarball distributions)."
	@echo "*************************************************"
	mkdir -p $(RELEASEDIR)
	(cd $(DISTBUILDIR); rm -f $(NAME))
	(cd $(RELEASEDIR); rm -rf $(RELEASENAME))
	cp -pfR $(DISTBUILDIR)/* $(RELEASEDIR)
	(cd $(RELEASEDIR); rm -f $(LATESTNAME); ln -s  $(RELEASENAME) $(LATESTNAME))
	(cd $(RELEASEDIR); ln -sf $(RELEASENAMETGZ) $(LATESTNAME).tgz)
	(cd $(RELEASEDIR); echo $(PRERELEASE_TAG) > $(PREREL_TAG_FILE))
	@echo "*************************************************"
	@echo " Finished installing dist."
	@echo "*************************************************"


############################################################
##
## rpm:
##     Build an RPM binary package from the recently made distribution 
##     using the tarball.  (Any user could do this)
##
##	  

# Temporary RPM topdir for building packages as non-root user.
RPMTOPDIR=/tmp/$(NAME)-rpm
RPMBUILD=rpmbuild --define '_topdir $(RPMTOPDIR)'

rpm:	
	rm -rf $(RPMTOPDIR)
	mkdir -p $(RPMTOPDIR)/RPMS
	mkdir -p $(RPMTOPDIR)/SPECS
	mkdir -p $(RPMTOPDIR)/SOURCES
	mkdir -p $(RPMTOPDIR)/BUILD
	$(RPMBUILD) -tb $(DISTBUILDIR)/$(RELEASENAMETGZ)


############################################################
##
## pkg:
##     Build an Emacs .tar file package
##	  
PKGMOVES=doc/dir doc/ProofGeneral.info doc/PG-adapting.info 
PKGDELETES=obsolete etc doc
# Emacs package version is fussy about non-numbers in version, have to make version
# from date.
PKG_VERSION=$(shell echo $(FULLVERSION) | sed 's/$(PRERELEASE_PREFIX)/20/g' | sed 's/RC/\.0/g')
PKG_RELEASENAME=$(NAME)-$(PKG_VERSION)
pkg:	cvsexport
	(cd $(DISTBUILDIR); if [ "$(RELEASENAME)" != "$(PKG_RELEASENAME)" ]; then mv $(RELEASENAME) $(PKG_RELEASENAME); fi)
	(cd $(DISTBUILDIR)/$(PKG_RELEASENAME)/doc; make info)
	(cd $(DISTBUILDIR)/$(PKG_RELEASENAME); mv $(PKGMOVES) .;  rm -rf $(PKGDELETES))
	(cd $(DISTBUILDIR)/$(PKG_RELEASENAME); echo '(define-package "ProofGeneral" "$(PKG_VERSION)" "Proof General theorem prover interface")' > ProofGeneral-pkg.el)
	(cd $(DISTBUILDIR); tar -cf $(PKG_RELEASENAME).tar $(PKG_RELEASENAME))


############################################################
##
## rpmrelease:
##     Build and install RPM package into RELEASEDIR.
##	  
rpmrelease: rpm
	cp -pf $(RPMTOPDIR)/RPMS/noarch/* $(RELEASEDIR)

############################################################
##
## dmg: [experimental]
##     Build (on Linux) a Mac OS X dmg disk image file
##     This requires sudo powers for mounting, and
##     (on Ubuntu), packages hfsplus and hfsprogs
##	  
DMGBUILD=$(DISTBUILDIR)/dmg
dmg:	
	rm -rf $(DMGBUILD)
	mkdir -p $(DMGBUILD)
	dd if=/dev/zero of=$(DISTBUILDIR)/$(RELEASENAMEDMG) bs=1 count=0 seek=16M
	/sbin/mkfs.hfsplus -v $(RELEASENAME) -s $(DISTBUILDIR)/$(RELEASENAMEDMG)
	(cd $(DMGBUILD); mkdir dmgfs; \
	sudo mount -t hfsplus -o loop,user $(DISTBUILDIR)/$(RELEASENAMEDMG) dmgfs; \
	sudo chown $(LOGNAME) dmgfs; \
	$(TAR) -xpzf $(DISTBUILDIR)/$(RELEASENAMETGZ); \
	mkdir -p Contents/Resources; \
	mkdir -p Contents/MacOS; \
	mv $(NAME)/bin/proofgeneral Contents/MacOS; \
	mv $(NAME)/* Contents/Resources; \
	rm -rf $(NAME) $(RELEASENAME); \
	mkdir $(NAME).app; \
	mv Contents $(NAME).app;\
	sudo umount dmgfs)
# on mac:
#	hdiutil create -srcfolder $(DISTBUILDIR)

############################################################
##
## releaseclean:
##     Clean up temporary directories after building dist/release.
##
releaseclean:
	rm -rf $(DISTBUILDIR) $(RPMTOPDIR)

############################################################
##
## fakereleaseall:
##     Do everything, but don't access CVS.  Just for
##     testing on non-live system, really.
##	  
## 
fakereleaseall: 
	$(MAKE) -f Makefile.devel release releaseclean NOCVS="no" 

############################################################
##
## releaseall:
##     Do everything!  (EXCEPT: ChangeLog.gz update)
##	  
releaseall: release releaseclean golive

############################################################
##
## golive:
##     Execute golive command.
##	  
golive:
	$(GOLIVE)
	cd $(HTMLDIR); for f in $(DOWNLOADHTMLS); do $(MAKE) pub.$$f; done;
	rm -rf $(RELEASEDIR)


############################################################
##
## releasefinal:
##     Do everything for a final release based on a pre-release.
##     Except editing download file.
##
releasefinal: release releaseclean 
# Link the latest version 
# 31.5.13: remove this link from tar file, it is unconventional
#	(cd $(DISTBUILDIR); rm -f $(NAME); ln -sf $(RELEASENAME) $(NAME))


############################################################
##
## distinstall:
##     Do everything for a local release.
##	  
distall: distclean tag dist distinstall releaseclean



############################################################
#
# distinstall:
#   Install distribution from $(DISTBUILDIR) into DISTINSTALLDIR
#   Clean out DISTINSTALLDIR first.
###   NB!  Simple install, no attempt to put info files, etc, in
#   special places.
#
distinstall:
	rm -rf $(DISTINSTALLDIR)/$(NAME)
	mkdir -p $(DISTINSTALLDIR)
	(cd $(DISTINSTALLDIR); \
	 $(TAR) -xpzf $(DISTBUILDIR)/$(RELEASENAMETGZ); \
	 mv $(RELEASENAME) $(NAME))

############################################################
#
# links:
#   
#   Make some handy links for developers.
#
links:
	ln -sf $(HTMLDIR)/ProofGeneralPortrait.eps.gz doc
	ln -sf ../../ProofGeneral $(HTMLDIR)

#################################################################
##
## Reporting Makefile settings.  
##
## Useful for debugging Makefile 

show.%:
	@echo $($*)<|MERGE_RESOLUTION|>--- conflicted
+++ resolved
@@ -92,14 +92,9 @@
 # The prereltag.txt is kept as a record in the distrib area
 # of the current pre-release version (currently not used explicitly 
 # anywhere for web pages/whatever).
-<<<<<<< HEAD
-PRERELEASE_PREFIX=5\.0pre
-PRERELEASE_TAG=5.0pre$(shell date "+%y%m%d")
-=======
-PRERELEASE_PREFIX=4\.4\.1~pre
-PRERELEASE_TAG=4.4.1~pre
-### Formerly: PRERELEASE_TAG=4.4pre$(shell date "+%y%m%d")
->>>>>>> 5d7c77ae
+PRERELEASE_PREFIX=5\.0~pre
+PRERELEASE_TAG=5.0~pre
+### Formerly: PRERELEASE_TAG=5.0~pre$(shell date "+%y%m%d")
 PREREL_TAG_FILE=prereltag.txt
 
 # Path to web pages in repository, used for automatically 
