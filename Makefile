--- conflicted
+++ resolved
@@ -36,13 +36,8 @@
 PREFIX=$(DESTDIR)/usr
 DEST_PREFIX=$(DESTDIR)/usr
 
-<<<<<<< HEAD
-PWD=$(shell pwd)
-
 PROVERS=coq
-=======
-PROVERS=acl2 ccc coq hol98 isar lego hol-light phox pgshell pgocaml pghaskell
->>>>>>> f252e201
+
 OTHER_ELISP=generic lib contrib/mmm
 ELISP_DIRS=${PROVERS} ${OTHER_ELISP}
 ELISP_EXTRAS=
