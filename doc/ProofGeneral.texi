\input texinfo
@c
@c $Id$
@c
@c
@c TODO:  
@c   Theorem dependencies, history in script and response,
@c   identifier info commands


@c
@c 
@setfilename ProofGeneral.info
@settitle Proof General
@setchapternewpage odd
@paragraphindent 0
@iftex
@afourpaper
@end iftex

@c
@c Some URLs.
@c FIXME: unfortunately, broken in buggy pdftexinfo.
@c so removed for now.
@set URLxsymbol  http://x-symbol.sourceforge.net
@set URLisamode  http://proofgeneral.inf.ed.ac.uk/~isamode
@set URLpghome   https://proofgeneral.github.io
@set URLpglatestrpm  http://proofgeneral.inf.ed.ac.uk/ProofGeneral-latest.noarch.rpm
@set URLpglatesttar  http://proofgeneral.inf.ed.ac.uk/ProofGeneral-latest.tar.gz
@set URLpglatestdev  http://proofgeneral.inf.ed.ac.uk/ProofGeneral-devel-latest.tar.gz
@c
@c

@c
@c IMPORTANT NOTES ABOUT THIS TEXINFO FILE:
@c I've tried keep full node lines *out* of this file because Emacs makes a
@c mess of updating them and they are a nuisance to do by hand.  
@c Instead, rely on makeinfo and friends to do the equivalent job.  
@c For this to work, we must follow each node
@c immediately with a section command, i.e.:
@c
@c  @node node-name
@c  <section-command>
@c
@c And each section with lower levels must have a menu command in
@c it.  Menu updating with Emacs is a bit better than node updating.
@c
@c LINE BREAKS: For html generated from this to look good, it is
@c important that there are lots of line breaks/blank lines, esp
@c after @enddefn's and similar.  Otherwise text flows on the same
@c paragraph but gets coloured wrongly with Netscape's handling of 
@c style sheets.
@c
@c reminder about references: 
@c        @xref{node}  blah         start of sentence: See [ref]
@c        blah (@pxref{node}) blah  bla (see [ref]), best at end of sentence
@c        @ref{node}                without "see". Careful for info.
@c

@set version 5.0-git
@set emacsversion 24.4
@set last-update September 2016
@set rcsid $Id$

@dircategory Theorem proving
@direntry
* Proof General: (ProofGeneral).          Organize your proofs with Emacs!
@end direntry

@c
@c MACROS
@c
@c define one here for a command with a key-binding?
@c
@c I like the idea, but it's maybe against the TeXinfo
@c style to fix together a command and its key-binding.
@c
@c merge functions and variables into concept index.
@c @syncodeindex fn cp
@c @syncodeindex vr cp

@c merge functions into variables index
@c @syncodeindex fn vr

@finalout
@titlepage
@title Proof General
@subtitle Organize your proofs!
@sp 1
@subtitle User Manual for Proof General @value{version}
@subtitle @value{last-update}
@subtitle @b{proofgeneral.github.io}

@iftex
@vskip 1cm
@image{ProofGeneral-image}
@end iftex
@author D. Aspinall, P. Courtieu, E. Martin-Dorel, C. Pit--Claudel,
@author T. Kleymann, H. Goguen, D. Sequeira, M. Wenzel
@page
@vskip 0pt plus 1filll
This manual and the program Proof General are
Copyright @copyright{} 1998-2011 Proof General team, LFCS Edinburgh.

@c
@c COPYING NOTICE
@c
@ignore
Permission is granted to process this file through TeX and print the
results, provided the printed document carries copying permission notice
identical to this one except for the removal of this paragraph (this
paragraph not being relevant to the printed manual).
@end ignore

@sp 2
Permission is granted to make and distribute verbatim copies of this
manual provided the copyright notice and this permission notice are
preserved on all copies.  
@sp 2

This manual documents Proof General, Version @value{version}, for use
with GNU Emacs @value{emacsversion} or
later versions (subject to Emacs API changes).  Proof General is
distributed under the terms of the GNU General Public License (GPL);
please check the accompanying file @file{COPYING} for more details.

@sp 1

Visit Proof General on the web at @code{https://proofgeneral.github.io}

@sp 1

@c (commented; dates from CVS) @code{@value{rcsid}}
@end titlepage

@page


@ifinfo
@node Top
@top Proof General

This file documents version @value{version} of @b{Proof General}, a
generic Emacs interface for proof assistants.

Proof General @value{version} has been tested with GNU Emacs
@value{emacsversion} on Linux.  It is supplied ready to use for the proof
assistants LEGO, Coq, Isabelle, and PhoX.  Experimental support is
provided for several other provers.

@menu
* Preface::                     
* Introducing Proof General::   
* Basic Script Management::     
* Advanced Script Management and Editing::  
* Unicode symbols and special layout support::
* Support for other Packages::  
* Subterm Activation and Proof by Pointing::
* Graphical Proof-Tree Visualization::
* Customizing Proof General::   
* Hints and Tips::
* LEGO Proof General::          
* Coq Proof General::           
* Isabelle Proof General::    
* HOL Light Proof General::
* EasyCrypt Proof General::
* Shell Proof General::
@c * PhoX Proof General::
* Obtaining and Installing::  
* Bugs and Enhancements::
* References::                  
* History of Proof General::
* Function Index::              
* Variable Index::              
* Keystroke Index::             
* Concept Index::               
@end menu
@end ifinfo

@node Preface
@unnumbered Preface

Welcome to Proof General!

This preface has some news about the current release, future plans,
and acknowledgements to those who have helped along the way.
The appendix @ref{History of Proof General} contains old
news about previous releases, and notes on the development
of Proof General.

Proof General has a home page at
@uref{https://proofgeneral.github.io}.  
Visit this page for the latest version of this manual,
other documentation, system downloads, etc.


@menu
* News for Version 4.4::
* News for Version 4.3::
* News for Version 4.2::
* News for Version 4.1::
* News for Version 4.0::
* Future::
* Credits::                     
@end menu

@node News for Version 4.4
@unnumberedsec News for Version 4.4
@cindex news

Proof General 4.4 is the first release since PG has moved to
@uref{https://github.com/ProofGeneral/PG, GitHub}.

This release contains several bugfixes and improvements (see the Git
ChangeLog for more details) and supports both Coq 8.4 and Coq 8.5.

@node News for Version 4.3
@unnumberedsec News for Version 4.3
@cindex news

In Proof General version 4.3, the multiple file handling for Coq
has been improved. It now supports asynchronous and parallel
compilation of required modules. 

The proof tree display now supports the newest features of Coq
8.4. Proof General version 4.3 is compatible with Prooftree
version 0.11 (or better).


@node News for Version 4.2
@unnumberedsec News for Version 4.2
@cindex news

Proof General version 4.2 adds the usual round of compatibility fixes,
to support newer versions of Emacs and Coq.  It also contains some
updates to support HOL Light in a primitive fashion.

It also contains a new mechanism to display proof trees, provided by
Hendrik Tews and using a bespoke rendering application named
@uref{http://askra.de/software/prooftree/, Prooftree}.


@node News for Version 4.1
@unnumberedsec News for Version 4.1
@cindex news

Proof General version 4.1 adds some compatibility fixes to
Proof General 4.0, specifically for Coq version 8.3
and Isabelle 2011.

It also contains a new implementation of multiple file handling
for Coq provided by Hendrik Tews.

@node News for Version 4.0
@unnumberedsec News for Version 4.0
@cindex news

Proof General version 4.0 is a major overhaul of Proof General.
The main changes are:
@itemize @bullet
@item support for GNU Emacs only, @b{you cannot use XEmacs any more};
@item a new @b{Unicode Tokens} mode, which now replaces X-Symbol,
      @pxref{Unicode symbols and special layout support};
@item to allow ``document centred'' working, annotating scripts with prover output
      and automatically sending commands to the prover, @pxref{Document centred working};
@item support for latest versions of provers (Isabelle2009-2 and Coq 8.2);
@item numerous smaller enhancements and efficiency improvements.
@end itemize

See the @file{CHANGES} file in the distribution for more complete
details of changes, and the appendix @ref{History of Proof General} for
old news.


@node Future
@unnumberedsec Future
@cindex Proof General Kit
@cindex Future

The aim of the Proof General project is to provide powerful environments
and tools for interactive proof.

Proof General has been Emacs based so far and uses heavy per-prover
customisation.  The @b{Proof General Kit} project proposes that proof
assistants use a @i{standard} XML-based protocol for interactive proof,
dubbed @b{PGIP}.  PGIP will enable middleware for interactive proof
tools and interface components.  Rather than configuring Proof General
for your proof assistant, you will need to configure your proof
assistant to understand PGIP.  There is a similarity however; the design
of PGIP was based heavily on the Emacs Proof General framework.

At the time of writing, the Proof General Kit software is in a prototype
stage and the PGIP protocol is still being refined.  We have a prototype
Proof General plugin for the Eclipse IDE and a prototype version of a
PGIP-enabled Isabelle.  There is also a middleware component for
co-ordinating proof written in Haskell, the @i{Proof General Broker}.
Further collaborations are sought for more developments, especially the
PGIP enabling of other provers.  For more details, see
@uref{http://proofgeneral.inf.ed.ac.uk/kit, the Proof General Kit
webpage}.  Help us to help you organize your proofs!



@node Credits
@unnumberedsec Credits
@cindex @code{lego-mode}
@cindex maintenance

The original developers of the basis of Proof General were:

@itemize @bullet
@item @b{David Aspinall},
@item @b{Healfdene Goguen},
@item @b{Thomas Kleymann}, and
@item @b{Dilip Sequeira}.
@end itemize

LEGO Proof General (the successor of @code{lego-mode}) was written by
Thomas Kleymann and Dilip Sequeira.  It is no longer maintained.
@c
@c It is presently maintained by David Aspinall and
@c Paul Callaghan. 
@c
Coq Proof General was written by Healfdene Goguen, with
later contributions from Patrick Loiseleur.
It is now maintained by Pierre Courtieu.
@c
Isabelle Proof General was written and is being maintained by David
Aspinall.  It has benefited greatly from tweaks and suggestions by
Markus Wenzel, who wrote the first support for Isar and added Proof
General support inside Isabelle.  David von Oheimb supplied the
original patches for X-Symbol support, which improved Proof General
significantly.  Christoph Wedler, the author of X-Symbol, provided
much useful support in adapting his package for PG.

The generic base for Proof General was developed by Kleymann, Sequeira,
Goguen and Aspinall. It follows some of the ideas used in Project
@uref{http://www.inria.fr/croap/,CROAP}. The project to implement a
proof mode for LEGO was initiated in 1994 and coordinated until October
1998 by Thomas Kleymann, becoming generic along the way.  In October
1998, the project became Proof General and has been managed by David
Aspinall since then.

This manual was written by David Aspinall and Thomas Kleymann, with
words borrowed from user documentation of LEGO mode, prepared by Dilip
Sequeira.  Healfdene Goguen wrote some text for Coq Proof General.
Since Proof General 2.0, this manual has been maintained by David
Aspinall, with contributions from Pierre Courtieu, Markus Wenzel
and Hendrik Tews.

The Proof General project has benefited from (indirect) funding by EPSRC
(@i{Applications of a Type Theory Based Proof Assistant} in the late
1990s and @i{The Integration and Interaction of Multiple Mathematical
Reasoning Processes}, EP/E005713/1 (RA0084) in 2006-8), the EC (the
Co-ordination Action @i{Types} and previous related projects), and the
support of the LFCS.  Version 3.1 was prepared whilst David Aspinall was
visiting ETL, Japan, supported by the British Council.  

For Proof General 3.7, Graham Dutton helped with web pages and
infrastructure; since then the the computing support team at the School
of Informatics have given help.  For testing and feedback for older
versions of Proof General, thanks go to Rod Burstall, Martin Hofmann,
and James McKinna, and several on the longer list below.

For the Proof General 4.0 release, special thanks go to Stefan Monnier
for patches and suggestions, to Makarius for many bug reports and help
with Isabelle support and to Pierre Courtieu for providing new
features for Coq support.

Between Proof General 4.3 and 4.4 releases, the PG sources have been
migrated from CVS to to GitHub; special thanks go to Clement
Pit--Claudel for help in this migration.

Proof General 4.4's new icons were contributed by Yoshihiro Imai
(@uref{http://proofcafe.org/wiki/Generaltan}) under CC-BY-SA 3.0
(@uref{https://creativecommons.org/licenses/by-sa/3.0/})

@c FIXME: watch contributors here!
During the development of Proof General 3.x and 4.x releases, 
many people helped provide testing and other feedback, 
including the Proof General maintainers,
Paul Callaghan, Pierre Courtieu, and Markus Wenzel, 
Stefan Berghofer, Gerwin Klein, and other folk who
tested pre-releases or sent bug reports and patches, including 
Cuihtlauac Alvarado,
Esben Andreasen,
Lennart Beringer,
Pascal Brisset,
James Brotherston,
Martin Buechi,
Pierre Casteran,
Lucas Dixon,
Erik Martin-Dorel,
Matt Fairtlough, 
Ivan Filippenko, 
Georges Gonthier,
Robin Green,
Florian Haftmann,
Kim Hyung Ho,
Mark A. Hillebrand,
Greg O'Keefe,
Alex Krauss,
Peter Lammich,
Pierre Lescanne,
John Longley,
Erik Martin-Dorel,
Assia Mahboubi,
Adam Megacz,
Stefan Monnier,
Tobias Nipkow, 
Clement Pit--Claudel, 
Leonor Prensa Nieto, 
David von Oheimb,
Lawrence Paulson,
Paul Roziere,
Randy Pollack,
Robert R. Schneck,
Norbert Schirmer,
Sebastian Skalberg,
Mike Squire, 
Hendrik Tews,
Norbert Voelker,
Tjark Weber,
Mitsuharu Yamamoto.

Thanks to all of you (and apologies to anyone missed)!



@c =================================================================
@c
@c CHAPTER: Introduction
@c
@node Introducing Proof General
@chapter Introducing Proof General
@cindex proof assistant
@cindex Proof General

@c would like the logo on the title page really but
@c it doesn't seem to work there for html.
@html
<img src="ProofGeneral-image.jpg" alt="[ Proof General logo ]" >
@end html

@dfn{Proof General} is a generic Emacs interface for interactive proof
assistants,@footnote{A @dfn{proof assistant} is a computerized helper for
developing mathematical proofs.  For short, we sometimes call it a
@dfn{prover}, although we always have in mind an interactive system
rather than a fully automated theorem prover.} developed at the LFCS in
the University of Edinburgh.  

You do not have to be an Emacs militant to use Proof General!  

The interface is designed to be very easy to use.  You develop your
proof script@footnote{A @dfn{proof script} is a sequence of commands
 which constructs a proof, usually stored in a file.}
 in-place rather than line-by-line and later reassembling the pieces.
Proof General keeps track of which proof steps have been processed by
the prover, and prevents you editing them accidently.  You can undo
steps as usual.

The aim of Proof General is to provide a powerful and configurable
interface for numerous interactive proof assistants.  We target Proof
General mainly at intermediate or expert users, so that the interface
should be useful for large proof developments.  

Please help us!

Send us comments, suggestsions, or (the best) patches to improve support
for your chosen proof assistant.  Contact us at
@uref{https://github.com/ProofGeneral/PG/issues}.

If your chosen proof assistant isn't supported, read the accompanying
@i{Adapting Proof General} manual to find out how to configure PG for a
new prover.  

@menu
* Installing Proof General::           
* Quick start guide::           
* Features of Proof General::   
* Supported proof assistants::  
* Prerequisites for this manual::
* Organization of this manual::
@end menu




@node Installing Proof General
@section Installing Proof General

If Proof General has not already been installed for you, you should 
unpack it and insert the line:
@lisp
        (load "@var{proof-general-home}/generic/proof-site.el")
@end lisp
into your @file{~/.emacs} file, where @var{proof-general-home} is the
top-level directory that was created when Proof General was unpacked.

For much more information, @xref{Obtaining and Installing}.


@node Quick start guide
@section Quick start guide

Once Proof General is correctly installed, the corresponding Proof
General mode will be invoked automatically when you visit a proof
script file for your proof assistant, for example:

@multitable @columnfractions .35 .3 .35
@item       @b{Prover}    @tab @b{Extensions} @tab @b{Mode}
@item       LEGO          @tab @file{.l}      @tab @code{lego-mode}
@item       Coq           @tab @file{.v}      @tab @code{coq-mode}
@item       Isabelle      @tab @file{.thy}    @tab @code{isar-mode}
@item       Phox          @tab @file{.phx}    @tab @code{phox-mode}
@item       HOL98         @tab @file{.sml}    @tab @code{hol98-mode}
@item       HOL Light     @tab @file{.ml}     @tab @code{hol-light-mode}
@item       ACL2          @tab @file{.acl2}   @tab @code{acl2-mode}
@item       Twelf         @tab @file{.elf}    @tab @code{twelf-mode}
@item       Plastic       @tab @file{.lf}     @tab @code{plastic-mode}
@item       Lambda-CLAM   @tab @file{.lcm}    @tab @code{lclam-mode}
@item       CCC           @tab @file{.ccc}    @tab @code{ccc-mode}
@item       PG-Shell      @tab @file{.pgsh}   @tab @code{pgshell-mode}
@item       EasyCrypt     @tab @file{.ec}     @tab @code{easycrypt-mode}
@end multitable
(the exact list of Proof Assistants supported may vary according to the
version of Proof General and its local configuration).  You can also
invoke the mode command directly, e.g., type @kbd{M-x lego-mode}, to
turn a buffer into a lego script buffer.

You'll find commands to process the proof script are available from the
toolbar, menus, and keyboard.  Type @kbd{C-h m} to get a list of the
keyboard shortcuts for the current mode.  The commands available should
be easy to understand, but the rest of this manual describes them in
some detail.

The proof assistant itself is started automatically inside Emacs as an
"inferior" process when you ask for some of the proof script to be
processed.  You can start the proof assistant manually with the
menu command "Start proof assistant".

To follow an example use of Proof General on a Isabelle proof, 
@pxref{Walkthrough example in Isabelle}.  If you know the syntax for proof
scripts in another theorem prover, you can easily adapt the details 
given there.



@node Features of Proof General
@section Features of Proof General
@cindex Features
@cindex Why use Proof General?

Why would you want to use Proof General?

@c FIXME: would like to keep this synched with web page, really.
@c but web page needs extra markup.

Proof General is designed to be useful for novices and expert users
alike.  It will be useful to you if you use a proof assistant, and you'd
like an interface with the following features: simplified interaction,
script management, multiple file scripting, a script editing mode, proof
by pointing, proof-tree visualization,
toolbar and menus, syntax highlighting, real symbols,
functions menu, tags, and finally, adaptability.

Here is an outline of some of these features.   Look in the contents
page or index of this manual to find out about the others!

@itemize @bullet
@item @i{Simplified interaction}@*
  Proof General is designed for proof assistants which have a
  command-line shell interpreter.  When using Proof General, the proof
  assistant's shell is hidden from the user.  Communication takes
  place via three buffers (Emacs text widgets).
Communication takes place via three buffers.  The @dfn{script
buffer} holds input, the commands to construct a proof.  The @dfn{goals
buffer} displays the current list of subgoals to be solved.  The
@dfn{response buffer} displays other output from the proof assistant.
By default, only two of these three buffers are displayed. 
This means that the user normally only sees the output from the most
recent interaction, rather than a screen full of output from the proof
assistant.  

Proof General does not commandeer the proof assistant shell: the user
still has complete access to it if necessary.

For more details, @pxref{Summary of Proof General buffers}
and @pxref{Display customization}.


@item @i{Script management}@*
Proof General colours proof script regions blue when they have 
been processed by the prover, and colours regions red when the prover is
currently processing them.  The appearance of Emacs buffers always
matches the proof assistant's state. Coloured parts of the buffer cannot
be edited.  Proof General has functions for @emph{asserting} or
@emph{retracting} parts of a proof script, which alters the coloured
regions.

For more details, @pxref{Basic Script Management},
@ref{Script processing commands},
and @ref{Advanced Script Management and Editing}.

@item @i{Script editing mode}@*
Proof General provides useful facilities for editing proof scripts,
including syntax hilighting and a menu to jump to particular goals,
definitions, or declarations.
Special editing functions send lines of proof script to the proof
assistant, or undo previous proof steps.

For more details, @pxref{Script editing commands},
and @ref{Script processing commands}.

@item @i{Proof-tree visualization}@*
In cooperation with the external program Prooftree
(available from the @uref{http://askra.de/software/prooftree/,
Prooftree website}), Proof General can display proof trees
graphically and provide visual information about the proof status
of different branches in a proof. The proof-tree display provides
additional means for inspecting the proof tree and thus helps
against loosing track in proofs.

The graphical proof-tree visualization is currently only
supported for Coq. For more details, @pxref{Graphical Proof-Tree
Visualization}. 


@item @i{Toolbar and menus}@*
A script buffer has a toolbar with navigation buttons for processing
parts of the proof script.  A menu provides further functions for
operations in the proof assistant, as well as customization of Proof
General.

For more details, @pxref{Toolbar commands}, @ref{Proof assistant
commands}, and @ref{Customizing Proof General}.

@item @i{Proof by pointing}@*
Proof General has support for proof-by-pointing and similar features.
Proof by pointing allows you to click on a subterm of a goal to be
proved, and automatically apply an appropriate proof rule or tactic.
Proof by pointing is specific to the proof assistant (and logic) in use;
therefore it is configured mainly on the proof assistant side.  If you
would like to see proof by pointing support for Proof General in a
particular proof assistant, petition the developers of the proof
assistant to provide it.
@c Proof General expects to parse
@c term-structure annotations on the output syntax of the prover.
@c It uses these to construct a message to the prover indicating
@c where the user has clicked, and the proof assistant can
@c response with a suggested tactic.
@end itemize


@node Supported proof assistants
@section Supported proof assistants

Proof General comes ready-customized for several
proof assistants, including these:

@c FLAG VERSIONS HERE
@itemize @bullet
@item 
@b{LEGO Proof General} for LEGO Version 1.3.1@*
@xref{LEGO Proof General}, for more details.
@item 
@b{Coq Proof General} for Coq Version 8.2@*
@xref{Coq Proof General}, for more details.
@item 
@b{Isabelle Proof General} for Isabelle2009-2@*
@xref{Isabelle Proof General}, and documentation supplied with
Isabelle for more details.
@c @item
@c @b{PhoX Proof General} for PhoX 0.8X@*
@c @xref{PhoX Proof General}, for more details.
@c @item
@c @b{HOL Proof General} for HOL98 (HOL4)@*
@c @xref{HOL Proof General}, for more details.
@item
@b{HOL Light Proof General} for HOL Light@*
@xref{HOL Light Proof General}, for more details.
@item
@b{EasyCrypt Proof General} for EasyCrypt@*
@xref{EasyCrypt Proof General}, for mode details.
@item
@b{Shell Proof General} for shell scripts (not really a proof assistant!)@*
@xref{Shell Proof General}, for more details.
@end itemize

Proof General is designed to be generic, so if you know how
to write regular expressions, you can make:

@itemize @bullet
@item
@b{Your Proof General} for your favourite proof assistant.@*
For more details of how to make Proof General work
with another proof assistant,
see the accompanying manual @i{Adapting Proof General}.
@end itemize

The exact list of Proof Assistants supported may vary according to the
version of Proof General you have and its local configuration; only the
standard instances documented in this manual are listed above.

Note that there is some variation between the features supported by
different instances of Proof General.  The main variation is proof by
pointing, which is only supported in LEGO at the moment.  For advanced
features like this, some extensions to the output routines of the proof
assistant are required, typically.  If you like Proof General, @b{please
help us by asking the implementors of your favourite proof assistant to
support Proof General} as much as possible.

@node Prerequisites for this manual
@section Prerequisites for this manual
@cindex Meta
@cindex Alt
@cindex key sequences

This manual assumes that you understand a little about using Emacs, for
example, switching between buffers using @kbd{C-x b} and understanding
that a key sequence like @kbd{C-x b} means "control with x, followed by b".
A key sequence like @kbd{M-z} means "meta with z".  (@key{Meta} may be
labelled @key{Alt} on your keyboard).

The manual also assumes you have a basic understanding of your proof
assistant and the language and files it uses for proof scripts.  But
even without this, Proof General is not useless: you can use the
interface to @emph{replay} proof scripts for any proof assistant without
knowing how to start it up or issue commands, etc.  This is the beauty
of a common interface mechanism.

To get more from Proof General and adapt it to your liking, it helps to
know a little bit about how Emacs lisp packages can be customized via
the Customization mechanism.  It's really easy to use.  For details,
@pxref{How to customize}.  @inforef{Customization, ,emacs},
for documentation in Emacs.

To get the absolute most from Proof General, to improve it or to adapt
it for new provers, you'll need to know a little bit of Emacs lisp.
Emacs is self-documenting, so you can begin from @kbd{C-h} and find out
everything!  Here are some useful commands:

@table @asis
@item @kbd{C-h i}
@code{info}
@item @kbd{C-h m} 
@code{describe-mode}
@item @kbd{C-h b} 
@code{describe-bindings}
@item @kbd{C-h f} 
@code{describe-function}
@item @kbd{C-h v} 
@code{describe-variable}
@end table


@node Organization of this manual
@section Organization of this manual

This manual covers the user-level view and customization of Proof
General.  The accompanying @i{Adapting Proof General} manual considers
adapting Proof General to new proof assistants, and documents some of
the internals of Proof General.

Three appendices of this manual contain some details about obtaining and
installing Proof General and some known bugs.  The contents of these
final chapters is also covered in the files @file{INSTALL} and
@file{BUGS} contained in the distribution.  Refer to those files
for the latest information.

The manual concludes with some references and indexes.  See the table of
contents for full details.






@c =================================================================
@c
@c CHAPTER: Basic Script Management
@c
@node Basic Script Management
@chapter Basic Script Management

This chapter is an introduction to using the script management
facilities of Proof General.  We begin with a quick walkthrough example,
then describe the concepts and functions in more detail.

@menu
* Walkthrough example in Isabelle::  
* Proof scripts::               
* Script buffers::              
* Summary of Proof General buffers::               
* Script editing commands::     
* Script processing commands::  
* Proof assistant commands::    
* Toolbar commands::            
* Interrupting during trace output::
@end menu

@node Walkthrough example in Isabelle
@section Walkthrough example in Isabelle

Here's a short example in Isabelle to see how script management
is used.  The file you are asked to type below is included in the
distribution as @file{isar/Example.thy}.  If you're not using
Isabelle, substitute some lines from a simple proof for your proof
assistant, or consult the example file supplied with Proof General for
your prover, called something like @file{foo/example.foo} for a proof
assistant Foo.

This walkthrough is keyboard based, but you could easily use the toolbar
and menu functions instead.  The best way to learn Emacs key bindings is
by using the menus.  You'll find the keys named below listed on the
menus.

@itemize @bullet
@item
First, start Emacs with Proof General loaded.  According to how you
have installed Proof General, this may be by typing
@code{proofgeneral} in a terminal, 
selecting it from a menu, or simply by starting
Emacs itself.
@item
Next, find a new file by @kbd{C-x C-f} and typing as the filename
@file{Walkthrough.thy}.  This should load Isabelle Proof General and the
toolbar and Proof General menus will appear.  You should have an empty
buffer displayed.
@end itemize

The notation @kbd{C-x C-f} means control key with `x' followed by
control key with `f'.  This is a standard notation for Emacs key
bindings, used throughout this manual.  This function also appears on
the @code{File} menu of Emacs.  The remaining commands used will be on
the @code{Proof-General} menu or toolbar.

If you're not using Isabelle, you must choose a different file
extension, appropriately for your proof assistant.  If you don't know
what to use, see the previous chapter for the list of supported
assistants and file extensions.

@itemize @bullet
@item
Turn on @dfn{electric terminator} by typing @kbd{C-c ;} and
enter:
@lisp
theory Walkthrough imports Main begin;
@end lisp
This first command begins the definition of a new theory inside
Isabelle, which extends the theory @code{Main}.  (We're assuming that
you have Isabelle/HOL available, which declares the @code{Main}
theory.  You should be able to see the list of installed logics in
Isabelle on the @code{Logics} menu).
@end itemize

Electric terminator sends commands to the proof assistant as you type
them. 
At the moment you type the semicolon, the @code{theory} command will
be sent to Isabelle behind the scenes.  First, there is a short delay
while Isabelle is launched; you may see a welcome message.  Then, you
may notice that the command briefly is given an orange/pink background
(or shown in inverse video if you don't have a colour display), before
you see a window containing text like this:
@lisp
theory Walkthrough 
@end lisp
which reflects the command just executed.
@c =
@c   @{ProtoPure, CPure, HOL, Set, Typedef, Fun, Product_Type, Lfp, Gfp,
@c     Sum_Type, Relation, Record, Inductive, Transitive_Closure,
@c     Wellfounded_Recursion, Ring_and_Field, Nat, NatArith, Divides, Power,
@c     Finite_Set, Equiv, IntDef, Datatype_Universe, Datatype, Numeral, Bin,
@c     IntArith, Wellfounded_Relations, Recdef, IntDiv, NatBin, NatSimprocs,
@c     SetInterval, Presburger, Relation_Power, Parity, PreList, List, Map,
@c     Hilbert_Choice, Infinite_Set, Extraction, Refute, Main, #@}
@c (Which gives you some idea of the theories that go to build up @code{Main}!).

@c FIXME: explain window layouts a bit

In this case of this first command, it is hard to see the orange/pink
stage because the command is processed very quickly on modern machines.
But in general, processing commands can take an arbitrary amount of time
(or not terminate at all).  For this reason, Proof General maintains a
queue of commands which are sent one-by-one from the proof script.  As
Isabelle successfully processes commands in the queue, they will turn
from the orange/pink colour into blue.  

The blue regions indicate text that has been read by the prover and
should not be edited, to avoid confusion between what the prover has
processed and what you are looking at.  To enforce this (and avoid
potentially expensive reprocessing) the blue region can be made
read-only.  This is controlled by the menu item: 
@lisp
  Proof-General -> Quick Options -> Read Only
@end lisp
The first option `Strict Read Only' was formerly the default for Proof
General, and causes the blue region to be @i{locked}.  Because of this,
the term @dfn{locked region} term is used in Proof General documentation
to mean the blue portion of the text which has been processed, although
it is no longer locked by default.  The current default is `Undo on
Edit' which causes the prover to undo back to any user edits.  So if you
change a processed piece of text you will need to re-process it.  The
final option, `Freely Edit', allows you to freely edit the buffer
without causing the prover to reprocess it.  This can quickly lead to
confusion and a loss of synchronization between what you are reading and
what the prover has processed, so it is best used sparingly.

Electric terminator mode is popular, but not enabled by default because
of the principle of least surprise.  Moreover, in Isabelle, the
semicolon terminators are optional so proof scripts are usually written
without them to avoid clutter.  You'll notice that although you typed a
semi-colon it was not included in the buffer!  The electric terminator
tries to be smart about comments and strings but sometimes it may be
confused (e.g., adding a semi-colon inside an already written comment),
or you may need to type several terminator commands together.
In this case you can use the standard Emacs @b{quote next character},
typing @kbd{C-q ;} to quote the semi-colon.  Alternatively you can use
a prefix argument, as in @kbd{M-3 ;} to type three semi-colons.

Without using electric terminator, you can trigger processing the text
up to the current position of the point with the key @kbd{C-c C-RET}, or
just up to the next command with @kbd{C-c C-n}.  We show the rest of the
example in Isabelle with semi-colons, but these will not appear in the
final text.

Coq, on the other hand, requires a full-stop terminator at the end of
each line, so @kbd{C-c .} is the key binding used to turn on
electric terminator.  If you don't know what the terminator character
is, you can find the option anyway on the menu:
@code{Proof-General -> Quick Options -> Processing -> Electric Terminator}
which also shows the key binding.

If you want to use electric terminator, you can customize Proof
General to enable it everytime if you want, @xref{Customizing Proof
General}.  For the common options, customization is easy: just
use the menu item @code{Proof General -> Quick Options} to make your choices,
and @code{Proof-General -> Quick Options -> Save Options} to
save your choices.



@itemize @bullet
@item
Next type on a new line:
@lisp
theorem my_theorem: "A & B --> B & A";
@end lisp
@end itemize

The goal we have set ourselves to prove
should be displayed in the @i{goals buffer}.
@c FIXME explain again

@itemize @bullet
@item 
Now type:
@lisp
proof
  assume "A & C";
@end lisp
@end itemize
This will update the goals buffer.

But whoops!  That was the wrong command, we typed @code{C} instead
of @code{B}.

@itemize @bullet
@item
Press @kbd{C-c C-BS} to pretend that didn't happen.
@end itemize
Note: @kbd{BS} means the backspace key.  This key press sends an undo
command to Isabelle, and deletes the @code{assume} command from the proof
script.  If you just want to undo without deleting, you can type
@kbd{C-c C-u} instead, or use the left-arrow toolbar navigation button.

@itemize @bullet
@item
Instead, let's try:
@lisp
  assume "A & B";
@end lisp
Which is better.  

@item
From this assumption we can get @code{B} and @code{A} by the
trivial step @code{..} which splits the assumption using an elimination
step:
@lisp
  then obtain B and A ..;
@end lisp

@item
Finally, we establish the goal by the trivial step
@code{..} again, which triggers an introduction rule:
@lisp
  then show "B & A" ..;
@end lisp
@end itemize

After this proof step, the message from Isabelle indicates that the
proof has succeeded, so we can conclude the proof with the @code{qed}
command.

@itemize @bullet
@item
Finally, type:
@lisp
qed;
@end lisp
@end itemize

This last command closes the proof and saves the proved theorem.

Moving the mouse pointer over the qed command now reveals that the
entire proof has been aggregated into a single segment (if you did this
before, you would see highlighting of each command separately).
@c This is no longer true!
@c This reflects the fact that Isabelle has thrown away the history of the
@c proof, so if we want to undo now, the whole proof must be retracted.

@itemize  @bullet
@item 
Suppose we decide to call the theorem something more sensible. Move the
cursor up into the locked region, somewhere between @samp{theorem} and
@samp{qed}, enter @kbd{C-c C-RET}.  
@end itemize

You see that the locked segment for the whole proof is now unlocked (and
uncoloured): it is transferred back into the editing region.

The command @kbd{C-c C-RET} moves the end of the locked region to the
cursor position, or as near as possible above or below it, sending
undoing commands or proof commands as necessary.  In this case, the
locked region will always be moved back to the end of the @code{theory}
line, since that is the closest possible position to the cursor that
appears before it.  If you simply want to @i{retract} the whole file in
one go, you can use the key @kbd{C-c C-r} (which corresponds to the up
arrow on the toolbar), which will automatically move the cursor to
the top of the file.

@itemize @bullet
@item 
Now improve the goal name, for example:
@lisp
theorem and_commutes: "A & B --> B & A"
@end lisp
You can swiftly replay the rest of the buffer now
with @kbd{C-c C-b} (or the down arrow on the toolbar).
@item 
At the end of the buffer, you may insert the command
@lisp
end
@end lisp
to complete the theory.  
@end itemize

Notice that if you right-click on one of the highlighted regions in the
blue area you will see a context menu for the region.  This includes a
``show/hide'' option for @i{folding} a proof, as well as some editing
commands for copying the region or rearranging its order in the
processed text: ``move up/move down''. (These latter commands
occasionally help you reorder text without needing to reprove it,
although they risk breaking the proof!)

@c da: no longer true with Isabelle2007
@c Note that once a theory is completed in Isabelle, you cannot undo into
@c it, again because Isabelle discards the history of the theory's
@c creation.  Just like completed proofs, there is no option other than
@c undoing the whole theory.  To prevent you doing this inadvertently,
@c however (maybe undoing many proofs which are time-consuming to replay),
@c the @kbd{C-c C-u} or @kbd{C-c C-RET} commands will generate an error
@c message, typically:
@c @lisp
@c *** Cannot undo "end"
@c *** At command "cannot_undo".
@c @end lisp
@c If you really want to retract the theory for editing once more, you can
@c use the key @kbd{C-c C-r} (which corresponds to the up arrow on the
@c toolbar).

Finally, once you are happy with your theory, you should save the file
with @kbd{C-x C-s} before moving on to edit another file or exiting
Emacs.  If you forget to do this, Proof General or Emacs will surely
prompt you sooner or later!


@node Proof scripts
@section Proof scripts
@cindex proof script
@cindex scripting

A @dfn{proof script} is a sequence of commands which constructs
definitions, declarations, theories, and proofs in a proof
assistant. Proof General is designed to work with text-based
@i{interactive} proof assistants, where the mode of working is usually a
dialogue between the human and the proof assistant.  

Primitive interfaces for proof assistants simply present a @dfn{shell}
(command interpreter) view of this dialogue: the human repeatedly types
commands to the shell until the proof is completed.  The system responds
at each step, perhaps with a new list of subgoals to be solved, or
perhaps with a failure report.  Proof General manages the dialogue to
show the human only the information which is relevant at each step.

Often we want to keep a record of the proof commands used to prove a
theorem, to build up a library of proved results.  An easy way to store
a proof is to keep a text file which contains a proof script; proof
assistants usually provide facilities to read a proof script from a file
instead of the terminal.  Using the file, we can @dfn{replay} the proof
script to prove the theorem again.
@c Re-playing a proof script is a non-interactive procedure,
@c since it is supposed to succeed.

Using only a primitive shell interface, it can be tedious to construct
proof scripts with cut-and-paste.  Proof General helps out by issuing
commands directly from a proof script file, while it is being written
and edited.  Proof General can also be used conveniently to replay a
proof step-by-step, to see the progress at each stage.
@c developing them in proof script files.

@dfn{Scripting} is the process of building up a proof script file or
replaying a proof.  When scripting, Proof General sends proof commands
to the proof assistant one at a time, and prevents you from editing
commands which have been successfully completed by the proof assistant,
to keep synchronization.  Regions of the proof script are analysed
based on their syntax and the behaviour of the proof assistant after each
proof command.


@node Script buffers
@section Script buffers
@cindex script buffer
@cindex proof script mode

A @dfn{script buffer} is a buffer displaying a proof script.  Its Emacs
mode is particular to the proof assistant you are using (but it inherits
from @dfn{proof-mode}).


A script buffer is divided into three regions: @emph{locked},
@emph{queue} and @emph{editing}.  The proof commands
in the script buffer can include a number of
@emph{Goal-save sequences}.

@menu
* Locked queue and editing regions::  
* Goal-save sequences::         
* Active scripting buffer::     
@end menu


@node Locked queue and editing regions
@subsection Locked, queue, and editing regions
@cindex Locked region
@cindex Queue region
@cindex Editing region
@cindex blue text
@cindex pink text


The three regions that a script buffer is divided into are: @c 

@itemize @bullet
@item The @emph{locked} region, which appears in blue (underlined on monochrome
displays) and contains commands which have been sent to the proof
process and verified. The commands in the locked region cannot be
edited.

@item The @emph{queue} region, which appears in pink (inverse video) and contains
commands waiting to be sent to the proof process. Like those in the
locked region, these commands can't be edited.

@item The @emph{editing} region, which contains the commands the user is working
on, and can be edited as normal Emacs text.
@end itemize

These three regions appear in the buffer in the order above; that is,
the locked region is always at the start of the buffer, and the editing
region always at the end. The queue region only exists if there is input
waiting to be processed by the proof process.

Proof General has two fundamental operations which transfer commands
between these regions: @emph{assertion} (or processing) and
@emph{retraction} (or undoing).

@cindex Assertion
@strong{Assertion} causes commands from the editing region to be
transferred to the queue region and sent one by one to the proof
process. If the command is accepted, it is transferred to the locked
region, but if an error occurs it is signalled to the user, and the
offending command is transferred back to the editing region together
with any remaining commands in the queue.

Assertion corresponds to processing proof commands, and makes the locked
region grow.

@cindex Retraction
@strong{Retraction} causes commands to be transferred from the locked
region to the editing region (again via the queue region) and the
appropriate 'undo' commands to be sent to the proof process.

Retraction corresponds to undoing commands, and makes the locked region
shrink.  For details of the commands
available for doing assertion and retraction,
@xref{Script processing commands}.


@node Goal-save sequences
@subsection Goal-save sequences
@cindex goal
@cindex save
@cindex goal-save sequences

A proof script contains a sequence of commands used to prove one or more
theorems.

As commands in a proof script are transferred to the locked region, they
are aggregated into segments which constitute the smallest units which
can be undone. Typically a segment consists of a declaration or
definition, or all the text from a @dfn{goal} command to the
corresponding @dfn{save} (e.g. @code{qed}) command, or the individual
commands in the proof of an unfinished goal.  As the mouse moves over
the the region, the segment containing the pointer will be highlighted.

Proof General therefore assumes that the proof script has a series of
proofs which look something like this:
@lisp
   goal @var{mythm} is @var{G}
   @dots{}
   save theorem @var{mythm}
@end lisp
interspersed with comments, definitions, and the like.  Of course, the
exact syntax and terminology will depend on the proof assistant you use.

The name @var{mythm} can appear in a menu for the proof script to help
quickly find a proof (@pxref{Imenu and Speedbar}).

@c Proof General recognizes the goal-save sequences in proof scripts.
@c once a goal-save region has been fully processed by the proof assistant,
@c it is treated as atomic when undoing proof steps.  This reflects the
@c fact that most proof assistants discard the history of a proof once a it
@c is completed or once a new proof is begun.


@node Active scripting buffer
@subsection Active scripting buffer
@cindex active scripting buffer

You can edit as many script buffers as you want simultaneously, but only
one buffer at a time can be used to process a proof script
incrementally: this is the @dfn{active scripting buffer}.

The active scripting buffer has a special indicator: the word
@code{Scripting} appears in its mode line at the bottom of
the screen.  This is coloured to indicate the status:
if it has a pink or blue background, the prover is processing the
text (busy when pink).  If it is in green, the buffer is
completely processed.

When you use a scripting command, it will automatically turn a buffer
into the active scripting mode.  You can also do this by hand, via the
menu command 'Toggle Scripting' or the key @kbd{C-c C-s}.

@table @asis
@item @kbd{C-c C-s}
@code{proof-toggle-active-scripting}
@end table

When active scripting mode is turned on, several things may happen to
get ready for scripting (exactly what happens depends on which proof
assistant you are using and some user settings).  First, the proof
assistant is started if it is not already running.  Second, a command is
sent to the proof assistant to change directory to the directory of the
current buffer.  If the current buffer corresponds to a file, this is
the directory the file lives in.  This is in case any scripting commands
refer to files in the same directory as the script.  The third thing
that may happen is that you are prompted to save some unsaved buffers.
This is in case any scripting commands may read in files which you are
editing.  Finally, some proof assistants may automatically read in
files which the current file depends on implicitly.  In Isabelle, for
example, there is an implicit dependency between a @code{.ML} script
file and a @code{.thy} theory file which defines its theory.

If you have a partly processed scripting buffer and use @kbd{C-c C-s},
or you attempt to use script processing in a new buffer, Proof General
will ask you if you want to retract what has been proved so far,
@code{Scripting incomplete in buffer myproof.l, retract?}
or if you want to process the remainder of the active buffer, 
@code{Completely process buffer myproof.l instead?}
before you can start scripting in a new buffer.  If you refuse to do
either, Proof General will give an error message: 
@code{Cannot have more than one active scripting buffer!}.

To turn off active scripting, the buffer must be completely processed
(all blue), or completely unprocessed.  There are two reasons for this.
First, it would certainly be confusing if it were possible to split
parts of a proof arbitrarily between different buffers; the dependency
between the commands would be lost and it would be tricky to replay the
proof.@footnote{Some proof assistants provide some level of support for
switching between multiple concurrent proofs, but Proof General does not
use this.  Generally the exact context for such proofs is hard to define
to easily split them into multiple files.}  Second, we want to interface
with file management in the proof assistant.  Proof General assumes that
a proof assistant may have a notion of which files have been processed,
but that it will only record files that have been @i{completely}
processed.  For more explanation of the handling of multiple files,
@xref{Switching between proof scripts}.

@c TEXI DOCSTRING MAGIC: proof-toggle-active-scripting
@deffn Command proof-toggle-active-scripting &optional arg
Toggle active scripting mode in the current buffer.@*
With @var{arg}, turn on scripting iff @var{arg} is positive.
@end deffn




@node Summary of Proof General buffers
@section Summary of Proof General buffers
@cindex shell buffer
@cindex goals buffer
@cindex response buffer
@cindex proof by pointing

Proof General manages several kinds of buffers in Emacs.  Here is a
summary of the different kinds of buffers you will use when developing
proofs.

@itemize @bullet
@item The @dfn{proof shell buffer} is an Emacs shell buffer
 used to run your proof assistant.  Usually it is hidden from view
 (but @pxref{Escaping script management}).
 Communication with the proof shell takes place via two or three
 intermediate buffers.
@item  A @dfn{script buffer}, as we have explained, is a buffer for editing a
 proof script.  The @dfn{active scripting buffer} is the script buffer
 which is currently being used to send commands to the proof shell.
@item The @dfn{goals buffer} displays the list of subgoals to be
 solved for a proof in progress.  During a proof it is usually
 displayed together with the script buffer.
 The goals buffer has facility for @dfn{proof-by-pointing}.
@item The @dfn{response buffer} displays other output from the proof
 assistant, for example error messages or informative messages.
 The response buffer is displayed whenever Proof General puts
 a new message in it.
@item The @dfn{trace buffer} is a special version of the response
 buffer.  It may be used to display unusual debugging output from the
 prover, for example, tracing proof tactics or rewriting procedures.
 This buffer is also displayed whenever Proof General puts a new message
 in it (although it may be quickly replaced with the response or goals
 buffer in two-buffer mode).
@end itemize

Normally Proof General will automatically reveal and hide the goals and
response buffers as necessary during scripting.  However there are ways
to customize the way the buffers are displayed, for example, to prevent
auxiliary buffers being displayed at all (@pxref{Display
customization}).

The menu @code{Proof General -> Buffers} provides a convenient way to
display or switch to a Proof General buffer: the active scripting
buffer; the goal or response buffer; the tracing buffer; or the shell
buffer.  Another command on this menu, @code{Clear Responses}, clears
the response and tracing buffer.


@node Script editing commands
@section Script editing commands

Proof General provides a few functions for editing proof scripts.  The
generic functions mainly consist of commands to navigate within the
script.  Specific proof assistant code may add more to these basics.

@findex indent-for-tab-command
@vindex proof-script-indent
Indentation is controlled by the user option @code{proof-script-indent}
(@pxref{User options}).  When indentation is enabled, Proof General
will indent lines of proof script with the usual Emacs functions,
particularly @kbd{TAB}, @code{indent-for-tab-command}.
@c FIXME: remove when indentation is fixed.
Unfortunately, indentation in Proof General @value{version} is somewhat
slow.  Therefore with large proof scripts, we recommend
@code{proof-script-indent} is turned off.

Here are the commands for moving around in a proof script,
with their default key-bindings:
@kindex C-c C-a
@kindex C-c C-e
@kindex C-c C-.
@table @kbd
@item C-c C-a
@code{proof-goto-command-start}
@item C-c C-e
@code{proof-goto-command-end}
@item C-c C-.
@code{proof-goto-end-of-locked}
@end table

@c TEXI DOCSTRING MAGIC: proof-goto-command-start
@deffn Command proof-goto-command-start 
Move point to start of current (or final) command of the script.
@end deffn

@c TEXI DOCSTRING MAGIC: proof-goto-command-end
@deffn Command proof-goto-command-end 
Set point to end of command at point.
@end deffn

@vindex proof-terminal-string
The variable @code{proof-terminal-string} is a prover-specific string
to terminate proof commands.  LEGO and Isabelle use a semicolon,
@samp{;}. Coq employs a full-stop @samp{.}.

@c TEXI DOCSTRING MAGIC: proof-goto-end-of-locked
@deffn Command proof-goto-end-of-locked &optional switch
Jump to the end of the locked region, maybe switching to script buffer.@*
If called interactively or @var{switch} is non-nil, switch to script buffer.
If called interactively, a mark is set at the current location with @samp{@code{push-mark}}
@end deffn

@c PG4: this is not available at the moment
@c
@c During the course of a large proof, it may be useful to copy previous
@c commands.  As you move the mouse over previous portions of the script,
@c you'll notice that each proof command is highlighted individually.
@c (Once a goal...save sequence is ``closed'', the whole sequence is
@c highlighted).  There is a useful mouse binding for copying the
@c highlighted command under the mouse:

@c @kindex C-button1
@c @table @kbd
@c @item C-button1 
@c @code{proof-mouse-track-insert}
@c @end table

@c @c DOCSTRING MAGIC: proof-mouse-track-insert
@c @deffn Command proof-mouse-track-insert event
@c Copy highlighted command under mouse @var{event} to point.  Ignore comments.@*
@c If there is no command under the mouse, behaves like mouse-track-insert.
@c @end deffn

@c Read the documentation in Emacs to find out about the normal behaviour
@c of @code{proof-mouse-track-insert}, if you don't already know what it
@c does.


@node Script processing commands
@section Script processing commands
@kindex C-c C-n
@kindex C-c C-u
@kindex C-c C-BS
@kindex C-c C-b
@kindex C-c C-r
@kindex C-c C-RET
@cindex prefix argument

Here are the commands for asserting and retracting portions of the proof
script, together with their default key-bindings.  Sometimes assertion
and retraction commands can only be issued when the queue is empty.  You
will get an error message @code{Proof Process Busy!} if you try to
assert or retract when the queue is being processed.@footnote{In fact,
this is an unnecessary restriction imposed by the original design of
Proof General.  There is nothing to stop future versions of Proof
General allowing the queue region to be extended or shrunk, whilst the
prover is processing it.  Proof General 3.0 already relaxes the original
design, by allowing successive assertion commands without complaining.}

@table @kbd
@item C-c C-n
@code{proof-assert-next-command-interactive}
@item C-c C-u
@code{proof-undo-last-successful-command}
@item C-c C-BS
@code{proof-undo-and-delete-successful-command}
@item C-c C-RET
@code{proof-goto-point}
@item C-c C-b
@code{proof-process-buffer}
@item C-c C-r
@code{proof-retract-buffer}
@item C-c @var{terminator-character}
@code{proof-electric-terminator-toggle}
@end table

The last command, @code{proof-electric-terminator-toggle}, is triggered
using the character which terminates proof commands for your proof
assistant's script language.  For LEGO and Isabelle, use @kbd{C-c ;},
for Coq, use @kbd{C-c .}.  This not really a script processing
command. Instead, if enabled, it causes subsequent key presses of
@kbd{;} or @kbd{.} to automatically activate
@code{proof-assert-next-command-interactive} for convenience.

Rather than use a file command inside the proof assistant to read a
proof script, a good reason to use @kbd{C-c C-b}
(@code{proof-process-buffer}) is that with a faulty proof script (e.g.,
a script you are adapting to prove a different theorem), Proof General
will stop exactly where the proof script fails, showing you the error
message and the last processed command.  So you can easily continue
development from exactly the right place in the script.

Here is the full set of script processing commands.

@c TEXI DOCSTRING MAGIC: proof-assert-next-command-interactive
@deffn Command proof-assert-next-command-interactive 
Process until the end of the next unprocessed command after point.@*
If inside a comment, just process until the start of the comment.
@end deffn

@c TEXI DOCSTRING MAGIC: proof-undo-last-successful-command
@deffn Command proof-undo-last-successful-command 
Undo last successful command at end of locked region.
@end deffn

@c TEXI DOCSTRING MAGIC: proof-undo-and-delete-last-successful-command
@deffn Command proof-undo-and-delete-last-successful-command 
Undo and delete last successful command at end of locked region.@*
Useful if you typed completely the wrong command.
Also handy for proof by pointing, in case the last proof-by-pointing
command took the proof in a direction you don't like.

Notice that the deleted command is put into the Emacs kill ring, so
you can use the usual @samp{yank} and similar commands to retrieve the
deleted text.
@end deffn


@c TEXI DOCSTRING MAGIC: proof-goto-point
@deffn Command proof-goto-point 
Assert or retract to the command at current position.@*
Calls @samp{@code{proof-assert-until-point}} or @samp{@code{proof-retract-until-point}} as
appropriate.
@end deffn

@c TEXI DOCSTRING MAGIC: proof-process-buffer
@deffn Command proof-process-buffer 
Process the current (or script) buffer, and maybe move point to the end.
@end deffn

@c TEXI DOCSTRING MAGIC: proof-retract-buffer
@deffn Command proof-retract-buffer &optional called-interactively
Retract the current buffer, and maybe move point to the start.@*
Point is only moved according to @samp{@code{proof-follow-mode}}, if
@var{called-interactively} is non-nil, which is the case for all
interactive calls.
@end deffn

@c TEXI DOCSTRING MAGIC: proof-electric-terminator-toggle
@deffn Command proof-electric-terminator-toggle &optional arg
Toggle @samp{@code{proof-electric-terminator-enable}}. With @var{arg}, turn on iff ARG>0.@*
This function simply uses @code{customize-set-variable} to set the variable.
@end deffn

@c TEXI DOCSTRING MAGIC: proof-assert-until-point-interactive
@deffn Command proof-assert-until-point-interactive 
Process the region from the end of the locked-region until point.@*
If inside a comment, just process until the start of the comment.
@end deffn

@c TEXI DOCSTRING MAGIC: proof-retract-until-point-interactive
@deffn Command proof-retract-until-point-interactive &optional delete-region
Tell the proof process to retract until point.@*
If invoked outside a locked region, undo the last successfully processed
command.  If called with a prefix argument (@var{delete-region} non-nil), also
delete the retracted region from the proof-script.
@end deffn

As experienced Emacs users will know, a @i{prefix argument} is a numeric
argument supplied by some key sequence typed before a command key
sequence.  You can supply a specific number by typing @key{Meta} with
the digits, or a ``universal'' prefix of @kbd{C-u}.  See
@inforef{Arguments, ,emacs} for more details.  Several Proof General
commands, like @code{proof-retract-until-point-interactive}, may accept
a @i{prefix argument} to adjust their behaviour somehow.


@node Proof assistant commands
@section Proof assistant commands
@kindex C-c C-p
@kindex C-c C-h
@kindex C-c C-c
@kindex C-c C-v
@kindex C-c C-f
@kindex C-c C-t

There are several commands for interacting with the proof assistant and
Proof General, which do not involve the proof script.  Here are the
key-bindings and functions.

@table @kbd
@item C-c C-l
@code{proof-display-some-buffers}
@item C-c C-p
@code{proof-prf}
@item C-c C-t
@code{proof-ctxt}
@item C-c C-h
@code{proof-help}
@item C-c C-i
@code{proof-query-identifier}
@item C-c C-f
@code{proof-find-theorems}
@item C-c C-w
@code{pg-response-clear-displays}
@item C-c C-c
@code{proof-interrupt-process}
@item C-c C-v
@code{proof-minibuffer-cmd}
@item C-c C-s
@code{proof-shell-start}
@item C-c C-x
@code{proof-shell-exit}
@end table


@c TEXI DOCSTRING MAGIC: proof-display-some-buffers
@deffn Command proof-display-some-buffers 
Display the reponse, trace, goals, or shell buffer, rotating.@*
A fixed number of repetitions of this command switches back to
the same buffer.
Also move point to the end of the response buffer if it's selected.
If in three window or multiple frame mode, display two buffers.
The idea of this function is to change the window->buffer mapping
without adjusting window layout.
@end deffn

@c TEXI DOCSTRING MAGIC: proof-prf
@deffn Command proof-prf 
Show the current proof state.@*
Issues a command to the assistant based on @code{proof-showproof-command}.
@end deffn

@c TEXI DOCSTRING MAGIC: proof-ctxt
@deffn Command proof-ctxt 
Show the current context.@*
Issues a command to the assistant based on @code{proof-context-command}.
@end deffn

@c TEXI DOCSTRING MAGIC: proof-help
@deffn Command proof-help 
Show a help or information message from the proof assistant.@*
Typically, a list of syntax of commands available.
Issues a command to the assistant based on @code{proof-info-command}.
@end deffn

@c TEXI DOCSTRING MAGIC: proof-query-identifier
@deffn Command proof-query-identifier string
Query the prover about the identifier @var{string}.@*
If called interactively, @var{string} defaults to the current word near point.
@end deffn

@c TEXI DOCSTRING MAGIC: proof-find-theorems
@deffn Command proof-find-theorems arg
Search for items containing given constants.@*
Issues a command based on @var{arg} to the assistant, using @code{proof-find-theorems-command}.
The user is prompted for an argument.
@end deffn

@c TEXI DOCSTRING MAGIC: pg-response-clear-displays
@deffn Command pg-response-clear-displays 
Clear Proof General response and tracing buffers.@*
You can use this command to clear the output from these buffers when
it becomes overly long.  Particularly useful when @samp{@code{proof-tidy-response}}
is set to nil, so responses are not cleared automatically.
@end deffn

@c TEXI DOCSTRING MAGIC: proof-interrupt-process
@deffn Command proof-interrupt-process 
Interrupt the proof assistant.  Warning! This may confuse Proof General.

This sends an interrupt signal to the proof assistant, if Proof General
thinks it is busy.

This command is risky because we don't know whether the last command
succeeded or not.  The assumption is that it didn't, which should be true
most of the time, and all of the time if the proof assistant has a careful
handling of interrupt signals.

Some provers may ignore (and lose) interrupt signals, or fail to indicate
that they have been acted upon yet stop in the middle of output.
In the first case, PG will terminate the queue of commands at the first
available point.  In the second case, you may need to press enter inside
the prover command buffer (e.g., with Isabelle@var{2009} press RET inside @strong{isabelle}).
@end deffn

@c TEXI DOCSTRING MAGIC: proof-minibuffer-cmd
@deffn Command proof-minibuffer-cmd cmd
Send @var{cmd} to proof assistant.  Interactively, read from minibuffer.@*
The command isn't added to the locked region.

If a prefix arg is given and there is a selected region, that is
pasted into the command.  This is handy for copying terms, etc from
the script.

If @samp{@code{proof-strict-state-preserving}} is set, and @samp{@code{proof-state-preserving-p}}
is configured, then the latter is used as a check that the command
will be safe to execute, in other words, that it won't ruin
synchronization.  If when applied to the command it returns false,
then an error message is given.

@var{warning}: this command risks spoiling synchronization if the test
@samp{@code{proof-state-preserving-p}} is not configured, if it is
only an approximate test, or if @samp{@code{proof-strict-state-preserving}}
is off (nil).
@end deffn

As if the last two commands weren't risky enough, there's also a command
which explicitly adjusts the end of the locked region, to be used in
extreme circumstances only.  @xref{Escaping script management}.


There are a few commands for starting, stopping, and restarting the
proof assistant process.  The first two have key bindings but restart
does not.  As with any Emacs command, you can invoke these with
@kbd{M-x} followed by the command name.


@c TEXI DOCSTRING MAGIC: proof-shell-start
@deffn Command proof-shell-start 
Initialise a shell-like buffer for a proof assistant.@*
Does nothing if proof assistant is already running.

Also generates goal and response buffers.

If @samp{@code{proof-prog-name-ask}} is set, query the user for the
process command.
@end deffn

@c TEXI DOCSTRING MAGIC: proof-shell-exit
@deffn Command proof-shell-exit &optional dont-ask
Query the user and exit the proof process.

This simply kills the @samp{@code{proof-shell-buffer}} relying on the hook function

@samp{@code{proof-shell-kill-function}} to do the hard work. If optional
argument @var{dont-ask} is non-nil, the proof process is terminated
without confirmation.

The kill function uses @samp{<PA>-quit-timeout} as a timeout to wait
after sending @samp{@code{proof-shell-quit-cmd}} before rudely killing the process.

This function should not be called if
@samp{@code{proof-shell-exit-in-progress}} is t, because a recursive call of
@samp{@code{proof-shell-kill-function}} will give strange errors.
@end deffn

@c TEXI DOCSTRING MAGIC: proof-shell-restart
@deffn Command proof-shell-restart 
Clear script buffers and send @samp{@code{proof-shell-restart-cmd}}.@*
All locked regions are cleared and the active scripting buffer
deactivated.

If the proof shell is busy, an interrupt is sent with
@samp{@code{proof-interrupt-process}} and we wait until the process is ready.

The restart command should re-synchronize Proof General with the proof
assistant, without actually exiting and restarting the proof assistant
process.

It is up to the proof assistant how much context is cleared: for
example, theories already loaded may be "cached" in some way,
so that loading them the next time round only performs a re-linking
operation, not full re-processing.  (One way of caching is via
object files, used by Lego and Coq).
@end deffn




@node Toolbar commands
@section Toolbar commands

The toolbar provides a selection of functions for asserting and
retracting portions of the script, issuing non-scripting commands to
inspect the prover's state, and inserting "goal" and "save" type
commands.  The latter functions are not available on keys, but are
available from the from the menu, or via @kbd{M-x}, as well as the
toolbar.

@c TEXI DOCSTRING MAGIC: proof-issue-goal
@deffn Command proof-issue-goal arg
Write a goal command in the script, prompting for the goal.@*
Issues a command based on @var{arg} to the assistant, using @code{proof-goal-command}.
The user is prompted for an argument.
@end deffn

@c TEXI DOCSTRING MAGIC: proof-issue-save
@deffn Command proof-issue-save arg
Write a save/qed command in the script, prompting for the theorem name.@*
Issues a command based on @var{arg} to the assistant, using @code{proof-save-command}.
The user is prompted for an argument.
@end deffn


@node Interrupting during trace output
@section Interrupting during trace output

If your prover generates output which is recognized as tracing output in
Proof General, you may need to know about a special provision for
interrupting the prover process.
@c %
If the trace output is voluminous, perhaps looping, it may be difficult
to interrupt with the ordinary @kbd{C-c C-c}
(@code{proof-interrupt-process}) or the corresponding button/menu.  In
this case, you should try Emacs's @b{quit key}, @kbd{C-g}.  This will
cause a quit in any current editing commands, as usual, but during
tracing output it will also send an interrupt signal to the prover.
Hopefully this will stop the tracing output, and Emacs should catch up
after a short delay.

Here's an explanation of the reason for this special provision.  When
large volumes of output from the prover arrive quickly in Emacs, as
typically is the case during tracing (especially tracing looping
tactics!), Emacs may hog the CPU and spend all its time updating the
display with the trace output.  This is especially the case when
features like output fontification and token display are active.  If
this happens, ordinary user input in Emacs is not processed, and it
becomes difficult to do normal editing.  The root of the problem is that
Emacs runs in a single thread, and pending process output is dealt with
before pending user input.  Whether or not you see this problem depends
partly on the processing power of your machine (or CPU available to
Emacs when the prover is running).  One way to test is to start an Emacs
shell with @kbd{M-x shell} and type a command such as @code{yes} which
produces output indefinitely.  Now see if you can interrupt the process!
(Warning --- on slower machines especially, this can cause lockups, so
use a fresh Emacs.)




@c =================================================================
@c
@c CHAPTER: Advanced Script Management
@c
@node Advanced Script Management and Editing
@chapter Advanced Script Management and Editing
@cindex Multiple Files

If you are working with large proof developments, you may want to know
about the advanced script management and editing features of Proof
General covered in this chapter.

@menu
* Document centred working::
* Automatic processing::
* Visibility of completed proofs::
* Switching between proof scripts::  
* View of processed files ::    
* Retracting across files::     
* Asserting across files::      
* Automatic multiple file handling::
* Escaping script management::
* Editing features::
@end menu

@node Document centred working
@section Document centred working
@cindex annotation

Proof scripts can be annotated with the output produced by the prover
while they are checked.  By hovering the mouse on the completed
regions you can see any output that was produced when they were
checked.  Depending on the proof language (it works well with
declarative languages), this may enable a ``document centred'' way of
working, where you may not need to keep a separate window open for
displaying prover output.

This way of working is controlled by several settings.  To help
configure things appropriately for document-centred working, there are
two short-cut commands:
@lisp
Proof-General -> Quick Options -> Display -> Document Centred 
Proof-General -> Quick Options -> Display -> Default
@end lisp
which change settings appropriately between a document centred
mode and the original classic Proof General behaviour and appearance.  
The first command also engages automatic processing of the whole
buffer, explained in the following section further below.

The behaviour can be fine-tuned with the individual settings.
Starting with the classic settings, first, you may select
@lisp
Proof-General -> Quick Options -> Processing -> Full Annotations
@end lisp
to ensure that the details are recorded in the script.  This is not the
default because it can cause long sequences of commands to execute more
slowly as the output is collected from the prover eagerly when the
commands are executed, and printing can be be slow for large and complex
expressions.  It also increases the space requirements for Emacs
buffers.  However, when interactively developing smaller files, it is
very useful.

Next, you may @i{de}select 
@lisp
Proof-General -> Quick Options -> Display -> Auto Raise
@end lisp
which will prevent the prover output being eagerly displayed.  You can
still manually arrange your Emacs windows and frames to ensure the
output buffers are present if you want.  

You may like to @i{de}select
@lisp
Proof General -> Quick Options -> Display -> Colour Locked
@end lisp
to prevent highlighting of the locked region.  This text which
has been checked and that which has not is less obvious, but 
you can see the position of the next command to be processed
with the marker.

If you have no colouring on the locked region, it can be hard to see
where processing has got to.  Look for the ``overlay marker'', a triangle
in the left-hand fringe of the display, to see which line processing has
stopped at.   If it has stopped on a region with
an error, you might want to see that.  You can select
@lisp
Proof-General -> Quick Options -> Display -> Sticky Errors
@end lisp
to add a higlight for regions which did not successfully process
on the last attempt.  Whenever the region is edited, the
highlight is removed. 

Finally, you may want to ensure that
@lisp
Proof-General -> Quick Options -> Read Only -> Undo On Edit
@end lisp
is selected.  
Undo on edit is a setting for the @code{proof-strict-read-only} variable.
This allows you to freely edit the processed region, but first it
automatically retracts back to the point of the edit.  Comments can
be edited freely without retraction.

The configuration variables controlled by the above menu items can be
customized as Emacs variables.  The two settings which control
interaction with the prover are @code{proof-full-annotation} and
@code{proof-strict-read-only}.  Note that you can also record the
history of output from the prover @i{without} adding mouse hovers to the
script.  This is controlled by @code{proof-output-tooltips} which is
also on the Display menu in Quick Options.  @xref{Display
customization}, for more information about customizing display options.

@c TEXI DOCSTRING MAGIC: proof-full-annotation
@defopt proof-full-annotation 
Non-nil causes Proof General to record output for all proof commands.@*
Proof output is recorded as it occurs interactively; normally if
many steps are taken at once, this output is suppressed.  If this
setting is used to enable it, the proof script can be annotated
with full details.  See also @samp{@code{proof-output-tooltips}} to enable
automatic display of output on mouse hovers.

The default value is @code{nil}.
@end defopt


@c TEXI DOCSTRING MAGIC: proof-strict-read-only
@defopt proof-strict-read-only 
Whether Proof General is strict about the read-only region in buffers.@*
If non-nil, an error is given when an attempt is made to edit the
read-only region, except for the special value @code{'retract} which means
undo first.  If nil, Proof General is more relaxed (but may give
you a reprimand!).

The default value is @code{retract}.
@end defopt




@node Automatic processing
@section Automatic processing
@cindex Automatic processing
@cindex autosend
@vindex proof-autosend-enable


If you like making your hair stand on end, the electric
terminator mode is probably not enough.  Proof General has another
feature that will automatically send text to the prover, while
you aren't looking.

Enabling
@lisp
Proof-General -> Quick Options -> Processing -> Process Automatically
@end lisp

Causes Proof General to start processing text when Emacs is idle for a
while.  You can choose either to send just the next command beyond the
point, or the whole buffer.  See
@lisp
Proof-General -> Quick Options -> Processing -> Automatic Processing Mode
@end lisp
for the choices.

The text will be sent in a fast loop that processes more quickly than
@kbd{C-c C-b} (i.e., @code{proof-process-buffer}, the down toolbar
button), but ignores user input and doesn't update the display.  But the
feature tries to be non-intrusive to the user: if you start to type
something or use the mouse, the fast loop will be interrupted and revert
to a slower interactive loop with display updates.

In the check next command mode, the successfully checked region will
briefly flash up as green to indicate it is okay.

You can use @kbd{C-c C-.} (@code{proof-goto-end-of-locked}) to find out
where processing got to, as usual.  Text is only sent if the last
interactive command processed some text (i.e., wasn't an undo step
backwards into the buffer) and processing didn't stop with an error.  To
start automatic processing again after an error, simply hit @kbd{C-c
C-n} after editing the buffer.  To turn the automatic processing on or
off from the keyboard, you can use the keybinding:

@table @kbd
@item C-c >
@code{proof-autosend-toggle}
@end table

@c TEXI DOCSTRING MAGIC: proof-autosend-toggle
@deffn Command proof-autosend-toggle &optional arg
Toggle @samp{@code{proof-autosend-enable}}. With @var{arg}, turn on iff ARG>0.@*
This function simply uses @code{customize-set-variable} to set the variable.
@end deffn


@node Visibility of completed proofs
@section Visibility of completed proofs
@cindex Visibility of proofs

Large developments may consist of large files with many proofs.  To help
see what has been proved without the detail of the proof itself, Proof
General can hide portions of the proof script.  Two different kinds of
thing can be hidden: comments and (what Proof General designates as) the
body of proofs.

You can toggle the visibility of a proof script portion by using the
context sensitive menu triggered by @b{clicking the right mouse button
on a completed proof}, or the key @kbd{C-c v}, which runs
@code{pg-toggle-visibility}.

You can also select the ``disappearing proofs'' mode from the menu,
@lisp
  Proof-General -> Quick Options -> Display -> Disappearing Proofs
@end lisp 
This automatically hides each the body of each proof portion
as it is completed by the proof assistant.
Two further menu commands in the main Proof-General menu,
@emph{Show all} and @emph{Hide all} apply to all the completed
portions in the buffer.

Notice that by design, this feature only applies to completed proofs,
@emph{after} they have been processed by the proof assistant.  When
files are first visited in Proof General, no information is stored about
proof boundaries.

The relevant elisp functions and settings are mentioned below.

@c TEXI DOCSTRING MAGIC: pg-toggle-visibility
@deffn Command pg-toggle-visibility 
Toggle visibility of region under point.
@end deffn

@c TEXI DOCSTRING MAGIC: pg-show-all-proofs
@deffn Command pg-show-all-proofs 
Display all completed proofs in the buffer.
@end deffn

@c TEXI DOCSTRING MAGIC: pg-hide-all-proofs
@deffn Command pg-hide-all-proofs 
Hide all completed proofs in the buffer.
@end deffn

@c TEXI DOCSTRING MAGIC: proof-disappearing-proofs
@defopt proof-disappearing-proofs 
Non-nil causes Proof General to hide proofs as they are completed.

The default value is @code{nil}.
@end defopt


@node Switching between proof scripts
@section Switching between proof scripts
@cindex Switching between proof scripts

Basic modularity in large proof developments can be achieved by
splitting proof scripts across various files. Let's assume that you are
in the middle of a proof development. You are working on a soundness
proof of Hoare Logic in a file called@footnote{The suffix may depend of
the specific proof assistant you are using e.g, LEGO's proof script
files have to end with @file{.l}.} @file{HSound.l}. It
depends on a number of other files which develop underlying
concepts e.g. syntax and semantics of expressions, assertions,
imperative programs. You notice that the current lemma is too difficult
to prove because you have forgotten to prove some more basic properties
about determinism of the programming language. Or perhaps a previous
definition is too cumbersome or even wrong.

At this stage, you would like to visit the appropriate file, say
@file{sos.l} and retract to where changes are required. Then, using
script management, you want to develop some more basic theory in
@file{sos.l}. Once this task has been completed (possibly involving
retraction across even earlier files) and the new development has been
asserted, you want to switch back to @file{HSound.l} and replay to the
point you got stuck previously.

Some hours (or days) later you have completed the soundness proof and
are ready to tackle new challenges. Perhaps, you want to prove a
property that builds on soundness or you want to prove an orthogonal
property such as completeness.

Proof General lets you do all of this while maintaining the consistency
between proof script buffers and the state of the proof assistant.
However, you cannot have more than one buffer where only a fraction of
the proof script contains a locked region. Before you can employ script
management in  another proof script buffer, you must either fully assert
or retract the current script buffer.

@node View of processed files 
@section  View of processed files

Proof General tries to be aware of all files that the proof assistant
has processed or is currently processing.  In the best case, it relies
on the proof assistant explicitly telling it whenever it processes a new
file which corresponds@footnote{For example, LEGO generates additional
compiled (optimised) proof script files for efficiency.} to a file
containing a proof script.

If the current proof script buffer depends on background material from
other files, proof assistants typically process these files
automatically. If you visit such a file, the whole file is locked as
having been processed in a single step.  From the user's point of view,
you can only retract but not assert in this buffer. Furthermore,
retraction is only possible to the @emph{beginning} of the buffer.
@c This isn't strictly true, is it?  We lock off buffers atomically,
@c but spans in them to start with stay there.  (Only meaningful
@c for reading currently active scripting file)

Unlike a script buffer that has been processed step-by-step via Proof
General, automatically loaded script buffers do not pass through a
``red'' phase to indicate that they are currently being processed.  This
is a limitation of the present implementation.  Proof General locks a
buffer as soon as it sees the appropriate message from the proof
assistant.  Different proof assistants may use different messages:
either @emph{early locking} when processing a file begins (e.g. LEGO) or
@emph{late locking} when processing a file ends (e.g. Isabelle).

With @emph{early locking}, you may find that a script which has only
been partly processed (due to an error or interrupt, for example), is
wrongly completely locked by Proof General.  Visit the file and retract
back to the start to fix this.

With @emph{late locking}, there is the chance that you can break
synchronization by editing a file as it is being read by the proof
assistant, and saving it before processing finishes.

In fact, there is a general problem of editing files which may be
processed by the proof assistant automatically.  Synchronization can be
broken whenever you have unsaved changes in a proof script buffer and
the proof assistant processes the corresponding file.  (Of course, this
problem is familiar from program development using separate editors
and compilers).  The good news is that Proof General can detect the
problem and flashes up a warning in the response buffer.  You can then
visit the modified buffer, save it and retract to the beginning. Then
you are back on track.



@c only true for LEGO!
@c If the proof assistant is not happy with the script and
@c complains with an error message, the buffer will still be marked as
@c having been completely processed. Sorry. You need to visit the
@c troublesome file, retract (which will always retract to the beginning of 
@c the file) and debug the problem e.g., by asserting all of the buffer
@c under the supervision of Proof General, see @ref{Script processing
@c commands}. 


@node Retracting across files
@section Retracting across files
@cindex Retraction

Make sure that the current script buffer has either been completely
asserted or retracted (Proof General enforces this).  Then you can
retract proof scripts in a different file. Simply visit a file that has
been processed earlier and retract in it, using the retraction commands
from @pxref{Script processing commands}. Apart from removing parts of the
locked region in this buffer, all files which depend on it will be
retracted (and thus unlocked) automatically. Proof General reminds you
that now is a good time to save any unmodified buffers.

@node Asserting across files
@section Asserting across files
@cindex Assertion

Make sure that the current script buffer has either been completely
asserted or retracted. Then you can assert proof scripts in a different
file. Simply visit a file that contains no locked region and assert some
command with the usual assertion commands, @pxref{Script processing
commands}. Proof General reminds you that now is a good time to save any
unmodified buffers.  This is particularly useful as assertion may cause
the proof assistant to automatically process other files.


@node Automatic multiple file handling
@section Automatic multiple file handling

To make it easier to adapt Proof General for a proof assistant, there is
another possibility for multiple file support --- that it is provided
automatically by Proof General and not integrated with the
file-management system of the proof assistant.

In this case, Proof General assumes that the only files processed are
the ones it has sent to the proof assistant itself.  Moreover, it
(conservatively) assumes that there is a linear dependency between files
in the order they were processed.

If you only have automatic multiple file handling, you'll find that any
files loaded directly by the proof assistant are @emph{not} locked when
you visit them in Proof General.  Moreover, if you retract a file it may
retract more than is strictly necessary (because it assumes a linear
dependency).

For further technical details of the ways multiple file scripting is
configured, see @i{Handling multiple files} in
the @i{Adapting Proof General} manual.



@node Escaping script management
@section Escaping script management
@cindex Shell

Occasionally you may want to review the dialogue of the entire session
with the proof assistant, or check that it hasn't done something
unexpected.  Experienced users may also want to directly communicate
with the proof assistant rather than sending commands via the
minibuffer, @pxref{Proof assistant commands}.

Although the proof shell is usually hidden from view, it is run in a
buffer which you can use to interact with the prover if necessary.  You
can switch to it using the menu:

@lisp
  Proof-General -> Buffers -> Shell
@end lisp

@b{Warning:} you can probably cause confusion by typing in the shell
buffer!  Proof General may lose track of the state of the proof
assistant.  Output from the assistant is only fully monitored when Proof
General is in control of the shell.
When in control, Proof General watches the output from the proof
assistant to guess when a file is loaded or when a proof step is taken
or undone.  What happens when you type in the shell buffer directly
depends on how complete the communication is between Proof General and
the prover (which depends on the particular instantiation of Proof
General).

If synchronization is lost, you have two options to resynchronize. If
you are lucky, it might suffice to use the key:

@table @kbd
@item C-c C-z
@code{proof-frob-locked-end}
@end table

This command is disabled by default, to protect novices using it
accidently.

If @code{proof-frob-locked-end} does not work, you will need to restart
script management altogether (@pxref{Proof assistant commands}).

@c TEXI DOCSTRING MAGIC: proof-frob-locked-end
@deffn Command proof-frob-locked-end 
Move the end of the locked region backwards to regain synchronization.@*
Only for use by consenting adults.

This command can be used to repair synchronization in case something
goes wrong and you want to tell Proof General that the proof assistant
has processed less of your script than Proof General thinks.

You should only use it to move the locked region to the end of
a proof command.
@end deffn


@node Editing features
@section Editing features
@cindex Input ring

To make editing proof scripts more productive, Proof General provides
some additional editing commands.

One facility is the @i{input ring} of previously processed commands.
This allows a convenient way of repeating an earlier command or a small
edit of it.  The feature is reminiscent of history mechanisms provided
in shell terminals (and the implementation is borrowed from the Emacs
Comint package).  The input ring only contains commands which have been
successfully processed (coloured blue).  Duplicated commands are only
entered once.  
@c this is disabled for now, it's not robust
@c When commands are undone, they are removed from the ring.
The size of the ring is set by the variable @code{pg-input-ring-size}.

@kindex M-p
@kindex M-n
@table @kbd
@item M-p
@code{pg-previous-matching-input-from-input}
@item M-n
@code{pg-next-matching-input-from-input}
@end table


@c TEXI DOCSTRING MAGIC: pg-previous-input
@deffn Command pg-previous-input arg
Cycle backwards through input history, saving input.
@end deffn
@c TEXI DOCSTRING MAGIC: pg-next-input
@deffn Command pg-next-input arg
Cycle forwards through input history.
@end deffn
@c TEXI DOCSTRING MAGIC: pg-previous-matching-input
@deffn Command pg-previous-matching-input regexp n
Search backwards through input history for match for @var{regexp}.@*
(Previous history elements are earlier commands.)
With prefix argument @var{n}, search for Nth previous match.
If @var{n} is negative, find the next or Nth next match.
@end deffn
@c TEXI DOCSTRING MAGIC: pg-next-matching-input
@deffn Command pg-next-matching-input regexp n
Search forwards through input history for match for @var{regexp}.@*
(Later history elements are more recent commands.)
With prefix argument @var{n}, search for Nth following match.
If @var{n} is negative, find the previous or Nth previous match.
@end deffn
@c TEXI DOCSTRING MAGIC: pg-previous-matching-input-from-input
@deffn Command pg-previous-matching-input-from-input n
Search backwards through input history for match for current input.@*
(Previous history elements are earlier commands.)
With prefix argument @var{n}, search for Nth previous match.
If @var{n} is negative, search forwards for the -Nth following match.
@end deffn
@c TEXI DOCSTRING MAGIC: pg-next-matching-input-from-input
@deffn Command pg-next-matching-input-from-input n
Search forwards through input history for match for current input.@*
(Following history elements are more recent commands.)
With prefix argument @var{n}, search for Nth following match.
If @var{n} is negative, search backwards for the -Nth previous match.
@end deffn


@c =================================================================
@c 
@c  CHAPTER:  Unicode Tokens
@c
@node Unicode symbols and special layout support
@chapter Unicode symbols and special layout support

@cindex symbols
@cindex X-Symbols
@cindex Greek letters
@cindex logical symbols
@cindex mathematical symbols
@cindex subscripts
@cindex superscripts
@cindex Maths Menu
@cindex Tokens Mode

Proof General inherits support for displaying Unicode (and any other)
fonts from the underlying Emacs program.  If you are lucky, your system
will be able to use or synthesise a font that provides a rich set of
mathematical symbols.  To store symbols directly in files you need to
use a particular coding, for example UTF-8.  Newer Emacs versions can
handle a multitude of different coding systems and will try to
automatically detect an appropriate one; consult the Emacs documentation
for more details.  Of course, the prover that you are using will need to
understand the same encodings and symbol meanings.

Alternatively, you can use the @b{Unicode Tokens} mode provided in Proof
General to display mathematical symbols in place of sequences of other
characters (usually plain ASCII).  This can provide better
compatibility, portability, and flexibility.  Even if you use real
Unicode characters as prover input, the Unicode Tokens mode can provide
some helpful facilities for input shorthands and giving special layout.

@menu
* Maths menu::
* Unicode Tokens mode::
* Configuring tokens symbols and shortcuts::
* Special layout::
* Moving between Unicode and tokens::
* Finding available tokens shortcuts and symbols::
* Selecting suitable fonts::
@end menu



@node Maths menu
@section Maths menu

The @b{Maths Menu} minor mode (adapted from a menu by Dave Love) simply
adds a menu @code{Maths} to the main menubar for inserting common
mathematical symbols.  You can enable or disable it via the menu
@example
  Proof-General -> Quick Options -> Minor Modes -> Unicode Maths Menu
@end example
(@code{proof-maths-menu-toggle}).  Whether or not the symbols display
well the menus depends on the font used to display the menus (which
depends on the Emacs version, toolkit and platform).  Ordinarily, the
symbols inserted into the text will be Unicode characters which will be
saved in the file using the encoding selected by standard Emacs
mechanisms.


@node Unicode Tokens mode
@section Unicode Tokens mode


The @b{Unicode Tokens} minor mode has been written specially for Proof
General (with thanks to Stefan Monnier for providing inspiration and a
starting point).  It supports the display of symbols when the underlying
text of the file and buffer actually contains something else, typically,
plain ASCII text.  It provides backward compatibility with the older
X-Symbol mode.

Unicode Tokens can be enabled or disabled using the menu:
@example
  Proof-General -> Quick Options -> Display -> Unicode Tokens
@end example
The mode to allows ASCII tokens (i.e., sequences of plain ASCII
characters) to be displayed as Unicode character compositions, perhaps
with additional text properties.  The additional text properties allow
the use of tokens to cause font changes (bold, italic), text size
changes, and sub-script/super-script.

For example, the ASCII sequences @code{/\} or @code{\<And>} could be
displayed as a conjunction symbol.
@comment %% fixme
The sequence @code{x __ y} might be written to display @code{y}
as subscript.  This allows a file to be stored in perfectly portable plain ASCII
encoding, but be displayed and edited with real symbols and
appealing layout.  Of course, the proof assistant needs to understand
the underlying tokens in each case.

Technically, the mechanism is based on Emacs Font Lock facility, using
the @code{composition} text property to display ASCII character sequence
tokens as something else.  This means that the underlying buffer text is
@i{not} altered.  This is a major advantage over the older X-Symbol (and
the experimental version of Unicode Tokens in PG 3.7.1), which had the
annoying risk of saving your buffer text in a corrupted format.  This
can never happen with the new mode.

When the Unicode Tokens mode is enabled, Maths Menu is automatically
modified to insert tokenised versions of the Unicode characters
(whenever a reverse mapping can be found).  This means that you can
still use the Maths Menu to conveniently input symbols.  You can easily
add custom key bindings for particular symbols you need to enter often
(@pxref{Adding your own keybindings} for examples).

The Unicode Tokens mode also allows short-cut sequences of ordinary
characters to quickly type tokens (similarly to the facility provided by
X-Symbol).  These, along with the token settings themselves, are
configured on a per-prover basis.

@node Configuring tokens symbols and shortcuts
@section Configuring tokens symbols and shortcuts

To edit the strings used to display tokens, or the collection of 
short-cuts, you can edit the 
file @code{@i{PA}-unicode-tokens.el}, or customize the main
variables it contains, for example @code{@i{PA}-token-name-alist} and 
@code{@i{PA}-shortcut-alist}. 

E.g., for Isabelle 
@example
  M-x customize-variable isar-token-name-alist RET
@end example
provides an interface to the tokens, and
@example
  M-x customize-variable isar-shortcut-alist
@end example
an interface to the shortcuts.

Where possible, it is better to use the more fine grained way is
available to do this, which edits the separate tables which are combine
to form the big list of tokens.  This is available via the menus, e.g.,
in Isabelle, use
@example
  Tokens -> Customize -> Extended Symbols
@end example
to customize the symbols used for the ``extended'' (non standard)
symbol list.


@node Special layout 
@section Special layout 

The Unicode Tokens mode supports both @i{symbol tokens} used to display
character sequences in different ways and @i{control tokens} used to
control the layout of the text in various ways, such as superscript,
subscript, large, small, bold, italic, etc.  (The size and position
layout is managed using Emacs's @code{display} text property)

As well as displaying token sequences as special symbols, symbol tokens
themselves can define layout options as well; for example you might
define a token @code{\<hugeOplus>} to display a large circled-plus
glyph.  If you try the customization mentioned in the section above you
will see the options available when defining symbols.

These options are fixed layout schemes which also make layout tokens
easy to configure for provers.  The layout possibilities include the
ones shown in the table below.  There are two ways of configuring
control tokens for layout: @i{character controls} and @i{region
controls}.  The character controls apply to the next ``character'',
although this is a prover-specific notion and might actually mean the
next word or identifier.  An example might be writing @code{BOLDCHAR x}
to make a bold @b{x}.  Similarly the region controls apply to a
delineated region of text, for example, writing @code{BEGINBOLD this is
bold ENDBOLD} could cause the enclosed text @b{this is bold} to be
displayed in a bold font.

The control tokens that have been configured populate the Tokens
menu, so, for example, you may be able to select a region
of text and then use the menu item:
@example
  Tokens -> Format Region -> Bold
@end example
to cause the bold region tokens to be inserted around the selected
text, which should cause the buffer presentation to show the text
in a bold format (hiding the tokens).

Here is the table of layout controls available.  What you actually
can use will depend on the configuration for the underlying prover.
@table @code
@item sub
lower the text (subscript)
@item sup
raise the text (superscript)
@item bold
make the text be in the bold weight of the current font
@item italic
make the text be in the italic variant of the current font
@item big
make the text be in a bigger size of the current font
@item small
make the text be in a smaller size of the current font
@item underline
underline the text
@item overline
overline the text
@item script
display the text in a ``script'' font
@item frakt
display the text in a ``fraktur'' font
@item serif
display the text in a serif font
@item sans
display the text in a sans serif font
@item keyword
display the text in the keyword face (@code{font-lock-keyword-face})
@item function 
display the text in the function name face (@code{font-lock-function-name-face})
@item type
display the text in the type name face (@code{font-lock-type-face})
@item preprocessor
display the text in the preprocessor face (@code{font-lock-preprocessor-face})
@item doc
display the text in the documentation face (@code{font-lock-doc-face})
@item builtin
display the text in the builtin face (@code{font-lock-builtin-face})
@end table

Notice that the fonts can be set conveniently by the menu commands
@example
        Tokens -> Set Fonts -> Script
@end example
etc.  @xref{Selecting suitable fonts}, for more.

The symbols used to select the various font-lock faces (see @code{M-x
list-faces-display} to show them) allow you to define custom colouring
of text for proof assistant input and output, exploiting rich underlying
syntax mechanisms of the prover.


@c note: see unicode-tokens-fontsymb-properties

@c TEXI DOCSTRING MAGIC: unicode-tokens-serif-font-face
@deffn Face unicode-tokens-serif-font-face 
Serif (roman) font face.
@end deffn
@c TEXI DOCSTRING MAGIC: unicode-tokens-sans-font-face
@deffn Face unicode-tokens-sans-font-face 
Sans serif font face.
@end deffn
@c TEXI DOCSTRING MAGIC: unicode-tokens-fraktur-font-face
@deffn Face unicode-tokens-fraktur-font-face 
Fraktur font face.
@end deffn
@c TEXI DOCSTRING MAGIC: unicode-tokens-script-font-face
@deffn Face unicode-tokens-script-font-face 
Script font face.
@end deffn


@node Moving between Unicode and tokens
@section Moving between Unicode and tokens

If you want to share text between applications (e.g., email some text
from an Isabelle theory file which heavily uses symbols), it is
useful to convert to and from Unicode with cut-and-paste operations.
The default buffer cut and paste functions will copy the underlying text,
which contains the tokens (ASCII format).  To copy and convert 
or paste then convert back, use these commands:
@example
  Tokens -> Copy as unicode
  Tokens -> Paste from unicode
@end example

Both of these are necessarily approximate.  The buffer presentation
may use additional controls (for super/subscript layout or bold fonts,
etc), which cannot be converted.  Pasting relies on being able to
identify a unique token mapped from a single Unicode character; the
token table may not include such an entry, or may be ambiguous.

@c TEXI DOCSTRING MAGIC: unicode-tokens-copy
@deffn Command unicode-tokens-copy beg end
Copy presentation of region between @var{beg} and @var{end}.@*
This is an approximation; it makes assumptions about the behaviour
of symbol compositions, and will lose layout information.
@end deffn

@c TEXI DOCSTRING MAGIC: unicode-tokens-paste
@deffn Command unicode-tokens-paste 
Paste text from clipboard, converting Unicode to tokens where possible.
@end deffn

If you are using a mixture of ``real'' Unicode and tokens like this
you may want to be careful to check the buffer contents: the command
@code{unicode-tokens-highlight-unicode} helps you to manage this.
It
is available on the Tokens menu as
@example
  Tokens -> Highlight Real Unicode Chars
@end example
Alternative ways to check are to toggle the display of tokens using
@example
  Tokens -> Reveal Symbol Tokens
@end example
(the similar entry for @code{Control Tokens} displays tokens being used
to control layout).  Or simply toggle the tokens mode, which will leave
the true Unicode tokens untouched.


@c TEXI DOCSTRING MAGIC: unicode-tokens-highlight-unicode
@defvar unicode-tokens-highlight-unicode 
Non-nil to highlight Unicode characters.
@end defvar


@node Finding available tokens shortcuts and symbols
@section Finding available tokens shortcuts and symbols

Two commands (both on the Tokens menu) allow you to see the tokens and
shortcuts available:
@example
        Tokens -> List Tokens
        Tokens -> List Shortcuts
@end example

Additionally, you can view the complete Unicode character set available
in the default Emacs font, with
@example
        Tokens -> List Unicode Characters
@end example
(this uses a list adapted from Norman Walsh's @code{unichars.el}).

Note that the Unicode Tokens modes displays symbols defined by
symbol tokens in a special font.


@c TEXI DOCSTRING MAGIC: unicode-tokens-list-tokens
@deffn Command unicode-tokens-list-tokens 
Show a buffer of all tokens.
@end deffn

@c TEXI DOCSTRING MAGIC: unicode-tokens-list-shortcuts
@deffn Command unicode-tokens-list-shortcuts 
Show a buffer of all the shortcuts available.
@end deffn

@c TEXI DOCSTRING MAGIC: unicode-tokens-list-unicode-chars
@deffn Command unicode-tokens-list-unicode-chars 
Insert each Unicode character into a buffer.@*
Lets you see which characters are available for literal display
in your emacs font.

(fn)
@end deffn
@node Selecting suitable fonts
@section Selecting suitable fonts

The precise set of symbol glyphs that are available to you will depend
in complicated ways on your operating system, Emacs version,
configuration options used when Emacs was compiled, installed font sets,
and (even) command line options used to start Emacs.  So it is hard to
give comprehensive and accurate advice in this manual.  In general,
things work @i{much} better with Emacs 23 than earlier versions.

To improve flexibility, Unicode Tokens mode allows you to select another
font to display symbols from the default font that is used to display
text in the buffer.    This is the font that is configured by the menu
@example
        Tokens -> Set Fonts -> Symbol
@end example
its customization name is @code{unicode-tokens-symbol-font-face}, but
notice that only the font family aspect of the face is used.  Similarly,
other fonts can be configured for controling different font families
(script, fraktur, etc).

For symbols, good results are possible by using a proportional font for
displaying symbols that has many symbol glyphs, for example the main font
StixGeneral font from the Stix Fonts project
(@uref{http://www.stixfonts.org/}).  At the time of writing you can
obtain a beta version of these fonts in TTF format from
@uref{http://olegueret.googlepages.com/stixfonts-ttf}.  On recent Linux
distributions and with an Emacs 23 build that uses Xft, simply copy
these @code{ttf} files into the @code{.fonts} directory inside your home
directory to make them available.

Another font I like is @b{DejaVu Sans Mono}.  It covers all of the
standard Isabelle symbols.  Some of the symbols are currently not
perfect; however this font is an open source effort so users can
contribute or suggest improvements.  See @uref{http://dejavu-fonts.org}.

If you are stuck with Emacs 22, you need to use the @i{fontset}
mechanism which configures sets of fonts to use for display.  The
default font sets may not include enough symbols (typical symptom:
symbols display as empty boxes).  To address this, the menu command 
@example
        Tokens -> Set Fonts -> Make Fontsets
@end example
constructs a number of fontsets at particular point sizes, based on
several widely available fonts.  See @code{pg-fontsets.el} for the code.
After running this command, you can select from additional fontsets from
the menus for changing fonts.


For further suggestions, please search (and contribute!) to the Proof
General wiki at @uref{http://proofgeneral.inf.ed.ac.uk/wiki}.


@c TEXI DOCSTRING MAGIC: unicode-tokens-symbol-font-face
@deffn Face unicode-tokens-symbol-font-face 
The default font used for symbols.  Only :family and :slant attributes are used.
@end deffn
@c TEXI DOCSTRING MAGIC: unicode-tokens-font-family-alternatives
@defvar unicode-tokens-font-family-alternatives 
Not documented.
@end defvar
@c =================================================================
@c 
@c  CHAPTER:  Support for other Packages
@c
@node Support for other Packages
@chapter Support for other Packages

Proof General makes some configuration for other Emacs packages which
provide various useful facilities that can make your editing
more effective.

Sometimes this configuration is purely at the proof assistant specific
level (and so not necessarily available), and sometimes it is made using
Proof General settings.

When adding support for a new proof assistant, we suggest that these
other packages are supported, as a convention.

The packages currently supported include
@code{font-lock}, 
@code{imenu} and @code{speedbar},
@code{outline-mode},
@code{completion},
and @code{etags}.


@menu
* Syntax highlighting::         
* Imenu and Speedbar::
* Support for outline mode::    
* Support for completion::            
* Support for tags::            
@end menu

@node Syntax highlighting
@section Syntax highlighting
@vindex lego-mode-hooks
@vindex coq-mode-hooks
@vindex isa-mode-hooks
@cindex font lock 
@cindex colour
@c Proof General specifics  

Proof script buffers are decorated (or @i{fontified}) with colours, bold
and italic fonts, etc, according to the syntax of the proof language and
the settings for @code{font-lock-keywords} made by the proof assistant
specific portion of Proof General.  Moreover, Proof General usually
decorates the output from the proof assistant, also using
@code{font-lock}.

To automatically switch on fontification in Emacs, you may need
to engage @code{M-x global-font-lock-mode}.  

By the way, the choice of colour, font, etc, for each kind of markup is
fully customizable in Proof General.  Each @emph{face} (Emacs
terminology) is controlled by its own customization setting.
You can display a list of all of them using the customize
menu: 
@lisp
Proof General -> Advanced -> Customize -> Faces -> Proof Faces.
@end lisp

@node Imenu and Speedbar
@section Imenu and Speedbar
@vindex proof-goal-with-hole-regexp
@vindex proof-goal-with-hole-result
@c FIXME: should be see alsos.
@cindex Speedbar
@cindex Imenu
@cindex index menu

The Emacs package @code{imenu} (Index Menu) provides a menu built from
the names of entities (e.g., theorems, definitions, etc) declared in a
buffer.  This allows easy navigation within the file.  Proof General
configures both packages automatically so that you can quickly jump to
particular proofs in a script buffer.

(Developers note: the automatic configuration is done with the settings
@code{proof-goal-with-hole-regexp} and
@code{proof-save-with-hole-regexp}.  Better configuration may be made
manually with several other settings, see the @i{Adapting Proof General}
manual for further details).

To use Imenu, select the option
@lisp
        Proof-General -> Quick Options -> Minor Modes -> Index Menu
@end lisp
This adds an "Index" menu to the main menu bar for proof script buffers.
You can also use @kbd{M-x imenu} for keyboard-driven completion of tags
built from names in the buffer.

Speedbar displays a file tree in a separate window on the display,
allowing quick navigation.  Middle/double-clicking or pressing @kbd{+}
on a file icon opens up to display tags (definitions, theorems, etc)
within the file.  Middle/double-clicking on a file or tag jumps to that
file or tag.

To use Speedbar, use 
@lisp
        Proof-General -> Quick Options -> Minor Modes -> Speedbar 
@end lisp
If you prefer the old fashioned way, `M-x speedbar' does
the same job.

For more information about Speedbar,
see @uref{http://cedet.sourceforge.net/speedbar.shtml}.


@node Support for outline mode
@section Support for outline mode
@cindex outline mode

Proof General configures Emacs variables (@code{outline-regexp} and
@code{outline-heading-end-regexp}) so that outline minor mode can be
used on proof script files.  The headings taken for outlining are the
"goal" statements at the start of goal-save sequences, 
@pxref{Goal-save sequences}. If you want to use @code{outline} to hide 
parts of the proof script in the @emph{locked} region, you need to disable
@code{proof-strict-read-only}.

Use @kbd{M-x outline-minor-mode} to turn on outline minor mode.
Functions for navigating, hiding, and revealing the proof script are
available in menus. 

@c 3.5: this remark taken from BUGS
Please note that outline-mode may not work well in processed proof
script files, because of read-only restrictions of the protected region.
This is an inherent problem with outline because it works by modifying
the buffer.  If you want to use outline with processed scripts, you
can turn off the @code{Strict Read Only} option. 

See @inforef{Outline Mode, ,emacs} for more information about outline mode.

@node Support for completion
@section Support for completion
@cindex completion

You might find the @emph{completion} facility of Emacs useful when
you're using Proof General.  The key @kbd{C-RET} is defined to invoke
the @code{complete} command.  Pressing @kbd{C-RET} cycles through
completions displaying hints in the minibuffer.

Completions are filled in according to what has been recently typed,
from a database of symbols.  The database is automatically saved at
the end of a session.

Proof General has the additional facility for setting a completion table
for each supported proof assistant, which gets loaded into the
completion database automatically.  Ideally the completion table would
be set from the running process according to the identifiers available
are within the particular context of a script file.  But until this is
available, this table may be set to contain a number of standard
identifiers available for your proof assistant.

The setting @code{@emph{PA}-completion-table} holds the list of
identifiers for a proof assistant.  The function
@code{proof-add-completions} adds these into the completion
database.

@c TEXI DOCSTRING MAGIC: PA-completion-table
@defvar PA-completion-table 
List of identifiers to use for completion for this proof assistant.@*
Completion is activated with M-x complete.

If this table is empty or needs adjusting, please make changes using
@samp{@code{customize-variable}} and post suggestions at
https://github.com/ProofGeneral/PG/issues
@end defvar

The completion facility uses a library @file{completion.el} which
usually ships with Emacs, and supplies the @code{complete} function.

@c FIXME: edited from default.
@c NOT DOCSTRING MAGIC: complete
@deffn Command complete 
Fill out a completion of the word before point.  @*
Point is left at end.  Consecutive calls rotate through all possibilities.
Prefix args:
@table @kbd
@item C-u
leave point at the beginning of the completion, not the end.
@item a number
rotate through the possible completions by that amount
@item 0
same as -1 (insert previous completion)
@end table
See the comments at the top of @samp{completion.el} for more info.
@end deffn


@node Support for tags
@section Support for tags
@cindex tags

An Emacs "tags table" is a description of how a multi-file system is
broken up into files.  It lists the names of the component files and the
names and positions of the functions (or other named subunits) in each
file.  Grouping the related files makes it possible to search or replace
through all the files with one command.  Recording the function names
and positions makes possible the @kbd{M-.} command which finds the
definition of a function by looking up which of the files it is in.

Some instantiations of Proof General (currently LEGO and Coq) are
supplied with external programs (@file{legotags} and @file{coqtags}) for
making tags tables.  For example, invoking @samp{coqtags *.v} produces a
file @file{TAGS} for all files @samp{*.v} in the current
directory. Invoking @samp{coqtags `find . -name \*.v`} produces a file
@file{TAGS} for all files ending in @samp{.v} in the current directory
structure. Once a tag table has been made for your proof developments,
you can use the Emacs tags mechanisms to find tags, and complete symbols
from tags table.

One useful key-binding you might want to make is to set the usual
tags completion key @kbd{M-tab} to run @code{tag-complete-symbol} to use
completion from names in the tag table.  To set this binding in Proof
General script buffers, put this code in your @file{.emacs} file:
@lisp
(add-hook 'proof-mode-hook
  (lambda () (local-set-key '(meta tab) 'tag-complete-symbol)))
@end lisp
Since this key-binding interferes with a default binding that users may
already have customized (or may be taken by the window manager), Proof
General doesn't do this automatically.

Apart from completion, there are several other operations on tags.  One
common one is replacing identifiers across all files using
@code{tags-query-replace}.  For more information on how to use tags,
@inforef{Tags, ,emacs}.

To use tags for completion at the same time as the completion mechanism
mentioned already, you can use the command @kbd{M-x add-completions-from-tags-table}.

@c TEXI DOCSTRING MAGIC: add-completions-from-tags-table
@deffn Command add-completions-from-tags-table 
Add completions from the current tags table.
@end deffn


@c =================================================================
@c
@c CHAPTER: Proof by Pointing
@c 
@node Subterm Activation and Proof by Pointing
@chapter Subterm Activation and Proof by Pointing

This chapter describes what you can do from inside the goals buffer,
providing support for these features exists for your proof assistant.

As of Proof General 4.0, this support only exists for LEGO and
proof-by-pointing functionality has been temporarily removed from the
interface.  If you would like to see subterm activation support for
Proof General in another proof assistant, please petition the developers
of that proof assistant to provide it!

@menu
* Goals buffer commands::
@end menu

@node Goals buffer commands
@section Goals buffer commands

When you are developing a proof, the input focus (Emacs cursor) is
usually on the script buffer.  Therefore Proof General binds some mouse
buttons for commands in the goals buffer, to avoid the need to move the
cursor between buffers.

The mouse bindings are these:

@table @kbd
@item mouse-1
@code{pg-goals-button-action}
@item C-mouse-3
@code{proof-undo-and-delete-last-successful-command}
@c @item mouse-3
@c @code{pg-goals-yank-subterm}
@item C-S-mouse-1
@code{pg-identifier-under-mouse-query}
@end table

Where @kbd{mouse-1} indicates the left mouse button, and @kbd{mouse-3}
indicates the right hand mouse button.  The functions available provide
a way to construct commands automatically (@code{pg-goals-button-action})
and to inspect identifiers (@code{pg-identifier-under-mouse-query}) as
the Info toolbar button does.

Proof-by-pointing is a cute idea.  It lets you automatically construct
parts of a proof by clicking.  You can ask the proof assistant to try to
do a step in the proof, based on where you click.  If you don't like the
command which was inserted into the script, you can comment use the
control key with the right button to undo the step and delete it from
your script (@code{proof-undo-and-delete-last-successful-command}).

Proof-by-pointing may construct several commands in one go.  These are
sent back to the proof assistant altogether and appear as a single step
in the proof script.  However, if the proof is later replayed (without
using PBP), the proof-by-pointing constructions will be considered as
separate proof commands, as usual.

The main function for proof-by-pointing is @code{pg-goals-button-action}.

@c TEXI FIXME DOCSTRING MAGIC: pg-goals-button-action
@deffn Command pg-goals-button-action event
Construct a proof-by-pointing command based on the mouse-click @var{event}.@*
This function should be bound to a mouse button in the Proof General
goals buffer.

The @var{event} is used to find the smallest subterm around a point.  A
position code for the subterm is sent to the proof assistant, to ask
it to construct an appropriate proof command.  The command which is
constructed will be inserted at the end of the locked region in the
proof script buffer, and immediately sent back to the proof assistant.
If it succeeds, the locked region will be extended to cover the
proof-by-pointing command, just as for any proof command the
user types by hand.
@end deffn

Proof-by-pointing uses markup describing the term structure of the
concrete syntax output by the proof assistant.  This markup is useful in
itself: it allows you to explore the structure of a term using the mouse
(the smallest subexpression that the mouse is over is highlighted), and
easily copy subterms from the output to a proof script.

@c The right-hand mouse button provides this convenient way to copy
@c subterms from the goals buffer, using the function
@c @code{pg-goals-yank-subterm}.

@c TEXI FIXME DOCSTRING MAGIC: pg-goals-yank-subterm
@c @deffn Command pg-goals-yank-subterm event
@c Copy the subterm indicated by the mouse-click @var{event}.@*
@c This function should be bound to a mouse button in the Proof General
@c goals buffer.

@c The @var{event} is used to find the smallest subterm around a point.  The
@c subterm is copied to the @samp{@code{kill-ring}}, and immediately yanked (copied)
@c into the current buffer at the current cursor position.

@c In case the current buffer is the goals buffer itself, the yank
@c is not performed.  Then the subterm can be retrieved later by an
@c explicit yank.
@c @end deffn

@c TEXI DOCSTRING MAGIC: pg-identifier-under-mouse-query
@deffn Command pg-identifier-under-mouse-query event
Query the prover about the identifier near mouse click @var{event}.
@end deffn
@c Proof General expects to parse
@c term-structure annotations on the output syntax of the prover.
@c It uses these to construct a message to the prover indicating
@c where the user has clicked, and the proof assistant can
@c response with a suggested tactic.



@c =================================================================
@c
@c CHAPTER
@c
@node Graphical Proof-Tree Visualization
@chapter Graphical Proof-Tree Visualization
@cindex proof-tree visualization

Since version 4.2, Proof General supports proof-tree
visualization on graphical desktops via the additional program
Prooftree. Currently, proof-tree visualization is only supported
for the Coq proof assistant. 

This version of Proof General requires Prooftree version 0.11.
Check the @uref{http://askra.de/software/prooftree/, Prooftree website},
to see if some later versions are also compatible. (Because of
the communication protocol, Proof General is always only
compatible with certain versions of Prooftree.)


For installation instructions and
more detailed information about Prooftree, please refer to the
@uref{http://askra.de/software/prooftree/, Prooftree website} and
the @uref{http://askra.de/software/prooftree/prooftree.man.html,
Prooftree man page}. For information about how to support
proof-tree visualization for a different proof assistant, see
Section @i{Configuring Proof-Tree Visualization} in the
@i{Adapting Proof General} manual.

@menu
* Starting and Stopping Proof-Tree Visualization::
* Features of Prooftree::
* Prooftree Customization::
@end menu


@node Starting and Stopping Proof-Tree Visualization
@section Starting and Stopping Proof-Tree Visualization

When proof-tree visualization is supported (currently only for
the Coq proof assistant), you can start the visualization via the
proof-tree button in the tool-bar, via the menu 
@lisp
   Proof-General -> Start/Stop Prooftree
@end lisp
or via the keyboard shortcut @kbd{C-c C-d}, all of which invoke
@code{proof-tree-external-display-toggle}.

If you are inside a proof, the graphical display is started
immediately for your current proof. Otherwise the display starts
as soon as you start the next proof. Starting the proof-tree
display in the middle of a proof involves an automatic
reexecution of your current proof script in the locked region,
which should be almost unnoticeable, except for the time it
takes.

The proof-tree display stops at the end of the proof or when you
invoke @code{proof-tree-external-display-toggle} by one of the
three indicated means again. Alternatively you can also close the
proof-tree window. 

Proof General launches only one instance of Prooftree,
which can manage an arbitrary amount of proof-tree windows. 

@node Features of Prooftree
@section Features of Prooftree

The proof-tree window provides visual information about the
status of the different branches in your proof (by coloring
completely proved branches in green, for example) and means for
inspecting previous proof states without the need to retract
parts of your proof script. Currently, Prooftree provides
the following features:

@itemize @bullet
@item Navigation in the proof tree and display of all previous
proof states and proof commands.
@item Display branches of the proof in different colors according to
their proof state, distinguishing branches with open, partially
or fully instantiated existential variables as well as branches
that have been finished by a cheating command such as
@code{admit}.
@item Display the status of existential variables and their
dependencies.
@item Mark proof commands that introduce or instantiate a
given existential variable.
@item Snapshots of proof trees for reference when you retract
your proof to try a different approach.
@item Trigger a retract (undo) operation with a selected sequent
as target.
@item Insert proof scripts from the proof tree in the current buffer.
@end itemize

For a more elaborated description please consult the help dialog
of Prooftree or the
@uref{http://askra.de/software/prooftree/prooftree.man.html,
Prooftree man page}.


@node Prooftree Customization
@section Prooftree Customization

The location of the Prooftree program and command line
arguments can be configured in the customization group
@code{proof-tree}. You can visit this customization group inside
a running instance of Proof General by typing @code{M-x
customize-group <RET> proof-tree <RET>}.

The graphical aspects of the proof-tree rendering, fonts and
colors can be changed inside Prooftree by invoking the
@code{Configuration} item of the main menu.

Prover specific parts such as the regular expressions for
recognizing subgoals, existential variables and navigation and
cheating commands are in the customization group
@code{proof-tree-internals}. Under normal circumstances there
should be no need to change one of these internal settings. 


@c =================================================================
@c
@c CHAPTER
@c
@node Customizing Proof General
@chapter Customizing Proof General
@cindex Customization


There are two ways of customizing Proof General: it can be customized
for a user's preferences using a particular proof assistant, or it can
be customized by a developer to add support for a new proof assistant.
The latter kind of customization we call instantiation, or
@emph{adapting}. See the @i{Adapting Proof General} manual for how to do
this.  Here we cover the user-level customization for Proof General.

There are two kinds of user-level settings in Proof General: 
@itemize @bullet
@item Settings that apply @emph{globally} to all proof assistants.
@item those that can be adjusted for each proof assistant @emph{individually}.
@end itemize
The first sort have names beginning with @code{proof-}.  The second sort
have names which begin with a symbol corresponding to the proof
assistant: for example, @code{isa-}, @code{coq-}, etc.  The symbol is
the root of the mode name.  @xref{Quick start guide}, for a table of the
supported modes.  To stand for an arbitrary proof assistant, we write
@code{@emph{PA}-} for these names.

In this chapter we only consider the generic settings: ones which apply
to all proof assistants (globally or individually).  The support for a
particular proof assistant may provide extra individual customization
settings not available in other proof assistants.  See the chapters
covering each assistant for details of those settings.


@menu
* Basic options::
* How to customize::          
* Display customization::       
* User options::                
* Changing faces::              
* Tweaking configuration settings::  
@end menu

@node Basic options
@section Basic options

Proof General has some common options which you can toggle directly from
the menu:
@lisp
   Proof-General -> Quick Options
@end lisp
The effect of changing one of these options will be seen immediately (or
in the next proof step).  The window-control options
on this menu are described shortly.  @xref{Display customization}.

To save the current settings for these options (only), use the Save
Options command in the submenu:
@lisp
   Proof-General -> Quick Options -> Save Options
@end lisp
or @code{M-x customize-save-customized}.

The options on this sub-menu are also available in the complete user
customization options group for Proof General.  For this you need
to know a little bit about how to customize in Emacs.


@node How to customize
@section How to customize
@cindex Using Customize
@cindex Emacs customization library 

Proof General uses the Emacs customization library to provide a friendly
interface.  You can access all the customization settings for Proof
General via the menu:
@lisp
   Proof-General -> Advanced -> Customize
@end lisp

Using the customize facility is straightforward.  You can select the
setting to customize via the menus, or with @code{M-x
customize-variable}.  When you have selected a setting, you are shown a
buffer with its current value, and facility to edit it.  Once you have
edited it, you can use the special buttons @var{set}, @var{save} and
@var{done}.  You must use one of @var{set} or @var{save} to get any
effect.  The @var{save} button stores the setting in your @file{.emacs}
file.  The command @kbd{M-x customize-save-customized} or Emacs menubar 
item @code{Options -> Save Options} saves all
settings you have edited.

A technical note.  In the customize menus, the variable names mentioned
later in this chapter may be abbreviated --- the "@code{proof}-" or
similar prefixes are omitted.  Also, some of the option settings may
have more descriptive names (for example, @var{on} and @var{off}) than
the low-level lisp values (non-@code{nil}, @code{nil}) which are
mentioned in this chapter.  These features make customize rather more
friendly than raw lisp.

You can also access the customize settings for Proof General from
other (non-script) buffers.  Use the menu:
@lisp
   Options -> Customize Emacs -> Top-level Customization Group
@end lisp
and select the @code{External} and then @code{Proof-General} groups.

The complete set of customization settings will only be available after
Proof General has been fully loaded.  Proof General is fully loaded when
you visit a script file for the first time, or if you type @kbd{M-x
load-library RET proof RET}.

For more help with customize, see @inforef{Customization, ,emacs}.



@node Display customization
@section Display customization
@cindex display customization
@cindex multiple windows
@cindex buffer display customization
@cindex frames
@cindex multiple frames
@cindex three-buffer interaction
@cindex auto raise

By default, Proof General displays two buffers during scripting, in a
split window on the display.  One buffer is the script buffer.  The
other buffer is either the goals buffer (@code{*goals*}) or the response
buffer (@code{*response*}).  Proof General raises and switches between
these last two automatically.  

Proof General allows several ways to customize this default display
model, by splitting the Emacs frames in different ways and maximising
the amount of information shown, or by using multiple frames.
The customization options are explained below; they are also available 
on the menu:
@lisp
  Proof-General -> Quick Options -> Display
@end lisp
and you can save your preferred default. 

If your screen is large enough, you may prefer to display all three of
the interaction buffers at once.  This is useful, for example, to see
output from the @code{proof-find-theorems} command at the same time as
the subgoal list.  Set the user option @code{proof-three-window-enable} to
make Proof General keep both the goals and response buffer displayed.

If you prefer to switch windows and buffers manually when you want to
see the prover output, you can customize the user option
@code{proof-auto-raise-buffers} to prevent the automatic behaviour.
You can browse interaction output by hovering the mouse over the
command regions in the proof script.

@c TEXI DOCSTRING MAGIC: proof-auto-raise-buffers
@defopt proof-auto-raise-buffers 
If non-nil, automatically raise buffers to display latest output.@*
If this is not set, buffers and windows will not be managed by
Proof General.

The default value is @code{t}.
@end defopt
@c TEXI DOCSTRING MAGIC: proof-three-window-enable
@defopt proof-three-window-enable 
Whether response and goals buffers have dedicated windows.@*
If non-nil, Emacs windows displaying messages from the prover will not
be switchable to display other windows.

This option can help manage your display.

Setting this option triggers a three-buffer mode of interaction where
the goals buffer and response buffer are both displayed, rather than
the two-buffer mode where they are switched between.  It also prevents
Emacs automatically resizing windows between proof steps.

If you use several frames (the same Emacs in several windows on the
screen), you can force a frame to stick to showing the goals or
response buffer.

The default value is @code{t}.
@end defopt

Sometimes during script management, there is no response from the proof
assistant to some command.  In this case you might like the empty
response window to be hidden so you have more room to see the proof
script.  The setting @code{proof-delete-empty-windows} helps you do this.

@c TEXI DOCSTRING MAGIC: proof-delete-empty-windows
@defopt proof-delete-empty-windows 
If non-nil, automatically remove windows when they are cleaned.@*
For example, at the end of a proof the goals buffer window will
be cleared; if this flag is set it will automatically be removed.
If you want to fix the sizes of your windows you may want to set this
variable to @code{'nil'} to avoid windows being deleted automatically.
If you use multiple frames, only the windows in the currently
selected frame will be automatically deleted.

The default value is @code{nil}.
@end defopt
This option only has an effect when you have set
@code{proof-three-window-mode}.

If you are working on a machine with a window system, you can use Emacs
to manage several @i{frames} on the display, to keep the goals buffer
displayed in a fixed place on your screen and in a certain font, for
example.  A convenient way to do this is via the user option

@c TEXI DOCSTRING MAGIC: proof-multiple-frames-enable
@defopt proof-multiple-frames-enable 
Whether response and goals buffers have separate frames.@*
If non-nil, Emacs will make separate frames (screen windows) for
the goals and response buffers, by altering the Emacs variable
@samp{@code{special-display-regexps}}.

The default value is @code{nil}.
@end defopt
Multiple frames work best when @code{proof-delete-empty-windows} is off
and @code{proof-three-window-mode} is on.


Finally, there are two commands available which help to switch between
buffers or refresh the window layout.  These are on the menu:
@lisp
  Proof-General -> Buffers
@end lisp

@c TEXI DOCSTRING MAGIC: proof-display-some-buffers
@deffn Command proof-display-some-buffers 
Display the reponse, trace, goals, or shell buffer, rotating.@*
A fixed number of repetitions of this command switches back to
the same buffer.
Also move point to the end of the response buffer if it's selected.
If in three window or multiple frame mode, display two buffers.
The idea of this function is to change the window->buffer mapping
without adjusting window layout.
@end deffn

@c TEXI DOCSTRING MAGIC: proof-layout-windows
@deffn Command proof-layout-windows 
Refresh the display of windows according to current display mode.

For multiple frame mode, this function obeys the setting of
@samp{@code{pg-response-eagerly-raise}}, which see.

For single frame mode:

- In two panes mode, this uses a canonical layout made by splitting
Emacs windows in equal proportions. The splitting is vertical if
emacs width is smaller than @samp{@code{split-width-threshold}} and
horizontal otherwise. You can then adjust the proportions by
dragging the separating bars.

- In three pane mode, there are three display modes, depending
@lisp
  where the three useful buffers are displayed: scripting
  buffer, goals buffer and response buffer.

  Here are the three modes:

  - vertical: the 3 buffers are displayed in one column.
  - hybrid: 2 columns mode, left column displays scripting buffer
    and right column displays the 2 others.
  - horizontal: 3 columns mode, one for each buffer (script, goals,
    response).

  By default, the display mode is automatically chosen by
  considering the current emacs frame width: if it is smaller
  than @samp{@code{split-width-threshold}} then vertical mode is chosen,
  otherwise if it is smaller than 1.5 * @samp{@code{split-width-threshold}}
  then hybrid mode is chosen, finally if the frame is larger than
  1.5 * @samp{@code{split-width-threshold}} then the horizontal mode is chosen.

  You can change the value of @samp{@code{split-width-threshold}} at your
  will.

  If you want to force one of the layouts, you can set variable
  @samp{@code{proof-three-window-mode-policy}} to @code{'vertical}, @code{'horizontal} or
  @code{'hybrid}. The default value is @code{'smart} which sets the automatic
  behaviour described above.
@end lisp
@end deffn

@c TEXI DOCSTRING MAGIC: proof-shrink-windows-tofit
@defopt proof-shrink-windows-tofit 
If non-nil, automatically shrink output windows to fit contents.@*
In single-frame mode, this option will reduce the size of the
goals and response windows to fit their contents.

The default value is @code{nil}.
@end defopt

@c TEXI DOCSTRING MAGIC: proof-colour-locked
@defopt proof-colour-locked 
If non-nil, colour the locked region with @samp{@code{proof-locked-face}}.@*
If this is not set, buffers will have no special face set
on locked regions.

The default value is @code{t}.
@end defopt

@c TEXI DOCSTRING MAGIC: proof-output-tooltips
@defopt proof-output-tooltips 
Non-nil causes Proof General to add tooltips for prover output.@*
Hovers will be added when this option is non-nil.  Prover outputs
can be displayed when the mouse hovers over the region that
produced it and output is available (see @samp{@code{proof-full-annotation}}).
If output is not available, the type of the output region is displayed.
Changes of this option will not be reflected in already-processed 
regions of the script.

The default value is @code{nil}.
@end defopt



@node User options
@section User options
@c Index entries for each option 'concept'
@cindex User options
@cindex Strict read-only
@cindex Undo in read-only region
@cindex Query program name
@cindex Dedicated windows
@cindex Remote host
@cindex Toolbar follow mode
@cindex Toolbar disabling
@cindex Toolbar button enablers
@cindex Proof script indentation
@cindex Indentation
@cindex Remote shell
@cindex Running proof assistant remotely
@cindex Input ring
@c @cindex formatting proof script

Here is a list of the important user options for Proof General, apart from
the display options mentioned above.  

User options can be set via the customization system already mentioned,
via the old-fashioned @code{M-x edit-options} mechanism, or simply by
adding @code{setq}'s to your @file{.emacs} file.  The first approach is
strongly recommended.

Unless mentioned, all of these settings can be changed dynamically,
without needing to restart Emacs to see the effect.  But you must use
customize to be sure that Proof General reconfigures itself properly.

@c TEXI DOCSTRING MAGIC: proof-splash-enable
@defopt proof-splash-enable 
If non-nil, display a splash screen when Proof General is loaded.

The default value is @code{t}.
@end defopt

@c TEXI DOCSTRING MAGIC: proof-electric-terminator-enable
@defopt proof-electric-terminator-enable 
If non-nil, use electric terminator mode.@*
If electric terminator mode is enabled, pressing a terminator will
automatically issue @samp{proof-assert-next-command} for convenience,
to send the command straight to the proof process.  If the command
you want to send already has a terminator character, you don't
need to delete the terminator character first.  Just press the
terminator somewhere nearby.  Electric!

The default value is @code{nil}.
@end defopt

@c TEXI DOCSTRING MAGIC: proof-next-command-insert-space
@defopt proof-next-command-insert-space 
If non-nil, PG will use heuristics to insert newlines or spaces in scripts.@*
In particular, if electric terminator is switched on, spaces or newlines will
be inserted as the user types commands to the prover.

The default value is @code{t}.
@end defopt

@c TEXI DOCSTRING MAGIC: proof-toolbar-enable
@defopt proof-toolbar-enable 
If non-nil, display Proof General toolbar for script buffers.

The default value is @code{t}.
@end defopt

@c TEXI DOCSTRING MAGIC: proof-query-file-save-when-activating-scripting
@defopt proof-query-file-save-when-activating-scripting 
If non-nil, query user to save files when activating scripting.

Often, activating scripting or executing the first scripting command
of a proof script will cause the proof assistant to load some files
needed by the current proof script.  If this option is non-nil, the
user will be prompted to save some unsaved buffers in case any of
them corresponds to a file which may be loaded by the proof assistant.

You can turn this option off if the save queries are annoying, but
be warned that with some proof assistants this may risk processing
files which are out of date with respect to the loaded buffers!

The default value is @code{t}.
@end defopt

@c TEXI DOCSTRING MAGIC: PA-script-indent
@defopt PA-script-indent 
If non-nil, enable indentation code for proof scripts.

The default value is @code{t}.
@end defopt

@c TEXI DOCSTRING MAGIC: PA-one-command-per-line
@defopt PA-one-command-per-line 
If non-nil, format for newlines after each command in a script.

The default value is @code{t}.
@end defopt

@c TEXI DOCSTRING MAGIC: proof-prog-name-ask
@defopt proof-prog-name-ask 
If non-nil, query user which program to run for the inferior process.

The default value is @code{nil}.
@end defopt


@c TEXI DOCSTRING MAGIC: PA-prog-args
@defvar PA-prog-args 
Arguments to be passed to @samp{@code{proof-prog-name}} to run the proof assistant.@*
If non-nil, will be treated as a list of arguments for @samp{@code{proof-prog-name}}.
Otherwise @samp{@code{proof-prog-name}} will be split on spaces to form arguments.

Remark: Arguments are interpreted strictly: each one must contain only one
word, with no space (unless it is the same word). For example if the
arguments are -x foo -y bar, then the list should be '("-x" "foo"
"-y" "bar"), notice that '("-x foo" "-y bar") is @strong{wrong}.
@end defvar

@c TEXI DOCSTRING MAGIC: PA-prog-env
@defvar PA-prog-env 
Modifications to @samp{@code{process-environment}} made before running @samp{@code{proof-prog-name}}.@*
Each element should be a string of the form ENVVARNAME=@var{value}.  They will be
added to the environment before launching the prover (but not pervasively).
For example for coq on Windows you might need something like:
(setq @code{coq-prog-env} '("HOME=C:\Program Files\Coq\"))
@end defvar

@c TEXI DOCSTRING MAGIC: proof-prog-name-guess
@defopt proof-prog-name-guess 
If non-nil, use @samp{@code{proof-guess-command-line}} to guess @samp{@code{proof-prog-name}}.@*
This option is compatible with @samp{@code{proof-prog-name-ask}}.
No effect if @samp{@code{proof-guess-command-line}} is nil.

The default value is @code{nil}.
@end defopt

@c TEXI DOCSTRING MAGIC: proof-tidy-response
@defopt proof-tidy-response 
Non-nil indicates that the response buffer should be cleared often.@*
The response buffer can be set either to accumulate output, or to
clear frequently.

With this variable non-nil, the response buffer is kept tidy by
clearing it often, typically between successive commands (just like the
goals buffer).

Otherwise the response buffer will accumulate output from the prover.

The default value is @code{t}.
@end defopt

@c TEXI DOCSTRING MAGIC: proof-keep-response-history
@defopt proof-keep-response-history 
Whether to keep a browsable history of responses.@*
With this feature enabled, the buffers used for prover responses will have a
history that can be browsed without processing/undoing in the prover.
(Changes to this variable take effect after restarting the prover).

The default value is @code{nil}.
@end defopt

@c TEXI DOCSTRING MAGIC: pg-input-ring-size
@defopt pg-input-ring-size 
Size of history ring of previous successfully processed commands.

The default value is @code{32}.
@end defopt
@c TEXI DOCSTRING MAGIC: proof-general-debug
@defopt proof-general-debug 
Non-nil to run Proof General in debug mode.@*
This changes some behaviour (e.g. markup stripping) and displays
debugging messages in the response buffer.  To avoid erasing
messages shortly after they're printed, set @samp{@code{proof-tidy-response}} to nil.
This is only useful for PG developers.

The default value is @code{nil}.
@end defopt


@c ******* NON-BOOLEANS *******

@c TEXI DOCSTRING MAGIC: proof-follow-mode
@defopt proof-follow-mode 
Choice of how point moves with script processing commands.@*
One of the symbols: @code{'locked}, @code{'follow}, @code{'followdown}, @code{'ignore}.

If @code{'locked}, point sticks to the end of the locked region.
If @code{'follow}, point moves just when needed to display the locked region end.
If @code{'followdown}, point if necessary to stay in writeable region
If @code{'ignore}, point is never moved after movement commands or on errors.

If you choose @code{'ignore}, you can find the end of the locked using
M-x @code{proof-goto-end-of-locked}

The default value is @code{locked}.
@end defopt

@c TEXI DOCSTRING MAGIC: proof-auto-action-when-deactivating-scripting
@defopt proof-auto-action-when-deactivating-scripting 
If @code{'retract} or @code{'process}, do that when deactivating scripting.

With this option set to @code{'retract} or @code{'process}, when scripting
is turned off in a partly processed buffer, the buffer will be
retracted or processed automatically.

With this option unset (nil), the user is questioned instead.

Proof General insists that only one script buffer can be partly
processed: all others have to be completely processed or completely
unprocessed.  This is to make sure that handling of multiple files
makes sense within the proof assistant.

NB: A buffer is completely processed when all non-whitespace is
locked (coloured blue); a buffer is completely unprocessed when there
is no locked region.

For some proof assistants (such as Coq) fully processed buffers make
no sense. Setting this option to @code{'process} has then the same effect
as leaving it unset (nil). (This behaviour is controlled by
@samp{@code{proof-no-fully-processed-buffer}}.)

The default value is @code{nil}.
@end defopt

@c TEXI DOCSTRING MAGIC: proof-rsh-command
@defopt proof-rsh-command 
Shell command prefix to run a command on a remote host.@*
For example,
@lisp
   ssh bigjobs
@end lisp
Would cause Proof General to issue the command @samp{ssh bigjobs isabelle}
to start Isabelle remotely on our large compute server called @samp{bigjobs}.

The protocol used should be configured so that no user interaction
(passwords, or whatever) is required to get going.  For proper
behaviour with interrupts, the program should also communicate
signals to the remote host.

The default value is @code{nil}.
@end defopt




@node Changing faces
@section Changing faces

The numerous fonts and colours that Proof General uses are configurable.
If you alter faces through the customize menus (or the command @kbd{M-x
customize-face}), only the particular kind of display in use (colour
window system, monochrome window system, console, @dots{}) will be
affected.  This means you can keep separate default settings for each
different display environment where you use Proof General.

As well as the faces listed below, Proof General may use the regular
@code{font-lock-} faces (eg @code{font-lock-keyword-face},
@code{font-lock-variable-name-face}, etc) for fontifying the proof
script or proof assistant output.  These can be altered to your taste
just as easily, but note that changes will affect all other modes
which use them!

@menu
* Script buffer faces::
* Goals and response faces::
@end menu

@node Script buffer faces
@subsection Script buffer faces

@c TEXI DOCSTRING MAGIC: proof-queue-face
@deffn Face proof-queue-face 
Face for commands in proof script waiting to be processed.
@end deffn

@c TEXI DOCSTRING MAGIC: proof-locked-face
@deffn Face proof-locked-face 
Face for locked region of proof script (processed commands).
@end deffn

@c TEXI DOCSTRING MAGIC: proof-script-sticky-error-face
@deffn Face proof-script-sticky-error-face 
Proof General face for marking an error in the proof script. 
@end deffn
@c TEXI DOCSTRING MAGIC: proof-script-highlight-error-face
@deffn Face proof-script-highlight-error-face 
Proof General face for highlighting an error in the proof script. 
@end deffn
@c TEXI DOCSTRING MAGIC: proof-mouse-highlight-face
@deffn Face proof-mouse-highlight-face 
General mouse highlighting face used in script buffer.
@end deffn
@c TEXI DOCSTRING MAGIC: proof-highlight-dependent-face
@deffn Face proof-highlight-dependent-face 
Face for showing (backwards) dependent parts.
@end deffn
@c TEXI DOCSTRING MAGIC: proof-highlight-dependency-face
@deffn Face proof-highlight-dependency-face 
Face for showing (forwards) dependencies.
@end deffn
@c TEXI DOCSTRING MAGIC: proof-declaration-name-face
@deffn Face proof-declaration-name-face 
Face for declaration names in proof scripts.@*
Exactly what uses this face depends on the proof assistant.
@end deffn

@c TEXI DOCSTRING MAGIC: proof-tacticals-name-face
@deffn Face proof-tacticals-name-face 
Face for names of tacticals in proof scripts.@*
Exactly what uses this face depends on the proof assistant.
@end deffn


@node Goals and response faces
@subsection Goals and response faces

@c TEXI DOCSTRING MAGIC: proof-error-face
@deffn Face proof-error-face 
Face for error messages from proof assistant.
@end deffn

@c TEXI DOCSTRING MAGIC: proof-warning-face
@deffn Face proof-warning-face 
Face for warning messages.@*
Warning messages can come from proof assistant or from Proof General itself.
@end deffn

@c TEXI DOCSTRING MAGIC: proof-debug-message-face
@deffn Face proof-debug-message-face 
Face for debugging messages from Proof General.
@end deffn

@c TEXI DOCSTRING MAGIC: proof-boring-face
@deffn Face proof-boring-face 
Face for boring text in proof assistant output.
@end deffn
@c TEXI DOCSTRING MAGIC: proof-active-area-face
@deffn Face proof-active-area-face 
Face for showing active areas (clickable regions), outside of subterm markup.
@end deffn
@c TEXI DOCSTRING MAGIC: proof-eager-annotation-face
@deffn Face proof-eager-annotation-face 
Face for important messages from proof assistant.
@end deffn

@c Maybe this detail of explanation belongs in the internals,
@c with just a hint here.
The slightly bizarre name of the last face comes from the idea that
while large amounts of output are being sent from the prover, some
messages should be displayed to the user while the bulk of the output is
hidden.  The messages which are displayed may have a special annotation
to help Proof General recognize them, and this is an "eager" annotation
in the sense that it should be processed as soon as it is observed by
Proof General.




@node Tweaking configuration settings
@section Tweaking configuration settings

This section is a note for advanced users.

Configuration settings are the per-prover customizations of Proof
General.  These are not intended to be adjusted by the user.  But
occasionally you may like to test changes to these settings to improve
the way Proof General works.  You may want to do this when a proof
assistant has a flexible proof script language in which one can define
new tactics or even operations, and you want Proof General to recognize
some of these which the default settings don't mention.  So please feel
free to try adjusting the configuration settings and report to us if you
find better default values than the ones we have provided.

The configuration settings appear in the customization group
@code{prover-config}, or via the menu
@lisp
    Proof-General -> Internals ->  Prover Config
@end lisp

One basic example of a setting you may like to tweak is:

@c TEXI DOCSTRING MAGIC: proof-assistant-home-page
@defvar proof-assistant-home-page 
Web address for information on proof assistant.@*
Used for Proof General's help menu.
@end defvar

Most of the others are more complicated.  For more details of the
settings, see @i{Adapting Proof General} for full details.  To browse
the settings, you can look through the customization groups
@code{prover-config}, @code{proof-script} and @code{proof-shell}.  The
group @code{proof-script} contains the configuration variables for
scripting, and the group @code{proof-shell} contains those for
interacting with the proof assistant.

Unfortunately, although you can use the customization mechanism to set
and save these variables, saving them may have no practical effect
because the default settings are mostly hard-wired into the proof
assistant code.  Ones we expect may need changing appear as proof
assistant specific configurations.  For example,
@code{proof-assistant-home-page} is set in the LEGO code from the value
of the customization setting @code{lego-www-home-page}.  At present
there is no easy way to save changes to other configuration variables
across sessions, other than by editing the source code.  (In future
versions of Proof General, we plan to make all configuration
settings editable in Customize, by shadowing the settings as 
prover specific ones using the @code{@emph{PA}-} mechanism).
@c Please contact us if this proves to be a problem for any variable.



@c =================================================================
@c
@c CHAPTER
@c
@node Hints and Tips
@chapter Hints and Tips

Apart from the packages officially supported in Proof General, 
many other features of Emacs are useful when using Proof General, even
though they need no specific configuration for Proof General.  It is
worth taking a bit of time to explore the Emacs manual to find out about
them.

Here we provide some hints and tips for a couple of Emacs features which
users have found valuable with Proof General.  Further contributions to
this chapter are welcomed!

@menu
* Adding your own keybindings::
* Using file variables::
* Using abbreviations::
@end menu

@node Adding your own keybindings
@section Adding your own keybindings
@cindex keybindings

Proof General follows Emacs convention for file modes in using @key{C-c}
prefix key-bindings for its own functions, which is why some of the
default keyboard short-cuts are quite lengthy.

Some users may prefer to add additional key-bindings for shorter
sequences.  This can be done interactively with the command
@code{M-x local-set-key}, or for longevity, by adding 
code like this to your @file{.emacs} file:
@lisp

(eval-after-load "proof-script" '(progn
 (define-key proof-mode-map [(control n)] 
                            'proof-assert-next-command-interactive)
 (define-key proof-mode-map [(control b)] 
                            'proof-undo-last-successful-command)
 ))
@end lisp

This lisp fragment adds bindings for every buffer in proof script
mode (the Emacs keymap is called @code{proof-mode-map}).  To just
affect one prover, use a keymap name like @code{isar-mode-map} and
evaluate after the library @code{isar} has been loaded.

To find the names of the functions you may want to bind, look in this
manual, or query current bindings interactively with @kbd{C-h k}.  This
command (@code{describe-key}) works for menu operations as well; also
use it to discover the current key-bindings which you're losing by
declarations such as those above.  By default, @kbd{C-n} is
@code{next-line} and @kbd{C-b} is @code{backward-char-command}; neither
are really needed if you have working cursor keys.


If your keyboard has a @i{super} modifier (on my
PC keyboard it has a Windows symbol and is next to the control key), you
 can freely bind keys on that modifier globally (since none are used
by default).  Use lisp like this:
@lisp
(global-set-key [?\s-l] 'maths-menu-insert-lambda)
(global-set-key [?\s-l] 'maths-menu-insert-lambda)

(global-set-key [?\s-l] 'maths-menu-insert-lambda)
(global-set-key [?\s-L] 'maths-menu-insert-Lambda)
(global-set-key [?\s-D] 'maths-menu-insert-Delta)

(global-set-key [?\s-a] 'maths-menu-insert-for-all)
(global-set-key [?\s-e] 'maths-menu-insert-there-exists)
(global-set-key [?\s-t] 'maths-menu-insert-down-tack)
(global-set-key [?\s-b] 'maths-menu-insert-up-tack)

(global-set-key [?\s-\#] 'maths-menu-insert-music-sharp-sign)
(global-set-key [?\s-\.] 'maths-menu-insert-horizontal-ellipsis)

(global-set-key [?\s-3] 'proof-three-window-toggle)
@end lisp
This defines a bunch of short-cuts for inserting symbols taken
from the Maths Menu, @pxref{Unicode symbols and special layout support}
and a short-cut for enabling three window mode,
@pxref{Display customization}.


@node Using file variables
@section Using file variables
@cindex file variables

A very convenient way to customize file-specific variables is to use 
File Variables (@inforef{File Variables, ,emacs}). This feature of
Emacs permits to specify values for certain Emacs variables
when a file is loaded. File variables and their values 
are written as a list at the end of
the file.

@b{Remark 1:} The examples in the following are for Coq but the
trick is applicable to other provers. 

@b{Remark 2:} For Coq specifically, there is a recommended other way
of configuring Coq options:
project files (@ref{Using the Coq project file}).
Actually, project files are intended to be included in the
distribution of a library (and included in its repository), so the Coq
options specified in project files are supposed to work for all users.
In contrast, user-defined options such as @code{coq-prog-name} should
preferably be specified in a directory-local-variables file (see below).

For example, in Coq projects involving multiple directories, it is necessary
to set the variable @code{coq-load-path} 
(@ref{Customizing Coq Multiple File Support}). 
Here is an example:
Assume the file @file{.../dir/bar/foo.v} depends on modules in
@code{.../dir/theories/}. Then you can put the following at the
end of @file{foo.v}:

@lisp
(* 
*** Local Variables: ***
*** coq-load-path: ("../theories") ***
*** End: ***
*)
@end lisp

This way, the right command line arguments are passed to the
invocation of
@code{coqtop} when scripting starts in
@file{foo.v}. Note that the load path @code{"../theories"} is
project or even file specific, and that therefore a global
setting via the
configuration tool would be inappropriate.
With file variables, Emacs will set @code{coq-load-path}
automatically when visiting @code{foo.v}. Moreover, the setting of
@code{coq-load-path} in different files or buffers will not be
affected. (File variables become buffer local.) 

Extending the previous example, if the makefile for @file{foo.v} is
located in directory @file{.../dir/}, you can add the right compile
command. You can also specify a "-R" command. And if you want a non
standard coq executable to be used, here is what you should put in
variables:

@lisp
(* 
*** Local Variables: ***
*** coq-prog-name: "../../coqsrc/bin/coqtop" ***
*** coq-load-path: (("../util" "util") "../theories") ***
*** compile-command: "make -C .. -k bar/foo.vo" ***
*** End:***
*)
@end lisp

And then the right call to make will be done if you use the @kbd{M-x
compile} command. Note that the lines are commented in order to be
ignored by the proof assistant. It is possible to use this mechanism for
all variables, @inforef{File Variables, ,emacs}.

One can also specify file variables on a per directory basis,
@inforef{Directory Variables, ,emacs}. For instance,
assume you have a Coq project with several subdirectories and you
want to put each subdirectory into @code{coq-load-path} for every
file in the project. You can achieve this by storing

@lisp
((coq-mode . ((coq-load-path . (("../util" "util") "../theories")))))
@end lisp

into the file @code{.dir-locals.el} in one of the parent directories.
The value in this file must be an alist that maps mode names to alists,
where these latter alists map variables to values. You can aso put
arbitrary code in this file @inforef{Directory Variables, ,emacs}.

Regarding the configuration of the @code{coq-prog-name} variable, the
@code{.dir-locals.el} file should contain something like:

@lisp
((coq-mode . ((coq-prog-name . ".../path/to/coqtop"))))
@end lisp

@emph{Note:} if you add such content to the @code{.dir-locals.el} file
you should restart Emacs to take this change into account (or
just run @kbd{M-x proof-shell-exit RET yes RET}
and @kbd{M-x normal-mode RET} in the Coq buffer
before restarting the Coq process).



@node Using abbreviations
@section Using abbreviations

A very useful package of Emacs supports automatic expansions of
abbreviations as you type, @inforef{Abbrevs, ,emacs}.

For example, the proof assistant Coq has many command strings that are
long, such as ``reflexivity,'' ``Inductive,'' ``Definition'' and
``Discriminate.''  Here is a part of the Coq Proof General
abbreviations:
@lisp
"abs" "absurd "
"ap" "apply "
"as" "assumption"
@end lisp
The above list was taken from the file that Emacs saves between
sessions.  The easiest way to configure abbreviations is as you write,
by using the key presses @kbd{C-x a g} (@code{add-global-abbrev}) or
@kbd{C-x a i g} (@code{inverse-add-global-abbrev}).  To enable automatic
expansion of abbreviations (which can be annoying), the @code{Abbrev}
minor mode, type @kbd{M-x abbrev-mode RET}. When you are not in Abbrev
mode you can expand an abbreviation by pressing @kbd{C-x '}
(@code{expand-abbrev}). See the Emacs manual for more details.

Coq Proof General has a special experimental feature called "Holes"
which makes use of the abbreviation mechanism and includes a large list
of command abbreviations. @xref{Holes feature}, for details.  With other
provers, you may use the standard Emacs commands above to set up your
own abbreviation tables.






@c =================================================================
@c
@c  CHAPTER: LEGO Proof General
@c 
@node LEGO Proof General
@chapter LEGO Proof General
@cindex LEGO Proof General

LEGO proof script mode is a mode derived from proof script mode for
editing LEGO scripts. An important convention is that proof script
buffers @emph{must} start with a module declaration. If the proof script
buffer's file name is @file{fermat.l}, then it must commence with a
declaration of the form

@lisp
Module fermat;
@end lisp

If, in the development of the module @samp{fermat}, you require material
from other module e.g., @samp{lib_nat} and @samp{galois}, you need to
specify this dependency as part of the module declaration:

@lisp
Module fermat Import lib_nat galois;
@end lisp

No need to worry too much about efficiency. When you retract back to a
module declaration to add a new import item, LEGO does not actually
retract the previously imported modules. Therefore, reasserting the
extended module declaration really only processes the newly imported
modules.

Using the LEGO Proof General, you never ever need to use administrative
LEGO commands such as @samp{Forget}, @samp{ForgetMark}, @samp{KillRef},
@samp{Load}, @samp{Make}, @samp{Reload} and @samp{Undo} again
@footnote{And please, don't even think of including those in your LEGO
proof script!}. 

@menu
* LEGO specific commands::      
* LEGO tags::                   
* LEGO customizations::         
@end menu


@node LEGO specific commands
@section LEGO specific commands

In addition to the commands provided by the generic Proof General (as
discussed in the previous sections) the LEGO Proof General provides a
few extensions. In proof scripts, there are some abbreviations for
common commands:

@kindex C-c C-a C-i
@kindex C-c C-a C-I
@kindex C-c C-a C-R
@table @kbd
@item C-c C-a C-i   
intros
@item C-c C-a C-I   
Intros
@item C-c C-a C-R   
Refine
@end table

@node LEGO tags
@section LEGO tags

You
might want to ask your local system administrator to tag the directories
@file{lib_Prop}, @file{lib_Type} and @file{lib_TYPE} of the LEGO
library. See @ref{Support for tags}, for further details on tags.



@node LEGO customizations
@section LEGO customizations

We refer to chapter @ref{Customizing Proof General}, for an introduction
to the customisation mechanism. In addition to customizations at the
generic level, for LEGO you can also customize:

@defopt lego-tags 
The directory of the @var{tags} table for the @var{lego} library

The default value is @code{"/usr/lib/lego/lib_Type/"}.
@end defopt

@defvar lego-www-home-page 
Lego home page URL.
@end defvar

@c We don't worry about the following for now. These are too obscure.
@c lego-indent
@c lego-test-all-name

@c We also don't document any of the internal variables which have been
@c set to configure the generic Proof General and which the user should
@c not tamper with


@c =================================================================
@c
@c  CHAPTER: Coq Proof General
@c
@node Coq Proof General
@chapter Coq Proof General

Coq Proof General is an instantiation of Proof General for the Coq proof
assistant.  It supports most of the generic features of Proof General.

@menu
* Coq-specific commands::
* Using the Coq project file::
* Multiple File Support::
* Editing multiple proofs::
* User-loaded tactics::
* Holes feature::
* Proof-Tree Visualization::
@end menu


@node Coq-specific commands
@section Coq-specific commands
@kindex C-c C-a C-i
@kindex C-c C-a C-a
@kindex C-c C-a C-b
@kindex C-c C-a C-s
@kindex C-c C-a C-)
@kindex C-c C-a C-p
@kindex C-c C-a C-c
@kindex C-c C-a C-o

Coq Proof General supplies the following key-bindings:
@table @kbd
@item C-c C-a C-i   
Inserts ``intros '' and also introduces the name of the hypothesis
proposed by coq on the current goal.

@item C-c C-a C-s
Show the goal (enter for the current goal, i <enter> for the ith goal).

Add the prefix C-u to see the answer with all pretty printing options
temporarily disable (Set Printing All).

@item C-c C-a C-c   
Prompts for ``Check '' query arguments, the default input name is built
from the identifier under the cursor.

Add the prefix C-u to see the answer with all pretty printing options
temporarily disable (Set Printing All).

@item C-c C-a C-p
The same for a ``Print '' query.
@item C-c C-a C-b
The same for a ``About '' query.
@item C-c C-a C-a
The same for a ``SearchAbout '' query (no C-u prefix).
@item C-c C-a C-o
The same for a Search ``SearchIsos'' (no C-u prefix).

@item C-c C-a C-)
Inserts ``End <section-name>.'' (this should work well with nested sections).
@end table



@node Using the Coq project file
@section Using the Coq project file

The Coq project file is the recommended way to configure the Coq
load path and the mapping of logical module names to physical
file path'. The project file is typically named
@code{_CoqProject} and must be located at the directory root of
your Coq project. Proof General searches for the Coq project file
starting at the current directory and walking the directory
structure upwards. The Coq project file contains the common
options (especially @code{-R}) and a list of the files of the
project, see the Coq reference manual, Section 15.3, ``Creating a
Makefile for Coq modules''.

The Coq project file should contain something like:

@verbatim
-R foo bar
-I foo2
-arg -foo3
file.v
bar/other_file.v
...
@end verbatim

Proof General only extracts the common options from the Coq
project file and uses them for @code{coqtop} background
processes as well as for @code{coqdep} and @code{coqc} when you use
the auto compilation feature, @ref{Automatic Compilation in
Detail}. For the example above, Proof General will start
@code{coqtop -foo3 -R foo bar -I foo2}.

@emph{Remarque:} @code{-arg} must be followed by one and only one option
to pass to coqtop/coqc, use several @code{-arg} to issue several
options. One per line (limitation of Proof General).

For backward compatibility, one can also configure the load path
with the option @code{coq-load-path}, but this is not compatible
with @code{CoqIde} or @code{coq_makefile}.

@menu
* Changing the name of the coq project file::
* Disabling the coq project file mechanism::
@end menu

@node Changing the name of the coq project file
@subsection Changing the name of the coq project file

To change the name of the Coq project file, configure
@code{coq-project-filename} (select menu @code{Proof-General ->
Advanced -> Customize -> Coq} and scroll down to ``Coq Project
Filename''). Customizing @code{coq-project-filename} this way
will change the Coq project file name permanently and globally.

If you only want to change the name of the Coq project file for
one project you can set the option as local file variable,
@ref{Using file variables}. This can be done either directly in
every file or once for all files of a directory tree with a
@code{.dir-local.el} file, @inforef{Directory Variables, ,emacs}.
The file @code{.dir-local.el} should then contain

@lisp
((coq-mode . ((coq-project-filename . "myprojectfile"))))
@end lisp

Note that variables set in @code{.dir-local.el} are automatically
made buffer local (such that files in different directories can
have their independent setting of @code{coq-project-filename}).
If you make complex customizations using @code{eval} in
@code{.dir-local.el}, you might want to add appropriate calls to
@code{make-local-variable}.

Documentation of the user option @code{coq-project-filename}:

@c TEXI DOCSTRING MAGIC: coq-project-filename
@defvar coq-project-filename 
The name of coq project file.@*
The coq project file of a coq developpement (Cf Coq documentation
on "makefile generation") should contain the arguments given to
coq_makefile. In particular it contains the -I and -R
options (preferably one per line). If @samp{coq-use-coqproject} is
t (default) the content of this file will be used by proofgeneral
to infer the @samp{@code{coq-load-path}} and the @samp{@code{coq-prog-args}} variables
that set the coqtop invocation by proofgeneral. This is now the
recommended way of configuring the coqtop invocation. Local file
variables may still be used to override the coq project file's
configuration. .dir-locals.el files also work and override
project file settings.
@end defvar


@node Disabling the coq project file mechanism
@subsection Disabling the coq project file mechanism

To disable the Coq project file feature in Proof General, set
@code{coq-use-project-file} to nil (select menu
@code{Proof-General -> Advanced -> Customize -> Coq} and scroll
down to ``Coq Use Project File'').

@c TEXI DOCSTRING MAGIC: coq-use-project-file
@defvar coq-use-project-file 
If t, when opening a coq file read the dominating _CoqProject.@*
If t, when a coq file is opened, Proof General will look for a
project file (see @samp{@code{coq-project-filename}}) somewhere in the
current directory or its parent directories.  If there is one,
its contents are read and used to determine the arguments that
must be given to coqtop.  In particular it sets the load
path (including the -R lib options) (see @samp{@code{coq-load-path}}).
@end defvar

You can also use the .dir-locals.el as above to configure this setting
on a per project basis.

@node Multiple File Support
@section Multiple File Support

Since version 4.1 Coq Proof General has multiple file support. It
consists of the following points:

@table @asis
@item Restarting @code{coqtop} when changing the active scripting buffer
Different buffers may require different load path' or different
sets of @code{-I} options. Because Coq cannot undo changes in the
load path, Proof General is forced to restart @code{coqtop} when
the active scripting buffer changes.
@item Locking ancestors
Locking those buffers on which the current active scripting
buffer depends. This is controlled by the user option
@code{coq-lock-ancestors}, 
@ref{Customizing Coq Multiple File Support} and 
@ref{Locking Ancestors}.
@item (Re-)Compilation 
Before a @code{Require} command is processed it may be necessary
to save and compile some buffers. Because this feature
conflicts with existing customization habits, it is switched off
by default. When it is properly configured, one can freely switch
between different buffers. Proof General will compile the
necessary files whenever a @code{Require} command is processed. 

The compilation feature does currently not support ML modules.
@end table

There are actually two implementations of the Recompilation
feature. 

@table @asis
@item Parallel asynchronous compilation (stable, default)
With parallel compilation, coqdep and coqc are launched in the
background and Proof General stays responsive during compilation.
Up to `coq-max-background-compilation-jobs' coqdep and coqc
processes may run in parallel. Coq 8.5 quick compilation is
supported with various modes, @ref{Quick compilation and .vio Files}.
@item Synchronous single threaded compilation (obsolete)
With synchronous compilation, coqdep and coqc are called
synchronously for each Require command. Proof General is locked
until the compilation finishes. Coq 8.5 quick compilation is not
supported with synchronously compilation.
@end table

To enable the automatic compilation feature, you have to follow
these points:

@itemize @bullet
@item
Set the option @code{coq-compile-before-require} (menu @code{Coq
-> Auto Compilation -> Compile Before Require}) to enable
compilation before processing @code{Require} commands and set
@code{coq-compile-parallel-in-background} (menu @code{Coq
-> Auto Compilation -> Parallel background compilation}) for
parallel asynchronous compilation (recommended).
@item 
Nonstandard load path elements @emph{must} be configured via a
Coq project file (this is the recommended option),
@ref{Using the Coq project file} or via
option @code{coq-load-path}. @code{-I} or @code{-R} options in
@code{coq-prog-name} or @code{coq-prog-args} must be deleted.
@item
Configure
@code{coq-max-background-compilation-jobs} if you want to limit
the number of parallel background jobs and set
@code{coq-compile-keep-going} (menu @code{Coq -> Auto Compilation
-> Keep going}) to let compilation continue after the first
error.
@end itemize

To abort parallel background compilation, use @code{C-c C-c}
(@code{proof-interrupt-process}), the tool bar interrupt icon,
the menu entry @code{Abort Background Compilation} (menu
@code{Coq -> Auto Compilation}) or kill the Coq toplevel via
@code{C-c C-x} (@code{proof-shell-exit}). To abort synchronous
single threaded compilation, simply hit @code{C-g}.


@menu
* Automatic Compilation in Detail::
* Locking Ancestors::
* Quick compilation and .vio Files::
* Customizing Coq Multiple File Support::
* Current Limitations::
@end menu


@node Automatic Compilation in Detail
@subsection Automatic Compilation in Detail

When @code{coq-compile-before-require} is enabled, Proof
General looks for @code{Require} commands in text that gets
asserted (i.e., in text that is moved from the editing region to
the queue region, @ref{Locked queue and editing regions}). If
Proof General finds a @code{Require} command, it checks the
dependencies and (re-)compiles files as necessary. The Require
command and the following text is only sent to Coq after the
compilation finished.

@code{Declare ML Module} commands are currently not recognized.

Proof General uses @code{coqdep} in order to translate the
qualified identifiers in @code{Require} commands to coq library
file names and to determine library dependencies. Because Proof
General cannot know whether files are updated outside of Emacs,
it checks for every @code{Require} command the complete
dependency tree and recompiles files as necessary.

Output from the compilation is only shown in case
of errors. It then appears in the buffer
@code{*coq-compile-response*}.
One can use @code{C-x `} (bound to @code{next-error},
@inforef{Compilation Mode,,emacs}) to jump to error locations.
Sometimes the compilation commands do not produce error messages
with location information, then @code{C-x `} does only work in a
limited way.

For Coq version 8.5 or newer, the option @code{coq-compile-quick}
controls how @code{-quick} and @code{.vio} files are used,
@ref{Quick compilation and .vio Files}. This can also be
configured in the menu @code{Coq -> Auto Compilation}.

Similar to @code{make -k}, background compilation can be
configured to continue as far as possible after the first error,
see option @code{coq-compile-keep-going} (menu @code{Coq -> Auto
Compilation -> Keep going}). The keep-going option only applies
to errors from @code{coqdep} and @code{coqc}. For all other
errors (for instance when the translation from logical module
names to physical files fails or when starting @code{coqc} or
@code{coqdep} fails), the compilation is immediately aborted.

When a @code{Require} command causes a compilation of some files,
one may wish to save some buffers to disk beforehand. The option
@code{coq-compile-auto-save} controls how and which files are
saved. There are two orthogonal choices: One may wish to save all
or only the Coq source files, and, one may or may not want to
confirm the saving of each file. 

With `coq-compile-parallel-in-background' (menu @code{Coq ->
Settings -> Compile Parallel In Background}) you can choose
between two implementations of internal compilation.

@table @asis
@item Synchronous single threaded compilation
This is the old, now outdated version supported since Proof General
4.1. This method starts coqdep and coqc processes one after each
other in synchronous subprocesses. Your Emacs session will be
locked until compilation finishes. Use @code{C-g} to interrupt
compilation. This method supports compilation via an external
command (such as @code{make}), see option
@code{coq-compile-command} in @ref{Customizing Coq Multiple File
Support} below. Synchronous compilation does not support the
quick compilation of Coq 8.5.

@item Parallel asynchronous compilation
This is the newer and default version added in Proof General version 4.3. It
runs up to @code{coq-max-background-compilation-jobs} coqdep and
coqc jobs in parallel in asynchronous subprocesses (or uses all
your CPU cores if @code{coq-max-background-compilation-jobs}
equals @code{'all-cpus}). Your Emacs will stay responsive during
compilation. To abort the background compilation process, use
@code{C-c C-c} (@code{proof-interrupt-process}), the tool bar
interrupt icon, the menu entry @code{Abort Background
Compilation} (menu @code{Coq -> Auto Compilation}) or kill the
Coq toplevel via @code{C-c C-x} (@code{proof-shell-exit}).

For the usual case, you have at most
`coq-max-background-compilation-jobs' parallel processes
@emph{including} your Proof General process. The usual case
applies, when the Require commands are the first commands in the
file. If you have other commands between two Require commands or
before the first Require, then you may see Proof General and Coq
running in addition to `coq-max-background-compilation-jobs'
compilation jobs.

Depending on the setting of @code{coq-compile-quick} (which can
also be set via menu @code{Coq -> Auto Compilation}) Proof
General produces @code{.vio} or @code{.vo} files and deletes
outdated @code{.vio} or @code{.vo} files to ensure Coq does not
load outdated files. When @code{quick-and-vio2vo} is selected a
vio2vo compilation starts when the @code{Require} command had
been processed, @ref{Quick compilation and .vio Files}.

Actually, even with this method, not everything runs
asynchronously. To translate module identifiers from the Coq
sources into file names, Proof General runs coqdep on an
automatically generated, one-line file. These coqdep jobs run
synchronously while the Require commands are parsed. The coqdep
jobs on the real source files do run asynchronously in the
background. 
@end table


@node Locking Ancestors
@subsection Locking Ancestors


Locking ancestor files works as a side effect of dependency
checking. This means that ancestor locking does only work when
Proof General performs dependency checking and compilation
itself. If an external command is used, Proof General does not see
all dependencies and can therefore only lock direct ancestors.

In the default setting,
when you want to edit a locked ancestor, you are
forced to completely retract the current scripting buffer. 
You can simplify this by setting @code{proof-strict-read-only} to
@code{'retract} (menu @code{Proof-General -> Quick Options ->
Read Only -> Undo On Edit}). Then typing in some ancestor will
immediately retract you current scripting buffer and unlock that
ancestor.

You have two choices, if you don't like ancestor locking in its
default way.
You can either switch ancestor locking completely off via
menu @code{Coq -> Auto Compilation -> Lock Ancestors} or
@code{coq-lock-ancestors} (@ref{Customizing Coq Multiple
File Support}). Alternatively, you can generally permit editing in locked
sections with selecting 
@code{Proof-General} -> @code{Quick Options} -> @code{Read Only}
-> @code{Freely Edit} (which will set the option
@code{proof-strict-read-only} to @code{nil}).


[The right behaviour for Coq, namely to retract the current
scripting buffer only up to the appropriate @code{Require}
command, would be quite difficult to implement in the current
Proof General infrastructure. Further, it has only dubious
benefit, as Require commands are usually on the top of each
file.]


@node Quick compilation and .vio Files
@subsection Quick compilation and .vio Files

Proof General supports quick compilation only with the parallel
asynchronous compilation. There are 4 modes that can be
configured with @code{coq-compile-quick} or by selecting one of
the radio buttons in the @code{Coq -> Auto Compilation -> Quick
compilation} menu.

Use the default @code{no-quick}, if you have not yet switched to
@code{Proof using}. Use @code{quick-no-vio2vo}, if you want quick
recompilation without producing .vo files. Option
@code{quick-and-vio2vo} recompiles with @code{-quick} as
@code{quick-no-vio2vo} does, but schedules a vio2vo compilation
for missing @code{.vo} files after a certain delay. Finally, use
@code{ensure-vo} for only importing @code{.vo} files with
complete universe checks.

Note that with all of @code{no-quick}, @code{quick-no-vio2vo} and
@code{quick-and-vio2vo} your development might be unsound because
universe constraints are not fully present in @code{.vio} files.

There are a few peculiarities of quick compilation in Coq 8.5
that one should be aware of.

@itemize
@item
Quick compilation runs noticeably slower when section
variables are not declared via @code{Proof using}.
@item
Even when section variables are declared, quick compilation runs
slower on very small files, probably because of the
comparatively big size of the @code{.vio} files. You can speed up
quick compilation noticeably by running on a RAM disk.
@item
If both, the @code{.vo} and the @code{.vio} files are present,
Coq load the more recent one, regardless of whether
@code{-quick}, and emits a warning when the @code{.vio} is more
recent than the @code{.vo}.
@item
Under some circumstances, files compiled when only the
@code{.vio} file of some library was present are not compatible
with (other) files compiled when also the @code{.vo} file of that
library was present, see Coq issue #5223 for details. As a rule
of thumb one should run vio2vo compilation only before or after
library loading.
@item
Apart from the previous point, Coq works fine when libraries are
present as a mixture of @code{.vio} and @code{.vo} files. While
@code{make} insists on building all prerequisites as either
@code{.vio} or @code{.vo} files, Proof General just checks
whether an up-to-date compiled library file is present.
@item
To ensure soundness, all library dependencies must be compiled as
@code{.vo} files and loaded into one Coq instance.
@end itemize

Detailed description of the 4 modes:

@table @code
@item no-quick
Compile outdated prerequisites without @code{-quick}, producing @code{.vo}
files, but don't compile prerequisites for which an up-to-date
@code{.vio} file exists. Delete or overwrite outdated @code{.vo} files.

@item quick-no-vio2vo
Compile outdated prerequisites with @code{-quick}, producing @code{.vio}
files, but don't compile prerequisites for which an up-to-date
@code{.vo} file exists. Delete or overwrite outdated @code{.vio} files.

@item quick-and-vio2vo
Same as @code{quick-no-vio2vo}, but start vio2vo processes for
missing @code{.vo} files after a certain delay when library
compilation for the current queue region has finished. With this
mode you might see asynchronous errors from vio2vo compilation
while you are processing stuff far below the last require. vio2vo
compilation is done on a subset of the available cores controlled
by option @code{coq-compile-vio2vo-percentage}, @ref{Customizing
Coq Multiple File Support}. When @code{coq-compile-keep-going} is
set, vio2vo compilation is scheduled for those files for which
@code{coqc} compilation was successful.

@emph{Warning}: This mode does only work when you process require
commands in batches. Slowly single-stepping through require's
might lead to inconsistency errors when loading some libraries,
see Coq issue #5223. To mitigate this risk, vio2vo compilation
only starts after a certain delay after the last require command
of the current queue region has been processed. This is
controlled by @code{coq-compile-vio2vo-delay}, @ref{Customizing
Coq Multiple File Support}.

@item ensure-vo
Ensure that all library dependencies are present as @code{.vo}
files and delete outdated @code{.vio} files or @code{.vio} files
that are more recent than the corresponding @code{.vo} file. This
setting is the only one that ensures soundness.
@end table

The options @code{no-quick} and @code{ensure-vo} are compatible
with Coq 8.4 or older. When Proof General detects such an older
Coq version, it changes the quick compilation mode automatically.
For this to work, the option @code{coq-compile-quick} must only
be set via the customization system or via the menu.



@node Customizing Coq Multiple File Support
@subsection Customizing Coq Multiple File Support

The customization settings for multiple file support of Coq Proof
General are in a separate customization group, the
@code{coq-auto-compile} group. To view all options in this
group do @code{M-x customize-group coq-auto-compile} or select
menu entry @code{Proof-General -> Advanced -> Customize -> Coq ->
Coq Auto Compile -> Coq Auto Compile}. 


@c TEXI DOCSTRING MAGIC: coq-compile-before-require
@defvar coq-compile-before-require 
If non-nil, check dependencies of required modules and compile if necessary.@*
If non-nil ProofGeneral intercepts "Require" commands and checks if the
required library module and its dependencies are up-to-date. If not, they
are compiled from the sources before the "Require" command is processed.

This option can be set/reset via menu
@samp{Coq -> Auto Compilation -> Compile Before Require}.
@end defvar


@c TEXI DOCSTRING MAGIC: coq-compile-auto-save
@defvar coq-compile-auto-save 
Buffers to save before checking dependencies for compilation.@*
There are two orthogonal choices: Firstly one can save all or only the coq
buffers, where coq buffers means all buffers in coq mode except the current
buffer. Secondly, Emacs can ask about each such buffer or save all of them
unconditionally.

This makes four permitted values: @code{'ask-coq} to confirm saving all
modified Coq buffers, @code{'ask-all} to confirm saving all modified
buffers, @code{'save-coq} to save all modified Coq buffers without
confirmation and @code{'save-all} to save all modified buffers without
confirmation.

This option can be set via menu
@samp{Coq -> Auto Compilation -> Auto Save}.
@end defvar


The following options configure parallel compilation.

@c TEXI DOCSTRING MAGIC: coq-compile-parallel-in-background
@defvar coq-compile-parallel-in-background 
Choose the internal compilation method.@*
When Proof General compiles itself, you have the choice between
two implementations. If this setting is nil, then Proof General
uses the old implementation and compiles everything sequentially
with synchronous job. With this old method Proof General is
locked during compilation. If this setting is t, then the new
method is used and compilation jobs are dispatched in parallel in
the background. The maximal number of parallel compilation jobs
is set with @samp{@code{coq-max-background-compilation-jobs}}.

This option can be set/reset via menu
@samp{Coq -> Auto Compilation -> Compile Parallel In Background}.
@end defvar


The option @code{coq-compile-quick} is described in detail above,
@ref{Quick compilation and .vio Files}


@c TEXI DOCSTRING MAGIC: coq-compile-keep-going
@defvar coq-compile-keep-going 
Continue compilation after the first error as far as possible.@*
Similar to @samp{`make -k}', with this option enabled, the background
compilation continues after the first error as far as possible.
With this option disabled, background compilation is
immediately stopped after the first error.

This option can be set/reset via menu
@samp{Coq -> Auto Compilation -> Keep going}.
@end defvar


@c TEXI DOCSTRING MAGIC: coq-max-background-compilation-jobs
@defvar coq-max-background-compilation-jobs 
Maximal number of parallel jobs, if parallel compilation is enabled.@*
Use the number of available CPU cores if this is set to
@code{'all-cpus}. This variable is the user setting. The value that is
really used is @samp{@code{coq--internal-max-jobs}}. Use @samp{@code{coq-max-jobs-setter}}
or the customization system to change this variable. Otherwise
your change will have no effect, because @samp{@code{coq--internal-max-jobs}}
is not adapted.
@end defvar


@c TEXI DOCSTRING MAGIC: coq-max-background-vio2vo-percentage
@defvar coq-max-background-vio2vo-percentage 
Percentage of @samp{@code{coq-max-background-vio2vo-percentage}} for vio2vo jobs.@*
This setting configures the maximal number of vio2vo background
jobs (if you set @samp{@code{coq-compile-quick}} to @code{'quick-and-vio2vo}) as
percentage of @samp{@code{coq-max-background-compilation-jobs}}.
@end defvar


@c TEXI DOCSTRING MAGIC: coq-compile-vio2vo-delay
@defvar coq-compile-vio2vo-delay 
Delay in seconds for the vio2vo compilation.@*
This delay helps to avoid running into a library inconsistency
with @code{'quick-and-vio2vo}, see Coq issue #@var{5223}.
@end defvar

Locking ancestors can be disabled with the following option.

@c TEXI DOCSTRING MAGIC: coq-lock-ancestors
@defvar coq-lock-ancestors 
If non-nil, lock ancestor module files.@*
If external compilation is used (via @samp{@code{coq-compile-command}}) then
only the direct ancestors are locked. Otherwise all ancestors are
locked when the "Require" command is processed.

This option can be set via menu
@samp{Coq -> Auto Compilation -> Lock Ancestors}.
@end defvar


The sequential compilation setting supports an external
compilation command (which could be a parallel running
@code{make}). For this set
@code{coq-compile-parallel-in-background} to @code{nil} and
configure the compilation command in @code{coq-compile-command}.

@c TEXI DOCSTRING MAGIC: coq-compile-command
@defvar coq-compile-command 
External compilation command. If empty ProofGeneral compiles itself.@*
If unset (the empty string) ProofGeneral computes the dependencies of
required modules with coqdep and compiles as necessary. This internal
dependency checking does currently not handle ML modules.

If a non-empty string, the denoted command is called to do the
dependency checking and compilation. Before executing this
command the following keys are substituted as follows:
@lisp
  %p  the (physical) directory containing the source of
      the required module
  %o  the Coq object file in the physical directory that will
      be loaded
  %s  the Coq source file in the physical directory whose
      object will be loaded
  %q  the qualified id of the "Require" command
  %r  the source file containing the "Require"
@end lisp
For instance, "make -C %p %o" expands to "make -C bar foo.vo"
when module "foo" from directory "bar" is required.

After the substitution the command can be changed in the
minibuffer if @samp{@code{coq-confirm-external-compilation}} is t.
@end defvar


@c TEXI DOCSTRING MAGIC: coq-confirm-external-compilation
@defvar coq-confirm-external-compilation 
If set let user change and confirm the compilation command.@*
Otherwise start the external compilation without confirmation.

This option can be set/reset via menu
@samp{Coq -> Auto Compilation -> Confirm External Compilation}.
@end defvar


The preferred way to configure the load path and the mapping of
logical library names to physical file path is the Coq project
file, @ref{Using the Coq project file}. Alternatively one can
configure these things with the following options.

@c TEXI DOCSTRING MAGIC: coq-load-path
@defvar coq-load-path 
Non-standard coq library load path.@*
This list specifies the LoadPath extension for coqdep, coqc and
coqtop. Usually, the elements of this list are strings (for
"-I") or lists of two strings (for "-R" dir path and
"-Q" dir path).

The possible forms of elements of this list correspond to the 4
forms of include options (@samp{-I} @samp{-Q} and @samp{-R}). An element can be
@lisp
  - A list of the form @samp{(}ocamlimport dir)', specifying (in 8.5) a
    directory to be added to ocaml path (@samp{-I}).
  - A list of the form @samp{(}rec dir path)' (where dir and path are
    strings) specifying a directory to be recursively mapped to the
    logical path @samp{path} (@samp{-R dir path}).
  - A list of the form @samp{(}recnoimport dir path)' (where dir and
    path are strings) specifying a directory to be recursively
    mapped to the logical path @samp{path} (@samp{-Q dir path}), but not
    imported (modules accessible for import with qualified names
    only).  Note that -Q dir "" has a special, nonrecursive meaning.
  - A list of the form (8.4 only) @samp{(}nonrec dir path)', specifying a
    directory to be mapped to the logical path @code{'path'} ('-I dir -as path').
@end lisp
For convenience the symbol @samp{rec} can be omitted and entries of
the form @samp{(dir path)} are interpreted as @samp{(rec dir path)}.

A plain string maps to -Q ... "" in 8.5, and -I ... in 8.4.

Under normal circumstances this list does not need to
contain the coq standard library or "." for the current
directory (see @samp{@code{coq-load-path-include-current}}).

@var{warning}: if you use coq <= 8.4, the meaning of these options is
not the same (-I is for coq path).
@end defvar


@c TEXI DOCSTRING MAGIC: coq-load-path-include-current
@defvar coq-load-path-include-current 
If @samp{t} let coqdep search the current directory too.@*
Should be @samp{t} for normal users. If @samp{t} pass -Q dir "" to coqdep when
processing files in directory "dir" in addition to any entries
in @samp{@code{coq-load-path}}.

This setting is only relevant with Coq < 8.5.
@end defvar

During library dependency checking Proof General does not dive
into the Coq standard library or into libraries that are
installed as user contributions. This stems from @code{coqdep},
which does not output dependencies to these directories.
The internal dependency check can also ignore additional
libraries.

@c TEXI DOCSTRING MAGIC: coq-compile-ignored-directories
@defvar coq-compile-ignored-directories 
Directories in which ProofGeneral should not compile modules.@*
List of regular expressions for directories in which ProofGeneral
should not compile modules. If a library file name matches one
of the regular expressions in this list then ProofGeneral does
neither compile this file nor check its dependencies for
compilation. It makes sense to include non-standard coq library
directories here if they are not changed and if they are so big
that dependency checking takes noticeable time. The regular
expressions in here are always matched against the .vo file name,
regardless whether @samp{`-quick}' would be used to compile the file
or not.
@end defvar


@node Current Limitations
@subsection Current Limitations

@itemize
@item
No support @code{Declare ML Module} commands.
@item
When a compiled library has the same time stamp as the source
file, it is considered outdated. Some old file systems (for
instance ext3) or Emacs before version 24.3 support only time
stamps with one second granularity. On such configurations Proof
General will perform some unnecessary compilations.
@end itemize


@node Editing multiple proofs
@section Editing multiple proofs

Coq allows the user to enter top-level commands while editing a proof
script.  For example, if the user realizes that the current proof will
fail without an additional axiom, he or she can add that axiom to the
system while in the middle of the proof.  Similarly, the user can
nest lemmas, beginning a new lemma while in the middle of an earlier
one, and as the lemmas are proved or their proofs aborted they are
popped off a stack.

Coq Proof General supports this feature of Coq.  Top-level commands
entered while in a proof are well backtracked. If new lemmas are
started, Coq Proof General lets the user work on the proof of the new
lemma, and when the lemma is finished it falls back to the previous
one.  This is supported to any nesting depth that Coq allows.

Warning! Using Coq commands for navigating inside the different proofs
(@code{Resume} and especially @code{Suspend}) are not supported,
backtracking will break syncronization.

@b{Special note:} The old feature that moved nested proofs outside the
current proof is disabled.

@node User-loaded tactics
@section User-loaded tactics

Another feature that Coq allows is the extension of the grammar of the
proof assistant by new tactic commands.  This feature interacts with the
proof script management of Proof General, because Proof General needs to
know when a tactic is called that alters the proof state.  When the user
tries to retract across an extended tactic in a script, the algorithm
for calculating how far to undo has a default behavior that is not
always accurate in proof mode: do "@code{Undo}".

Coq Proof General does not currently support dynamic tactic extension in
Coq: this is desirable but requires assistance from the Coq core.
Instead we provide a way to add tactic and command names in the
@file{.emacs} file. Four Configurable variables allows to register
personal new tactics and commands into four categories:
@itemize @bullet

@item @emph{state changing commands}, 
which need "@code{Back}" to be backtracked;
@item @emph{state changing tactics},
which need "@code{Undo}" to be backtracked; 
@item @emph{state preserving commands},
which do not need to be backtracked; 
@item @emph{state preserving tactics},
which do not need to be backtracked; 
@end itemize

We give an example of existing commands that fit each category.

@itemize @bullet

@item @code{coq-user-state-preserving-commands}: example: "@code{Print}"

@item @code{coq-user-state-changing-commands}: example: "@code{Require}"

@item @code{coq-user-state-changing-tactics}: example: "@code{Intro}"
 
@item @code{coq-user-state-preserving-tactics}: example: "@code{Idtac}"
@end itemize

This variables are regexp string lists. See their documentations in
emacs (@code{C-h v coq-user...})  for details on how to set them in your
@file{.emacs} file.

Here is a simple example:
@lisp
(setq coq-user-state-changing-commands 
      '("MyHint" "MyRequire"))
(setq coq-user-state-preserving-commands 
      '("Show\\s-+Mydata"))
@end lisp

The regexp character sequence @code{\\s-+} means "one or more
whitespaces". See the Emacs documentation of @code{regexp-quote} for the
syntax and semantics.  WARNING: you need to restart Emacs to make the
changes to these variables effective.

In case of losing synchronization, the user can use @kbd{C-c C-z} to
move the locked region to the proper position,
(@code{proof-frob-locked-end}, @pxref{Escaping script management}) or
@kbd{C-c C-v} to re-issue an erroneously back-tracked tactic without
recording it in the script.

@node Holes feature
@section Holes feature

@emph{Holes} are an experimental feature for complex expression editing
by filling in templates. It is inspired from other tools, like Pcoq
(@uref{http://www-sop.inria.fr/lemme/pcoq/index.html}).  The principle
is simple, holes are pieces of text that can be "filled" by various
means. The Coq command insertion menu system makes use of the holes
system.  Almost all holes operations are available in the Holes menu.

@b{Notes:} Holes make use of the Emacs abbreviation mechanism, it will
work without problem if you don't have an abbrev table defined for Coq
in your config files.  Use @code{C-h v abbrev-file-name} to see the name
of the abbreviation file. 

If you already have such a table it won't be automatically overwritten
(so that you keep your own abbreviations).  But you must read the abbrev
file given in the Proof General sources to be able to use the command
insertion menus.  You can do the following to merge your abbreviations
with ProofGeneral's abbreviations: @code{M-x read-abbrev-file}, then
select the file named @code{coq-abbrev.el} in the
@code{ProofGeneral/coq} directory. At Emacs exit you will be asked if
you want to save abbrevs; answer yes.


@node Proof-Tree Visualization
@section Proof-Tree Visualization

Starting with Proof General version 4.2 and Coq version 8.4, Coq
Proof General has full support for proof-tree visualization, 
@pxref{Graphical Proof-Tree Visualization}. To find out which
versions of Prooftree are compatible with this version of Proof
General, @pxref{Graphical Proof-Tree Visualization} or the 
@uref{http://askra.de/software/prooftree/, Prooftree website}.

For the visualization to work properly, proofs must be started
with @code{Proof}, which is encouraged practice anyway (see Coq Bug
#2776). Without @code{Proof} you lose the initial proof goal,
possibly having two or more initial goals in the display.

To support @code{Grab Existential Variables} Prooftree can
actually display several graphically independent proof trees in
several layers.


@c =================================================================
@c
@c  CHAPTER: Isabelle Proof General
@c
@node Isabelle Proof General
@chapter Isabelle Proof General
@cindex Isabelle Proof General

Isabelle Proof General supports major generic features of Proof General,
including integration with Isabelle's theory loader for proper automatic
multiple file handling.  
@comment Support for tags and proof-by-pointing is missing.

Isabelle provides its own way to invoke Proof General via the
@code{isabelle} command.  Running @code{isabelle emacs} starts an Emacs
session with Isabelle Proof General.  The defaults may be changed by
editing the Isabelle settings, see the Isabelle documentation for
details.

Proof General for Isabelle manages Isar @file{.thy} files.  Proof
General provides reliable control over incremental execution of the
text.

@menu
* Choosing logic and starting isabelle::
* Isabelle commands::
* Isabelle settings::
* Isabelle customizations::
@end menu

@node Choosing logic and starting isabelle
@section Choosing logic and starting isabelle
@cindex Isabelle logic

When you load an Isabelle theory file into Proof General, you may be
prompted for the path to the program @code{isabelle} if it is not on the
system @code{PATH} already.  This is used to generate further
information for invoking Isabelle, in particular, the list of available
logics.

The Isabelle menu offers an easy way to select the invoked object logic.
If you look at the menu:
@lisp
        Isabelle -> Logics -> 
@end lisp 
you should see the list of logics available to Isabelle.  This menu is
generated from the output of the command @code{isabelle findlogics}.
(Similarly, the documentation menu is partly generated from
@code{isabelle doc}).  Instead of the menu, you can use the
keyboard command @code{isabelle-chose-logic} to choose from the list.

The logics list is refreshed dynamically so you can select any newly
built heap images in the same Emacs session.  However, notice that the
choices are greyed out while Isabelle is actually runnning --- you can
only switch to a new logic if you first exit Isabelle (similarly to
Proof General, Isabelle operates with only one logic at a time).

Another way to set the logic before Isabelle is launched is using an
Emacs local variable setting inside a comment at the top of the file,
see the documentation of @code{isabelle-chosen-logic} below.

In case you do not have the @code{isabelle} program available or want to
override its behaviour, you may set the variable
@code{isabelle-program-name-override} to define the name of the
executable used to start Isabelle.  The standard options are and 
logic name are still appended.  
@c in fact, we also have ISABELLE_OPTIONS and PROOFGENERAL_LOGIC,
@c but lets not mention these.


@c TEXI DOCSTRING MAGIC: isabelle-program-name-override
@defopt isabelle-program-name-override 
Name of executable program to run Isabelle.

You can set customize this in case the automatic settings
mechanism does not work for you, perhaps because isabelle
is not on your path, or you are running it remotely.

The logic image name is tagged onto the end.

The default value is @code{nil}.
@end defopt
@c TEXI DOCSTRING MAGIC: isabelle-chosen-logic
@defopt isabelle-chosen-logic 
Choice of logic to use with Isabelle.@*
If non-nil, added onto the Isabelle command line for invoking Isabelle.

You can set this as a file local variable, using a special comment
at the top of your theory file, like this:
@lisp
   (* -*- @code{isabelle-chosen-logic}: "ZF" -*- *)
@end lisp

The default value is @code{nil}.
@end defopt
@c TEXI DOCSTRING MAGIC: isabelle-choose-logic
@deffn Command isabelle-choose-logic logic
Adjust isabelle-prog-name and @code{proof-prog-name} for running @var{logic}.
@end deffn
@node Isabelle commands
@section Isabelle commands
@cindex Isabelle commands


@kindex C-c C-a r
@kindex C-c C-a C-q
@kindex C-c C-a C-d
@kindex C-c C-a C-p
@kindex C-c C-a h A
@kindex C-c C-a h C
@kindex C-c C-a h I
@kindex C-c C-a h S
@kindex C-c C-a h T
@kindex C-c C-a h a
@kindex C-c C-a h b
@kindex C-c C-a h c
@kindex C-c C-a h f
@kindex C-c C-a h i
@kindex C-c C-a h m
@kindex C-c C-a h o
@kindex C-c C-a h t
@kindex C-c C-a C-s
@kindex C-c C-a C-m
@kindex C-c C-a C-f
@kindex C-c C-f

The Isabelle instance of Proof General supplies several specific
help key bindings; these functions are offered within the prover help
menu as well.

@table @kbd
@item C-c C-a r
Invokes Isar command @code{refute} on the current subgoal.  Only available in HOL
and derived logics.
@item C-c C-a C-q
Invokes Isar command @code{quickcheck} on the current subgoal.
@item C-c C-a C-d
Displays a draft document of the current theory.
@item C-c C-a C-p
Prints a draft document of the current theory.
@item C-c C-a h A
Shows available antiquotation commands and options.
@item C-c C-a h C
Shows the current Classical Reasoner context.
@item C-c C-a h I
Shows the current set of induct/cases rules.
@item C-c C-a h S
Shows the current Simplifier context.
@item C-c C-a h T
Shows the current set of transitivity rules (for calculational reasoning).
@item C-c C-a h a
Shows attributes available in current theory context.
@item C-c C-a h b
Shows all local term bindings.
@item C-c C-a h c
Shows all named local contexts (cases).
@item C-c C-a h f
Shows all local facts.
@item C-c C-a h i
Shows inner syntax of the current theory context (for types and terms).
@item C-c C-a h m
Shows proof methods available in current theory context.
@item C-c C-a h o
Shows all available commands of Isabelle's outer syntax.
@item C-c C-a h t
Shows theorems stored in the current theory node.
@item C-c C-a C-s
Invoke sledgehammer on first subgoal.
@item C-c C-a C-m 
Find theorems containing given arguments (prompt in minibuffer).
Invokes the @code{thms_containing} command.  Arguments are
separated by white space as usual in Isar.
@item C-c C-a C-f 
Find theorems containing (argument in form)
@item C-c C-f
Find theorems: either of the above.  
@end table

@comment da: this isn't a very good way!!
@comment it may override settings for other provers, or have no effect, I think!
@comment we should introduce specific Isar setting.
@c You can customize the default behaviour of the toolbar or
@c menu item for find theorems by
@c setting @code{proof-find-theorems-command} 
@c to 
@c @code{isar-find-theorems-minibuffer} or
@c @code{isar-find-theorems-form}.  The setting
@c can be customized on the menu:
@c @example
@c  Proof-General -> Advanced -> Internals -> Prover Config
@c @end example


@kindex C-c C-a b
@kindex C-c C-a C-b
@kindex C-c C-a C-u
@kindex C-c C-a C-l
@kindex C-c C-a u
@kindex C-c C-a l
@kindex C-c C-a C-i
@kindex C-c C-a C-r
@kindex C-c C-a C-a

The following shortcuts insert control sequences into the text,
modifying the appearance of individual symbols (single letters,
mathematical entities etc.); the Tokens package will provide immediate
visual feedback.

@table @kbd
@item C-c C-a C-b
Inserts "\<^bold>" (bold character)
@item C-c C-a C-c
Inserts "\<^loc>" (``local'' control)
@item C-c C-a C-u
Inserts "\<^sup>"  (superscript character)
@item C-c C-a C-l
Inserts "\<^sub>" (subscript character)
@item C-c C-a u
Inserts "\<^bsup> \<^esup>"  (superscript string)
@item C-c C-a l
Inserts "\<^bsub> \<^esub>"  (subscript string)
@item C-c C-a C-i
Inserts "\<^isub>"  (identifier subscript letter)
@item C-c C-a C-r
Inserts "\<^raw:>"  (raw LaTeX text)
@item C-c C-a C-a
Inserts "@@@{text ""@}"  (anti-quotation).
@item C-c C-a C-x
Inserts "ML @{* *@}"  (inline ML code).
@end table

Command termination via `@code{;}' is an optional feature of Isar
syntax.  Neither Isabelle nor Proof General require semicolons to
do their job.  The following command allows to get rid of command
terminators in existing texts.

@c TEXI DOCSTRING MAGIC: isar-strip-terminators
@deffn Command isar-strip-terminators 
Remove explicit Isabelle/Isar command terminators @samp{;} from the buffer.
@end deffn


@node Isabelle settings
@section Isabelle settings

The Isabelle menu also contains a @code{Settings} submenu, which
allows you to configure things such as the behaviour of Isabelle's term
pretty printer (display of types, sorts, etc).  Note that you won't
see this sub-menu until Isabelle has been started, because it is
generated by Isabelle itself.  Proof General, on the other hand, is
responsible for recording any settings that are configured when you
select @code{Isabelle -> Settings -> Save Settings}.  They are stored
along with the other Emacs customization settings.



@node Isabelle customizations
@section Isabelle customizations
@cindex Isabelle customizations

Here are some of the other user options specific to Isabelle.  You can
set these as usual with the customization mechanism.

@c TEXI DOCSTRING MAGIC: isabelle-web-page
@defvar isabelle-web-page 
URL of web page for Isabelle.
@end defvar





@c FIXME todo: theorem dependencies


@c =================================================================
@c
@c  CHAPTER: HOL Light Proof General
@c
@node HOL Light Proof General
@chapter HOL Light Proof General
@cindex HOL Light Proof General

HOL Light Proof General is a "technology demonstration" of Proof General
for HOL Light.  This means that only a basic instantiation has been
provided, and that it is not yet supported as a maintained instantiation
of Proof General.

HOL Light Proof General has basic script management support, with a
little bit of decoration of scripts and output.  It does not rely on a
modified version of HOL Light, so the pattern matching may be fragile in
certain cases.  

@c Support for multiple files deduces dependencies
@c automatically, so there is no interaction with the HOL make system yet.

See the @file{example.ml} file for a demonstration proof script
which works with Proof General.

Note that HOL Light Proof Script proof scripts often use batch-oriented
single step tactic proofs, but Proof General does not (yet) offer an
easy way to edit these kind of proofs.  They will replay simply as a
single step proof and you will need to convert from the interactive to
batch form as usual if you wish to obtain batch proofs.  Also note that
Proof General does not contain an SML parser, so there can be problems
if you write complex ML in proof scripts.
@c Old section was helpful on this: @xref{ML files}, for the same issue with Isabelle.

HOL Light is the most recently tested version of HOL with Proof General,
but the Proof General distribution also contains experimental support
for HOL 4 (aka HOL 98).  To improve this older version, or to support a
new HOL variant, a few of the settings probably need to be tweaked to
cope with small differences in output between the systems.  Please let
us know if you try this out and want help.  We welcome any interested
collaborators from the HOL communities to help improve Proof General as
an interface for HOL provers.

@c =================================================================
@c
@c  CHAPTER: EasyCrypt Proof General
@c
@node EasyCrypt Proof General
@chapter EasyCrypt Proof General
@cindex EasyCrypt Proof General

@menu
* EasyCrypt specific commands::
* EasyCrypt weak-check mode::
* EasyCrypt customizations::
@end menu

EasyCrypt Proof General is an instantiation of Proof General for the
EasyCrypt proof assistant.

@node EasyCrypt specific commands
@section EasyCrypt specific commands

@kindex C-c C-a C-p
@kindex C-c C-a C-c

EasyCrypt Proof General supplies the following key-bindings:
@table @kbd
@item C-c C-a C-p
Prompts for ``print'' query arguments.

@item C-c C-a C-c
The same for a ``check'' query.
@end table

@node EasyCrypt weak-check mode
@section EasyCrypt weak-check mode

The EasyCrypt menu contains a @code{Weak-check mode} toggle menu, which
allows you to enable or disable the EasyCrypt Weak-Check mode. When
enabled, all @code{smt} calls are ignored and assumed to succeed.

@node EasyCrypt customizations
@section EasyCrypt customizations

Here are some of the other user options specific to EasyCrypt.  You can
set these as usual with the customization mechanism.

@c TEXI DOCSTRING MAGIC: easycrypt-prog-name
@defvar easycrypt-prog-name
Name of program to run EasyCrypt.
@end defvar

@c TEXI DOCSTRING MAGIC: easycrypt-load-path
@defvar easycrypt-load-path
Non-standard EasyCrypt library load path. This list specifies the
include path for EasyCrypt.
@end defvar

@c TEXI DOCSTRING MAGIC: easycrypt-web-page
@defvar easycrypt-web-page
URL of web page for EasyCrypt.
@end defvar


@c =================================================================
@c
@c  CHAPTER: Shell Proof General
@c
@node Shell Proof General
@chapter Shell Proof General
@cindex Shell Proof General

This instance of Proof General is not really for proof assistants at
all, but simply provided as a handy way to use a degenerate form of
script management with other tools.  

Suppose you have a software tool of some kind with a command line
interface, and you want to demonstrate several example uses of it,
perhaps at a conference.  But the command lines for your tool may be
quite complicated, so you do not want to type them in live.  Instead,
you just want to cut and paste from a pre-recorded list.  But watching
somebody cut and paste commands into a window is almost as tedious as
watching them type those commands!

Shell Proof General comes to the rescue.  Simply record your commands in
a file with the extension @code{.pgsh}, and load up Proof General.  Now
use the toolbar to send each line of the file to your tool, and have the
output displayed clearly in another window.  Much easier and more
pleasant for your audience to watch!

If you wish, you may adjust the value of @code{proof-prog-name} in
@file{pgshell.el} to launch your program rather than the shell
interpreter.  

We welcome feedback and suggestions concerning this subsidiary provision
in Proof General.  Please recommend it to your colleagues (e.g., the
model checking crew).


@c =================================================================
@c
@c APPENDIX: Obtaining and Installing
@c
@c
@node Obtaining and Installing
@appendix Obtaining and Installing

Proof General has its own
@uref{https://proofgeneral.github.io,home page} hosted at
GitHub.  Visit this page for the latest news!

@menu
* Obtaining Proof General::     
* Installing Proof General from sources::  
* Setting the names of binaries::
* Notes for syssies::           
@end menu


@node Obtaining Proof General
@section Obtaining Proof General

You can obtain Proof General from the URL
@example
@uref{https://github.com/ProofGeneral/PG}.
@end example

The distribution is available in the master branch of the repository.
Tagged versions of the sources may be redistributed by third party
packagers in other forms.

The sources includes the generic elisp code, and code for Coq, LEGO,
Isabelle, and other provers.  Also included are installation
instructions (reproduced in brief below) and this documentation.

@node Installing Proof General from sources
@section Installing Proof General from sources

Remove old versions of Proof General, then download and install the new
release from GitHub:
@example
$ git clone https://github.com/ProofGeneral/PG ~/.emacs.d/lisp/PG
$ cd ~/.emacs.d/lisp/PG
$ make
@end example

Then add the following to your @file{.emacs}:
@lisp
;; Open .v files with Proof General's Coq mode
(load "~/.emacs.d/lisp/PG/generic/proof-site")
@end lisp

If Proof General complains about a version mismatch, make sure that the
shell's @code{emacs} is indeed your usual Emacs. If not, run the Makefile
again with an explicit path to Emacs. On macOS in particular you'll
probably need something like
@example
make clean; make EMACS=/Applications/Emacs.app/Contents/MacOS/Emacs
@end example

@node Setting the names of binaries
@section Setting the names of binaries

The @code{load} command you have added will load @file{proof-site}
which sets the Emacs load path for Proof General and add auto-loads and
modes for the supported assistants.

The default names for proof assistant binaries may work on your system.
If not, you will need to set the appropriate variables.  The easiest way
to do this (and most other customization of Proof General) is via the
Customize mechanism, see the menu item:
@example
  Proof-General -> Advanced -> Customize -> @var{Name of Assistant} -> Prog Name
@end example
The Proof-General menu is available from script buffers after Proof
General is loaded.  To load it manually, type
@lisp
  M-x load-library RET proof RET
@end lisp

If you do not want to use customize, simply add a line like this:
@lisp
  (setq coq-prog-name "/usr/bin/coqtop -emacs")
@end lisp
to your @file{.emacs} file.
For more advice on how to customize the @code{coq-prog-name} variable,
@pxref{Using file variables}, Remark 2.


@node Notes for syssies
@section Notes for syssies

Here are some more notes for installing Proof General in more complex
ways.  Only attempt things in this section if you really understand what
you're doing!

@unnumberedsubsec Byte compilation

Compilation of the Emacs lisp files improves efficiency but can
sometimes cause compatibility problems, especially if you use more than
one version of Emacs with the same @code{.elc} files. 

If you discover problems using the byte-compiled @code{.elc} files which
aren't present using the source @code{.el} files, please report them to
us.

You can compile Proof General by typing @code{make} in the directory
where you installed it.  It may be necessary to do this if you use
a different version of Emacs.


@unnumberedsubsec Site-wide installation

If you are installing Proof General site-wide, you can put the
components in the standard directories of the filesystem if you prefer,
providing the variables in @file{proof-site.el} are adjusted
accordingly (see @i{Proof General site configuration} in
@i{Adapting Proof General} for more details).  Make sure that
the @file{generic/} and assistant-specific elisp files are kept in
subdirectories (@file{coq/}, @file{isa/}, @file{lego/}) of
@code{proof-home-directory} so that the autoload directory calculations
are correct.

To prevent every user needing to edit their own @file{.emacs} files, you
can put the @code{load-file} command to load @file{proof-site.el} into
@file{site-start.el} or similar.  Consult the Emacs documentation for more
details if you don't know where to find this file.

@unnumberedsubsec Removing support for unwanted provers

You cannot run more than one instance of Proof General at a time: so if
you're using Coq, visiting an @file{.ML} file will not load Isabelle
Proof General, and the buffer remains in fundamental mode.  If there are
some assistants supported that you never want to use, you can adjust the
variable @code{proof-assistants} in @file{proof-site.el} to remove the
extra autoloads.  This is advisable in case the extensions clash with
other Emacs modes, for example 
@c @code{sml-mode} for @file{.ML} files, or
Verilog mode for @file{.v} files clashes with Coq mode.  

See @i{Proof General site configuration} in @i{Adapting Proof General},
for more details of how to adjust the @code{proof-assistants} setting.

Instead of altering @code{proof-assistants}, a simple way to disable
support for some prover is to delete the relevant directories from the
PG installation.  For example, to remove support for Coq, delete the
@file{coq} directory in the Proof General home directory.


@c Via the Customize mechanism, see the menu:
@c @example
@c   Options -> Customize -> Emacs -> External -> Proof General
@c @end example
@c or, after loading Proof General, in a proof script buffer
@c @example
@c   Proof-General -> Customize
@c @end example



@c =================================================================
@c
@c APPENDIX: Reporting Bugs
@c
@c
@node Bugs and Enhancements
@appendix Bugs and Enhancements

For an up-to-date description of bugs and other issues, please consult
the bugs file included in the distribution:
@uref{http://proofgeneral.inf.ed.ac.uk/releases/ProofGeneral-latest/BUGS,@file{BUGS}}.

If you discover a problem which isn't mentioned in @file{BUGS}, please
use the search facility on our Trac tracking system at
@uref{http://proofgeneral.inf.ed.ac.uk/trac}.  If you cannot find the
problem mentioned, please add a ticket, giving a careful description of
how to repeat your problem, and saying @b{exactly} which versions of all
Emacs and theorem prover you are using.

@sp 1

If you have some suggested enhancements to request or contribute, please
also use the tracking system at
@uref{http://proofgeneral.inf.ed.ac.uk/trac} for this.


@node References
@unnumbered References

A short overview of the Proof General system is described in the
note:
@itemize @bullet
@item @b{[Asp00]}
David Aspinall.
@i{Proof General: A Generic Tool for Proof Development}.
Tools and Algorithms for the Construction and 
Analysis of Systems, Proc TACAS 2000.  LNCS 1785.
@end itemize

Script management as used in Proof General is described in the paper:

@itemize @bullet
@item @b{[BT98]}
Yves Bertot and Laurent Théry. @i{A generic approach to building
user interfaces for theorem provers}. Journal of
Symbolic Computation, 25(7), pp. 161-194, February 1998.
@end itemize

Proof General has support for proof by pointing, as described in the
document:

@itemize @bullet
@item @b{[BKS97]}
Yves Bertot, Thomas Kleymann-Schreiber and Dilip Sequeira. @i{Implementing
Proof by Pointing without a
Structure Editor}. LFCS Technical Report ECS-LFCS-97-368. Also published as Rapport de recherche de
l'INRIA Sophia Antipolis RR-3286 
@end itemize



@c
@c
@c APPENDIX: History
@c
@c
@node History of Proof General
@unnumbered History of Proof General
@cindex @code{lego-mode}
@cindex history

It all started some time in 1994. There was no Emacs interface for LEGO.
Back then, Emacs militants worked directly with the Emacs shell to
interact with the LEGO system. 

David Aspinall convinced Thomas Kleymann that programming in
Emacs Lisp wasn't so difficult after all. In fact, Aspinall had already
implemented an Emacs interface for Isabelle with bells and whistles,
called @uref{http://homepages.inf.ed.ac.uk/da/Isamode,Isamode}. Soon
after, the package @code{lego-mode} was born. Users were able to develop
proof scripts in one buffer. Support was provided to automatically send
parts of the script to the proof process. The last official version with
the name @code{lego-mode} (1.9) was released in May 1995.


@cindex proof by pointing 
@cindex CtCoq
@cindex Centaur
The interface project really took off the ground in November 1996. Yves
Bertot had been working on a sophisticated user interface for the Coq
system (CtCoq) based on the generic environment Centaur. He visited the
Edinburgh LEGO group for a week to transfer proof-by-pointing
technology. Even though proof-by-pointing is an inherently
structure-conscious algorithm, within a week, Yves Bertot, Dilip Sequeira 
and Thomas Kleymann managed to implement a first prototype of
proof-by-pointing in the Emacs interface for LEGO [BKS97].

@cindex structure editor
@cindex script management

Perhaps we could reuse even more of the CtCoq system. It being a
structure editor did no longer seem to be such an obstacle. Moreover,
to conveniently use proof-by-pointing in actual developments, one would
need better support for script management.

@cindex generic
In 1997, Dilip Sequeira implemented script management in our Emacs
interface for LEGO following the recipe in
[BT98]. Inspired by the project CROAP, the
implementation made some effort to be generic. A working prototype was
demonstrated at UITP'97.  

In October 1997, Healfdene Goguen ported @code{lego-mode} to Coq. Part
of the generic code in the @code{lego} package was outsourced (and made
more generic) in a new package called @code{proof}. Dilip Sequeira
provided some LEGO-specific support for handling multiple files and
wrote a few manual pages. The system was reasonably robust and we
shipped out the package to friends.

In June 1998, David Aspinall reentered the picture by providing an
instantiation for Isabelle. Actually, our previous version wasn't quite
as generic as we had hoped. Whereas LEGO and Coq are similar systems in
many ways, Isabelle was really a different beast. Fierce re-engineering
and various usability improvements were provided by Aspinall and
Kleymann to make it easier to instantiate to new proof systems. The
major technical improvement was a truly generic extension of script
management to work across multiple files.

It was time to come up with a better name than just @code{proof} mode.
David Aspinall suggested @emph{Proof General} and set about
reorganizing the file structure to disentangle the Proof General
project from LEGO at last.  He cooked up some images and bolted on a
toolbar, so a naive user can replay proofs without knowing a proof
assistant language or even Emacs hot-keys.  He also designed some web
pages, and wrote most of this manual.  

Despite views of some detractors, we demonstrated that an interface
both friendly and powerful can be built on top of Emacs.  Proof
General 2.0 was the first official release of the improved program,
made in December 1998.

Version 2.1 was released in August 1999.  It was used at the Types
Summer School held in Giens, France in September 1999 (see
@uref{http://www-sop.inria.fr/types-project/types-sum-school.html}).
About 50 students learning Coq, Isabelle, and LEGO used Proof General
for all three systems.  This experience provided invaluable feedback and
encouragement to make the improvements that went into Proof General 3.0.

@menu
* Old News for 3.0::
* Old News for 3.1::
* Old News for 3.2::
* Old News for 3.3::
* Old News for 3.4::
* Old News for 3.5::
* Old News for 3.6::
* Old News for 3.7::
@end menu


@node Old News for 3.0
@unnumberedsec Old News for 3.0

Proof General 3.0 (released November 1999) has many improvements over
2.x releases.

First, there are usability improvements.  The toolbar was somewhat
impoverished before.  It now has twice as many buttons, and includes all
of the useful functions used during proof which were previously hidden
on the menu, or even only available as key-presses.  Key-bindings have
been re-organized, users of previous versions may notice.  The menu has
been redesigned and coordinated with the toolbar, and now gives easy
access to more of the features of Proof General.  Previously several
features were only likely to be discovered by those keen enough to read
this manual!

Second, there are improvements, extensions, and bug fixes in the generic
basis. Proofs which are unfinished and not explicitly closed by a
``save'' type command are supported by the core, if they are allowed by
the prover.  The design of switching the active scripting buffer has
been streamlined.  The management of the queue of commands waiting to be
sent to the shell has been improved, so there are fewer unnecessary
"Proof Process Busy!" messages.  The support for scripting with multiple
files was improved so that it behaves reliably with Isabelle99; file
reading messages can be communicated in both directions now.  The proof
shell filter has been optimized to give hungry proof assistants a better
share of CPU cycles.  Proof-by-pointing has been resurrected; even
though LEGO's implementation is incomplete, it seems worth maintaining
the code in Proof General so that the implementors of other proof
assistants are encouraged to provide support.  For one example, we can
certainly hope for support in Coq, since the CtCoq proof-by-pointing
code has been moved into the Coq kernel lately.  We need a volunteer
from the Coq community to help to do this.

An important new feature in Proof General 3.0 is support for
@uref{http://x-symbol.sourceforge.net/,X-Symbol}, 
which means that real logical symbols, Greek letters,
etc can be displayed during proof development, instead of their ASCII
approximations. This makes Proof General a more serious competitor to
native graphical user interfaces.  

Finally, Proof General has become much easier to adapt to new provers
--- it fails gracefully (or not at all!) when particular configuration
variables are unset, and provides more default settings which work
out-of-the-box.  An example configuration for Isabelle is provided,
which uses just 25 or so simple settings.

This manual has been updated and extended for Proof General 3.0.
Amongst other improvements, it has a better description of how to add
support for a new prover.

See the @code{CHANGES} file in the distribution for more information
about the latest improvements in Proof General.  Developers should check
the @code{ChangeLog} in the developer's release for detailed comments on
internal changes.

Most of the work for Proof General 3.0 has been done by David Aspinall.
Markus Wenzel helped with Isabelle support, and provided invaluable
feedback and testing, especially for the improvements to multiple file
handling.  Pierre Courtieu took responsibility from Patrick Loiseleur
for Coq support, although improvements in both Coq and LEGO instances
for this release were made by David Aspinall.  Markus Wenzel provided
support for his Isar language, a new proof language for Isabelle.  David
von Oheimb helped to develop the generic version of his X-Symbol
addition which he originally provided for Isabelle.

A new instantiation of Proof General is being worked on for
@emph{Plastic}, a proof assistant being developed at the University of
Durham.

@node Old News for 3.1
@unnumberedsec Old News for 3.1
@cindex news

Proof General 3.1 (released March 2000) is a bug-fix improvement over
version 3.0.  There are some minor cosmetic improvements, but large
changes have been held back to ensure stability.  This release solves a
few minor problems which came to light since the final testing stages
for 3.0.  It also solves some compatibility problems, so now it works
with various versions of Emacs which we hadn't tested with before
(non-mule GNU Emacs, certain Japanese Emacs versions).

We're also pleased to announce HOL Proof General, a new instance of
Proof General for HOL98.  This is supplied as a "technology
demonstration" for HOL users in the hope that somebody from the HOL
community will volunteer to adopt it and become a maintainer and
developer.  (Otherwise, work on HOL Proof General will not continue).

Apart from that there are a few other small improvements.  Check the
CHANGES file in the distribution for full details.

The HOL98 support and much of the work on Proof General 3.1 was
undertaken by David Aspinall while he was visiting ETL, Osaka, Japan,
supported by the British Council and ETL.


@node Old News for 3.2
@unnumberedsec Old News for 3.2
@cindex news

Proof General 3.2 introduced several new features and some bug fixes.
One noticeable new feature is the addition of a prover-specific menu for
each of the supported provers.  This menu has a ``favourites'' feature
that you can use to easily define new functions.  Please contribute
other useful functions (or suggestions) for things you
would like to appear on these menus.

Because of the new menus and to make room for more commands, we have
made a new key map for prover specific functions.  These now all begin
with @kbd{C-c C-a}.  This has changed a few key bindings slightly.

Another new feature is the addition of prover-specific completion
tables, to encourage the use of Emacs's completion facility, using
@kbd{C-RET}.  @xref{Support for completion}, for full details.

A less obvious new feature is support for turning the proof assistant
output on and off internally, to improve efficiency when processing
large scripts.  This means that more of your CPU cycles can be spent on
proving theorems.

Adapting for new proof assistants continues to be made more flexible,
and easier in several places.  This has been motivated by adding
experimental support for some new systems.  One new system which had
good support added in a very short space of time is @b{PhoX} (see
@uref{http://www.lama.univ-savoie.fr/~RAFFALLI/af2.html, the PhoX home
page} for more information).  PhoX joins the rank of officially
supported Proof General instances, thanks to its developer Christophe
Raffalli.

Breaking the manual into two pieces was overdue: now all details on
adapting Proof General, and notes on its internals, are in the
@i{Adapting Proof General} manual.  You should find a copy of that
second manual close to wherever you found this one; consult the
Proof General home page if in doubt.

The internal code of Proof General has been significantly overhauled for
this version, which should make it more robust and readable.  The
generic code has an improved file structure, and there is support for
automatic generation of autoload functions.  There is also a new
mechanism for defining prover-specific customization and instantiation
settings which fits better with the customize library.  These settings
are named in the form @code{@i{PA}-setting-name} in the documentation;
you replace @i{PA} by the symbol for the proof assistant you are
interested in.  @xref{Customizing Proof General}, for details.

Finally, important bug fixes include the robustification against
@code{write-file} (@kbd{C-x C-w}), @code{revert-buffer}, and friends.
These are rather devious functions to use during script management, but
Proof General now tries to do the right thing if you're deviant enough
to try them out!

Work on this release was undertaken by David Aspinall between
May-September 2000, and includes contributions from Markus Wenzel,
Pierre Courtieu, and Christophe Raffalli.  Markus added some Isar
documentation to this manual.


@node Old News for 3.3
@unnumberedsec Old News for 3.3

Proof General 3.3 includes a few feature additions, but mainly the focus
has been on compatibility improvements for new versions of provers (in
particular, Coq 7), and new versions of emacs (in particular, XEmacs
21.4).

One new feature is control over visibility of completed proofs,
@xref{Visibility of completed proofs}.  Another new feature is the
tracking of theorem dependencies inside Isabelle.  A context-sensitive
menu (right-button on proof scripts) provides facility for browsing the
ancestors and child theorems of a theorem, and highlighting them.  The
idea of this feature is that it can help you untangle and rearrange big
proof scripts, by seeing which parts are interdependent.  The implementation
is provisional and not documented yet in the body of this manual.  It only
works for the "classic" version of Isabelle99-2.


@node Old News for 3.4
@unnumberedsec Old News for 3.4

Proof General 3.4 adds improvements and also compatibility fixes for
new versions of Emacs, in particular, for GNU Emacs 21, which adds
the remaining pretty features that have only been available to XEmacs
users until now (the toolbar and X-Symbol support).

One major improvement has been to provide better support for
synchronization with Coq proof scripts; now Coq Proof General should
be able to retract and replay most Coq proof scripts reliably.  Credit
is due to Pierre Courtieu, who also updated the documentation in this
manual.

As of version 3.4, Proof General is distributed under the GNU General
Public License (GPL).  Compared with the previous more restrictive
license, this means the program can now be redistributed by third
parties, and used in any context without applying for a special
license.  Despite these legal changes, we would still appreciate if
you send us back any useful improvements you make to Proof General,
and register your use of Proof General on the web site.

@node Old News for 3.5
@unnumberedsec Old News for 3.5


@node Old News for 3.6
@unnumberedsec Old News for 3.6

There was no 3.6 release of Proof General.

@node Old News for 3.7
@unnumberedsec Old News for 3.7

Proof General version 3.7.1 is an updated and enhanced version
of Proof General 3.7.  See  @file{CHANGES} for more details.

Proof General version 3.7 collects together a cummulative set of
improvements to Proof General 3.5.  There are compatibility fixes for
newer Emacs versions, and particularly for GNU Emacs: credit is due to
Stefan Monnier for an intense period of debugging and patching.  The
options menu has been simplified and extended, and the display
management is improved and repaired for Emacs API changes.  There are
some other usability improvements, some after feedback from use at TYPES
Summer Schools.  Many new features have been added to enhance Coq mode
(thanks to Pierre Courtieu) and several improvements made for Isabelle
(thanks to Makarius Wenzel, Stefan Berghofer and Tjark Weber).

Support has been added for the useful Emacs packages Speedbar
@c @uref{http://cedet.sourceforge.net/speedbar.shtml,Speedbar} 
<<<<<<< HEAD
and Index Menu, both usually distributed with Emacs.  Compatible
versions of the Emacs packages Math-Menu (for Unicode symbols)
are bundled with Proof General. An experimental Unicode Tokens package has been
added which will replace X-Symbol.
=======
and Index Menu, both usually distributed with Emacs.  A compatible
version of the Emacs package Math-Menu (for Unicode symbols) is bundled with Proof General.
An experimental Unicode Tokens package has been added which will replace
X-Symbol.
>>>>>>> b392b77a

See the @file{CHANGES} file in the distribution for more complete
details of changes since version 3.5, and the appendix
@ref{History of Proof General} for old news.


@node Function Index
@unnumbered Function and Command Index
@printindex fn

@node Variable Index
@unnumbered Variable and User Option Index
@printindex vr

@node Keystroke Index
@unnumbered Keystroke Index
@printindex ky

@node Concept Index
@unnumbered Concept Index
@printindex cp

@page
@contents
@bye

<|MERGE_RESOLUTION|>--- conflicted
+++ resolved
@@ -6144,17 +6144,10 @@
 
 Support has been added for the useful Emacs packages Speedbar
 @c @uref{http://cedet.sourceforge.net/speedbar.shtml,Speedbar} 
-<<<<<<< HEAD
-and Index Menu, both usually distributed with Emacs.  Compatible
-versions of the Emacs packages Math-Menu (for Unicode symbols)
-are bundled with Proof General. An experimental Unicode Tokens package has been
-added which will replace X-Symbol.
-=======
 and Index Menu, both usually distributed with Emacs.  A compatible
 version of the Emacs package Math-Menu (for Unicode symbols) is bundled with Proof General.
 An experimental Unicode Tokens package has been added which will replace
 X-Symbol.
->>>>>>> b392b77a
 
 See the @file{CHANGES} file in the distribution for more complete
 details of changes since version 3.5, and the appendix
